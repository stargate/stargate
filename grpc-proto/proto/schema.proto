--- conflicted
+++ resolved
@@ -68,13 +68,9 @@
   repeated ColumnSpec clusteringKeyColumns = 4;
   repeated ColumnSpec staticColumns = 5;
   repeated ColumnSpec columns = 6;
-<<<<<<< HEAD
-  map <string, ColumnOrderBy> clusteringKeyColumnSortOrders = 7;
+  map <string, ColumnOrderBy> clusteringOrders = 7;
   repeated CqlIndex indexes = 8;
   repeated CqlMaterializedView materializedViews = 9;
-=======
-  map <string, ColumnOrderBy> clusteringOrders = 7;
->>>>>>> d27ab7b7
 }
 
 message CqlTableCreate {
