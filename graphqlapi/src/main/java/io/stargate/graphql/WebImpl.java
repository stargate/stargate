--- conflicted
+++ resolved
@@ -37,13 +37,7 @@
 
   private final Server server;
 
-<<<<<<< HEAD
-  public WebImpl(
-      Persistence<?, ?, ?> persistence, Metrics metrics, AuthenticationService authentication)
-      throws IOException {
-=======
-  public WebImpl(Persistence persistence, Metrics metrics, AuthenticationService authentication) {
->>>>>>> 9f1749c5
+  public WebImpl(Persistence persistence, Metrics metrics, AuthenticationService authentication) throws IOException {
     server = new Server();
 
     ServerConnector connector = new ServerConnector(server);
