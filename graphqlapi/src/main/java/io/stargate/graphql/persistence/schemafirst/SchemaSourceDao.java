/*
 * Copyright The Stargate Authors
 *
 * Licensed under the Apache License, Version 2.0 (the "License");
 * you may not use this file except in compliance with the License.
 * You may obtain a copy of the License at
 *
 * http://www.apache.org/licenses/LICENSE-2.0
 *
 * Unless required by applicable law or agreed to in writing, software
 * distributed under the License is distributed on an "AS IS" BASIS,
 * WITHOUT WARRANTIES OR CONDITIONS OF ANY KIND, either express or implied.
 * See the License for the specific language governing permissions and
 * limitations under the License.
 */
package io.stargate.graphql.persistence.schemafirst;

import com.google.common.annotations.VisibleForTesting;
import io.stargate.db.datastore.DataStore;
import io.stargate.db.datastore.ResultSet;
import io.stargate.db.datastore.Row;
import io.stargate.db.query.BoundQuery;
import io.stargate.db.query.Predicate;
import io.stargate.db.schema.Column;
import io.stargate.db.schema.ImmutableColumn;
import io.stargate.db.schema.ImmutableTable;
import io.stargate.db.schema.Keyspace;
import io.stargate.db.schema.Table;
import io.stargate.graphql.schema.schemafirst.migration.CassandraSchemaHelper;
import io.stargate.graphql.schema.schemafirst.util.Uuids;
import java.util.Collections;
import java.util.List;
import java.util.Objects;
import java.util.Optional;
import java.util.UUID;
import java.util.concurrent.ExecutionException;
import java.util.stream.Collectors;
import org.slf4j.Logger;
import org.slf4j.LoggerFactory;

// TODO purge old entries
public class SchemaSourceDao {
  private static final Logger LOGGER = LoggerFactory.getLogger(SchemaSourceDao.class);
  public static final String TABLE_NAME = "graphql_schema";
  @VisibleForTesting static final String KEY_COLUMN_NAME = "key";
  @VisibleForTesting static final String VERSION_COLUMN_NAME = "version";
  @VisibleForTesting static final String LATEST_VERSION_COLUMN_NAME = "latest_version";
  @VisibleForTesting static final String CONTENTS_COLUMN_NAME = "contents";
  @VisibleForTesting static final String APPLIED_COLUMN_NAME = "[applied]";
<<<<<<< HEAD
  private static final String DEPLOYMENT_IN_PROGRESS_COLUMN_NAME = "deployment_in_progress";
  private static final int NUMBER_OF_RETAINED_SCHEMA_VERSIONS = 10;
=======

  @VisibleForTesting
  static final String DEPLOYMENT_IN_PROGRESS_COLUMN_NAME = "deployment_in_progress";
>>>>>>> ddd03360

  private static final Table EXPECTED_TABLE =
      ImmutableTable.builder()
          .keyspace("ks") // mock keyspace name, it won't be used
          .name(TABLE_NAME)
          .addColumns(
              ImmutableColumn.create(
                  KEY_COLUMN_NAME, Column.Kind.PartitionKey, Column.Type.Varchar),
              ImmutableColumn.create(
                  VERSION_COLUMN_NAME,
                  Column.Kind.Clustering,
                  Column.Type.Timeuuid,
                  Column.Order.DESC),
              ImmutableColumn.create(
                  CONTENTS_COLUMN_NAME, Column.Kind.Regular, Column.Type.Varchar),
              ImmutableColumn.create(
                  LATEST_VERSION_COLUMN_NAME, Column.Kind.Static, Column.Type.Timeuuid),
              ImmutableColumn.create(
                  DEPLOYMENT_IN_PROGRESS_COLUMN_NAME, Column.Kind.Static, Column.Type.Boolean))
          .build();

  // We use a single partition
  private static final String UNIQUE_KEY = "key";

  private final DataStore dataStore;

  public SchemaSourceDao(DataStore dataStore) {
    this.dataStore = dataStore;
  }

  public List<SchemaSource> getSchemaHistory(String namespace) throws Exception {
    Keyspace keyspace;
    Table table;
    if ((keyspace = dataStore.schema().keyspace(namespace)) == null
        || (table = keyspace.table(TABLE_NAME)) == null) {
      return Collections.emptyList();
    }
    failIfUnexpectedSchema(namespace, table);

    List<Row> row = dataStore.execute(schemaQuery(namespace)).get().rows();
    if (row == null) {
      return Collections.emptyList();
    }
    return row.stream().map(r -> toSchemaSource(namespace, r)).collect(Collectors.toList());
  }

  public SchemaSource getByVersion(
      String namespace,
      @SuppressWarnings("OptionalUsedAsFieldOrParameterType") Optional<UUID> maybeVersion)
      throws Exception {
    Keyspace keyspace;
    Table table;
    if ((keyspace = dataStore.schema().keyspace(namespace)) == null
        || (table = keyspace.table(TABLE_NAME)) == null) {
      return null;
    }
    failIfUnexpectedSchema(namespace, table);

    ResultSet resultSet;
    if (maybeVersion.isPresent()) {
      UUID versionUuid = maybeVersion.get();
      if (versionUuid.version() != 1) { // must be time-based
        return null;
      }
      resultSet = dataStore.execute(schemaQueryWithSpecificVersion(namespace, versionUuid)).get();
    } else {
      resultSet = dataStore.execute(schemaQuery(namespace)).get();
    }
    if (!resultSet.iterator().hasNext()) {
      return null;
    }
    return toSchemaSource(namespace, resultSet.one());
  }

  public SchemaSource getLatest(String namespace) throws Exception {
    return getByVersion(namespace, Optional.empty());
  }

  private SchemaSource toSchemaSource(String namespace, Row r) {
    return new SchemaSource(
        namespace, r.getUuid(VERSION_COLUMN_NAME), r.getString(CONTENTS_COLUMN_NAME));
  }

  @VisibleForTesting
  BoundQuery schemaQueryWithSpecificVersion(String namespace, UUID uuid) {
    return dataStore
        .queryBuilder()
        .select()
        .column(VERSION_COLUMN_NAME, CONTENTS_COLUMN_NAME)
        .from(namespace, TABLE_NAME)
        .where(KEY_COLUMN_NAME, Predicate.EQ, UNIQUE_KEY)
        .where(VERSION_COLUMN_NAME, Predicate.EQ, uuid)
        .build()
        .bind();
  }

  @VisibleForTesting
  BoundQuery schemaQuery(String namespace) {
    return dataStore
        .queryBuilder()
        .select()
        .column(VERSION_COLUMN_NAME, CONTENTS_COLUMN_NAME)
        .from(namespace, TABLE_NAME)
        .where(KEY_COLUMN_NAME, Predicate.EQ, UNIQUE_KEY)
        .orderBy(VERSION_COLUMN_NAME, Column.Order.DESC)
        .build()
        .bind();
  }

  /** @return the new version */
  public SchemaSource insert(String namespace, String newContents) {

    UUID newVersion = Uuids.timeBased();

    BoundQuery insertNewSchema =
        dataStore
            .queryBuilder()
            .insertInto(namespace, TABLE_NAME)
            .value(KEY_COLUMN_NAME, UNIQUE_KEY)
            .value(VERSION_COLUMN_NAME, newVersion)
            .value(LATEST_VERSION_COLUMN_NAME, newVersion)
            .value(CONTENTS_COLUMN_NAME, newContents)
            .value(DEPLOYMENT_IN_PROGRESS_COLUMN_NAME, false)
            .build()
            .bind();

    try {
      dataStore.execute(insertNewSchema).get();
    } catch (Exception e) {
      throw new RuntimeException(
          String.format(
              "Schema deployment for namespace: %s and version: %s failed.",
              namespace, newVersion));
    }
    return new SchemaSource(namespace, newVersion, newContents);
  }

  private void ensureTableExists(String namespace) throws Exception {
    dataStore
        .execute(
            dataStore
                .queryBuilder()
                .create()
                .table(namespace, TABLE_NAME)
                .ifNotExists()
                .column(EXPECTED_TABLE.columns())
                .build()
                .bind())
        .get();

    // If the table already existed, CREATE IF NOT EXISTS does not guarantee that it matches what we
    // were trying to create.
    failIfUnexpectedSchema(namespace, dataStore.schema().keyspace(namespace).table(TABLE_NAME));
  }

  private static void failIfUnexpectedSchema(String namespace, Table table) {
    if (!CassandraSchemaHelper.compare(EXPECTED_TABLE, table).isEmpty()) {
      throw new IllegalStateException(
          String.format(
              "Table '%s.%s' already exists, but it doesn't have the expected structure",
              namespace, TABLE_NAME));
    }
  }

  /**
   * "Locks" the table to start a new deployment. Concurrent calls to this method will fail until
   * either {@link #abortDeployment(String)} or {@link #insert(String, String)} have been called.
   *
   * @throws IllegalStateException if the deployment could not be started.
   */
  public void startDeployment(String namespace, UUID expectedLatestVersion) throws Exception {
    ensureTableExists(namespace);
    BoundQuery updateDeploymentToInProgress =
        dataStore
            .queryBuilder()
            .update(namespace, TABLE_NAME)
            .value(DEPLOYMENT_IN_PROGRESS_COLUMN_NAME, true)
            .where(KEY_COLUMN_NAME, Predicate.EQ, UNIQUE_KEY)
            .ifs(DEPLOYMENT_IN_PROGRESS_COLUMN_NAME, Predicate.NEQ, true)
            .ifs(LATEST_VERSION_COLUMN_NAME, Predicate.EQ, expectedLatestVersion)
            .build()
            .bind();

    ResultSet resultSet = dataStore.execute(updateDeploymentToInProgress).get();
    Row row = resultSet.one();
    if (!row.getBoolean(APPLIED_COLUMN_NAME)) {
      boolean hasVersion =
          row.columns().stream().anyMatch(c -> LATEST_VERSION_COLUMN_NAME.equals(c.name()));
      if (!hasVersion) {
        throw new IllegalStateException(
            "You specified expectedVersion but no previous version was found");
      }
      UUID actualLatestVersion = row.getUuid(LATEST_VERSION_COLUMN_NAME);
      if (Objects.equals(actualLatestVersion, expectedLatestVersion)) {
        assert row.getBoolean(DEPLOYMENT_IN_PROGRESS_COLUMN_NAME);
        throw new IllegalStateException(
            "It looks like someone else is deploying a new schema. Please try again later.");
      }
      throw new IllegalStateException(
          String.format(
              "You specified expectedVersion %s, but there is a more recent version %s",
              expectedLatestVersion, actualLatestVersion));
    }
  }

  public void abortDeployment(String namespace) throws ExecutionException, InterruptedException {
    BoundQuery updateDeploymentToNotInProgress =
        dataStore
            .queryBuilder()
            .update(namespace, TABLE_NAME)
            .value(DEPLOYMENT_IN_PROGRESS_COLUMN_NAME, false)
            .where(KEY_COLUMN_NAME, Predicate.EQ, UNIQUE_KEY)
            .build()
            .bind();
    dataStore.execute(updateDeploymentToNotInProgress).get();
  }

  public void purgeOldSchemaEntries(String namespace) throws Exception {
    List<SchemaSource> allSchemasForNamespace = getSchemaHistory(namespace);

    int numberOfEntriesToRemove =
        allSchemasForNamespace.size() - NUMBER_OF_RETAINED_SCHEMA_VERSIONS;
    if (numberOfEntriesToRemove > 0) {
      LOGGER.info("Removing {} old schema entries.", numberOfEntriesToRemove);

      // remove N oldest entries
      SchemaSource oldestSchemaToRemove =
          allSchemasForNamespace.get(NUMBER_OF_RETAINED_SCHEMA_VERSIONS);

      BoundQuery deleteSchemaQuery =
          dataStore
              .queryBuilder()
              .delete()
              .from(namespace, TABLE_NAME)
              .where(KEY_COLUMN_NAME, Predicate.EQ, UNIQUE_KEY)
              .where(VERSION_COLUMN_NAME, Predicate.LTE, oldestSchemaToRemove.getVersion())
              .build()
              .bind();
      dataStore.execute(deleteSchemaQuery).get();
    }
  }
}<|MERGE_RESOLUTION|>--- conflicted
+++ resolved
@@ -47,14 +47,11 @@
   @VisibleForTesting static final String LATEST_VERSION_COLUMN_NAME = "latest_version";
   @VisibleForTesting static final String CONTENTS_COLUMN_NAME = "contents";
   @VisibleForTesting static final String APPLIED_COLUMN_NAME = "[applied]";
-<<<<<<< HEAD
-  private static final String DEPLOYMENT_IN_PROGRESS_COLUMN_NAME = "deployment_in_progress";
-  private static final int NUMBER_OF_RETAINED_SCHEMA_VERSIONS = 10;
-=======
 
   @VisibleForTesting
   static final String DEPLOYMENT_IN_PROGRESS_COLUMN_NAME = "deployment_in_progress";
->>>>>>> ddd03360
+
+  private static final int NUMBER_OF_RETAINED_SCHEMA_VERSIONS = 10;
 
   private static final Table EXPECTED_TABLE =
       ImmutableTable.builder()
