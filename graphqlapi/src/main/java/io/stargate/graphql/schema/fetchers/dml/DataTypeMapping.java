/*
 * Copyright The Stargate Authors
 *
 * Licensed under the Apache License, Version 2.0 (the "License");
 * you may not use this file except in compliance with the License.
 * You may obtain a copy of the License at
 *
 * http://www.apache.org/licenses/LICENSE-2.0
 *
 * Unless required by applicable law or agreed to in writing, software
 * distributed under the License is distributed on an "AS IS" BASIS,
 * WITHOUT WARRANTIES OR CONDITIONS OF ANY KIND, either express or implied.
 * See the License for the specific language governing permissions and
 * limitations under the License.
 */
package io.stargate.graphql.schema.fetchers.dml;

import com.datastax.oss.driver.api.core.CqlIdentifier;
import com.datastax.oss.driver.api.core.data.UdtValue;
import com.datastax.oss.driver.api.core.type.codec.TypeCodec;
import com.datastax.oss.driver.api.querybuilder.QueryBuilder;
import com.datastax.oss.driver.api.querybuilder.term.Term;
import io.stargate.db.datastore.Row;
import io.stargate.db.schema.Column;
import io.stargate.db.schema.Table;
import io.stargate.db.schema.UserDefinedType;
import io.stargate.graphql.schema.NameMapping;
import java.util.Collection;
import java.util.HashMap;
import java.util.List;
import java.util.Map;
import java.util.stream.Collectors;

/** Provides the logic for adapting values from graphql to DB and vice versa. */
class DataTypeMapping {

  /**
   * Converts a value coming from the GraphQL runtime into a term that can be used with {@link
   * QueryBuilder}.
   */
  static Term toCqlTerm(Column.ColumnType type, Object value, NameMapping nameMapping) {
    StringBuilder raw = new StringBuilder();
    format(type, value, nameMapping, raw);
    return QueryBuilder.raw(raw.toString());
  }

  private static void format(
      Column.ColumnType type, Object value, NameMapping nameMapping, StringBuilder out) {
    if (type.isCollection()) {
      if (type.rawType() == Column.Type.List) {
        formatElements(type.parameters().get(0), (Collection<?>) value, '[', ']', nameMapping, out);
      } else if (type.rawType() == Column.Type.Set) {
        formatElements(type.parameters().get(0), (Collection<?>) value, '{', '}', nameMapping, out);
      } else if (type.rawType() == Column.Type.Map) {
        formatMap(type, value, nameMapping, out);
      } else {
        throw new AssertionError("Invalid collection type " + type);
      }
    } else if (type.isUserDefined()) {
      formatUdt((UserDefinedType) type, value, nameMapping, out);
    } else if (type.isTuple()) {
      throw new UnsupportedOperationException("Tuple support is not implemented yet");
    } else { // primitive
      @SuppressWarnings("unchecked")
      TypeCodec<Object> codec = type.codec();
      out.append(codec.format(value));
    }
  }

  private static void formatElements(
      Column.ColumnType elementType,
      Collection<?> elements,
      char startChar,
      char endChar,
      NameMapping nameMapping,
      StringBuilder out) {
    out.append(startChar);
    boolean first = true;
    for (Object element : elements) {
      if (first) {
        first = false;
      } else {
        out.append(',');
      }
      format(elementType, element, nameMapping, out);
    }
    out.append(endChar);
  }

  private static void formatMap(
      Column.ColumnType type, Object value, NameMapping nameMapping, StringBuilder out) {
    out.append('{');
    @SuppressWarnings("unchecked")
    Collection<Map<String, Object>> entries = (Collection<Map<String, Object>>) value;
    Column.ColumnType keyType = type.parameters().get(0);
    Column.ColumnType valueType = type.parameters().get(1);
    boolean first = true;
    for (Map<String, Object> entry : entries) {
      if (first) {
        first = false;
      } else {
        out.append(',');
      }
      format(keyType, entry.get("key"), nameMapping, out);
      out.append(':');
      format(valueType, entry.get("value"), nameMapping, out);
    }
    out.append('}');
  }

  private static void formatUdt(
      UserDefinedType type, Object value, NameMapping nameMapping, StringBuilder out) {
    type = type.frozen(false);
    out.append('{');
    @SuppressWarnings("unchecked")
    Map<String, Object> object = (Map<String, Object>) value;
    boolean first = true;
    for (Map.Entry<String, Object> entry : object.entrySet()) {
      if (first) {
        first = false;
      } else {
        out.append(',');
      }
      Column field = nameMapping.getFieldNames(type).inverse().get(entry.getKey());
      Column.ColumnType fieldType = field.type();
      out.append('"').append(field.name()).append("\":");
      format(fieldType, entry.getValue(), nameMapping, out);
    }
    out.append('}');
  }

  /** Converts result Row into a map suitable to serve it via GraphQL. */
  static Map<String, Object> toGraphQLValue(NameMapping nameMapping, Table table, Row row) {
    List<Column> columns = row.columns();
    Map<String, Object> map = new HashMap<>(columns.size());
    for (Column column : columns) {
<<<<<<< HEAD
      if (row.has(column)) {
        map.put(
            nameMapping.getColumnNames(table).get(column),
            toGraphQLValue(nameMapping, column, row));
=======
      if (!row.isNull(column.name())) {
        map.put(nameMapping.getColumnName(table).get(column), toGraphQLValue(column, row));
>>>>>>> 9f1749c5
      }
    }
    return map;
  }

<<<<<<< HEAD
  private static Object toGraphQLValue(NameMapping nameMapping, Column column, Row row) {
    Object dbValue = row.getValue(column.name());
    return toGraphQLValue(nameMapping, column.type(), dbValue);
=======
  private static Object toGraphQLValue(Column column, Row row) {
    Object dbValue = row.getObject(column.name());
    return toGraphQLValue(column.type(), dbValue);
>>>>>>> 9f1749c5
  }

  private static Object toGraphQLValue(
      NameMapping nameMapping, Column.ColumnType type, Object dbValue) {
    if (dbValue == null) {
      return null;
    } else if (type.isCollection()) {
      if (type.rawType() == Column.Type.List || type.rawType() == Column.Type.Set) {
        Collection<?> dbCollection = (Collection<?>) dbValue;
        return dbCollection.stream()
            .map(item -> toGraphQLValue(nameMapping, type.parameters().get(0), item))
            .collect(Collectors.toList());
      } else if (type.rawType() == Column.Type.Map) {
        Map<?, ?> dbMap = (Map<?, ?>) dbValue;
        Column.ColumnType keyType = type.parameters().get(0);
        Column.ColumnType valueType = type.parameters().get(1);
        return dbMap.entrySet().stream()
            .map(
                e -> {
                  Map<String, Object> m = new HashMap<>(2);
                  m.put("key", toGraphQLValue(nameMapping, keyType, e.getKey()));
                  m.put("value", toGraphQLValue(nameMapping, valueType, e.getValue()));
                  return m;
                })
            .collect(Collectors.toList());
      } else {
        throw new AssertionError("Invalid collection type " + type);
      }
    } else if (type.isUserDefined()) {
      UserDefinedType udt = (UserDefinedType) type.frozen(false);
      UdtValue udtValue = (UdtValue) dbValue;
      Map<String, Object> result = new HashMap<>(udt.columns().size());
      for (Column column : udt.columns()) {
        Object dbFieldValue = udtValue.getObject(CqlIdentifier.fromInternal(column.name()));
        if (dbFieldValue != null) {
          String graphQlFieldName = nameMapping.getFieldNames(udt).get(column);
          Object graphQlFieldValue = toGraphQLValue(nameMapping, column.type(), dbFieldValue);
          result.put(graphQlFieldName, graphQlFieldValue);
        }
      }
      return result;
    } else if (type.isTuple()) {
      throw new UnsupportedOperationException("Tuple support is not implemented yet");
    } else { // primitive
      return dbValue;
    }
<<<<<<< HEAD
=======

    if (type.rawType() == Column.Type.Map) {
      // Convert from map to list of key/value maps
      Map<?, ?> dbMap = (Map<?, ?>) dbValue;
      Column.ColumnType keyType = type.parameters().get(0);
      Column.ColumnType valueType = type.parameters().get(1);
      return dbMap.entrySet().stream()
          .map(
              e -> {
                Map<String, Object> m = new HashMap<>(2);
                m.put("key", toGraphQLValue(keyType, e.getKey()));
                m.put("value", toGraphQLValue(valueType, e.getValue()));
                return m;
              })
          .collect(Collectors.toList());
    }

    // Nested list/set
    Column.ColumnType itemType = type.parameters().get(0);
    if (itemType.isCollection()) {
      Collection<?> dbCollection = (Collection<?>) dbValue;
      return dbCollection.stream()
          .map(item -> toGraphQLValue(itemType, item))
          .collect(Collectors.toList());
    }

    return dbValue;
>>>>>>> 9f1749c5
  }
}<|MERGE_RESOLUTION|>--- conflicted
+++ resolved
@@ -134,29 +134,18 @@
     List<Column> columns = row.columns();
     Map<String, Object> map = new HashMap<>(columns.size());
     for (Column column : columns) {
-<<<<<<< HEAD
-      if (row.has(column)) {
+      if (!row.isNull(column.name())) {
         map.put(
             nameMapping.getColumnNames(table).get(column),
             toGraphQLValue(nameMapping, column, row));
-=======
-      if (!row.isNull(column.name())) {
-        map.put(nameMapping.getColumnName(table).get(column), toGraphQLValue(column, row));
->>>>>>> 9f1749c5
       }
     }
     return map;
   }
 
-<<<<<<< HEAD
   private static Object toGraphQLValue(NameMapping nameMapping, Column column, Row row) {
-    Object dbValue = row.getValue(column.name());
+    Object dbValue = row.getObject(column.name());
     return toGraphQLValue(nameMapping, column.type(), dbValue);
-=======
-  private static Object toGraphQLValue(Column column, Row row) {
-    Object dbValue = row.getObject(column.name());
-    return toGraphQLValue(column.type(), dbValue);
->>>>>>> 9f1749c5
   }
 
   private static Object toGraphQLValue(
@@ -203,35 +192,5 @@
     } else { // primitive
       return dbValue;
     }
-<<<<<<< HEAD
-=======
-
-    if (type.rawType() == Column.Type.Map) {
-      // Convert from map to list of key/value maps
-      Map<?, ?> dbMap = (Map<?, ?>) dbValue;
-      Column.ColumnType keyType = type.parameters().get(0);
-      Column.ColumnType valueType = type.parameters().get(1);
-      return dbMap.entrySet().stream()
-          .map(
-              e -> {
-                Map<String, Object> m = new HashMap<>(2);
-                m.put("key", toGraphQLValue(keyType, e.getKey()));
-                m.put("value", toGraphQLValue(valueType, e.getValue()));
-                return m;
-              })
-          .collect(Collectors.toList());
-    }
-
-    // Nested list/set
-    Column.ColumnType itemType = type.parameters().get(0);
-    if (itemType.isCollection()) {
-      Collection<?> dbCollection = (Collection<?>) dbValue;
-      return dbCollection.stream()
-          .map(item -> toGraphQLValue(itemType, item))
-          .collect(Collectors.toList());
-    }
-
-    return dbValue;
->>>>>>> 9f1749c5
   }
 }