/*
 * Copyright The Stargate Authors
 *
 * Licensed under the Apache License, Version 2.0 (the "License");
 * you may not use this file except in compliance with the License.
 * You may obtain a copy of the License at
 *
 * http://www.apache.org/licenses/LICENSE-2.0
 *
 * Unless required by applicable law or agreed to in writing, software
 * distributed under the License is distributed on an "AS IS" BASIS,
 * WITHOUT WARRANTIES OR CONDITIONS OF ANY KIND, either express or implied.
 * See the License for the specific language governing permissions and
 * limitations under the License.
 */
package io.stargate.graphql.schema;

import static graphql.Scalars.GraphQLString;
import static graphql.schema.GraphQLList.list;

import com.google.common.collect.ImmutableList;
import graphql.Scalars;
import graphql.introspection.Introspection;
import graphql.schema.GraphQLArgument;
import graphql.schema.GraphQLDirective;
import graphql.schema.GraphQLEnumType;
import graphql.schema.GraphQLFieldDefinition;
import graphql.schema.GraphQLInputObjectField;
import graphql.schema.GraphQLInputObjectType;
import graphql.schema.GraphQLInputType;
import graphql.schema.GraphQLList;
import graphql.schema.GraphQLNonNull;
import graphql.schema.GraphQLObjectType;
import graphql.schema.GraphQLOutputType;
import graphql.schema.GraphQLSchema;
import graphql.schema.GraphQLType;
import graphql.schema.GraphQLTypeReference;
import io.stargate.auth.AuthenticationService;
import io.stargate.db.Persistence;
import io.stargate.db.schema.Column;
import io.stargate.db.schema.Keyspace;
import io.stargate.db.schema.Table;
import io.stargate.graphql.schema.fetchers.dml.DeleteMutationFetcher;
import io.stargate.graphql.schema.fetchers.dml.InsertMutationFetcher;
import io.stargate.graphql.schema.fetchers.dml.QueryFetcher;
import io.stargate.graphql.schema.fetchers.dml.UpdateMutationFetcher;
import java.util.ArrayList;
import java.util.HashMap;
import java.util.HashSet;
import java.util.List;
import java.util.Map;
import java.util.Set;
import java.util.stream.Collectors;
import java.util.stream.Stream;
import org.slf4j.Logger;
import org.slf4j.LoggerFactory;

class DmlSchemaBuilder {

  private static final Logger LOG = LoggerFactory.getLogger(DmlSchemaBuilder.class);

  private final Persistence persistence;
  private final AuthenticationService authenticationService;
  private final Map<Table, GraphQLOutputType> entityResultMap = new HashMap<>();
  private final List<String> warnings = new ArrayList<>();
  private final FieldInputTypeCache fieldInputTypes;
  private final FieldOutputTypeCache fieldOutputTypes;
  private final FieldFilterInputTypeCache fieldFilterInputTypes;
  private final NameMapping nameMapping;
  private final Keyspace keyspace;

  /** Describes the different kind of types generated from a table */
  private enum DmlType {
    QueryOutput,
    MutationOutput,
    Input,
    FilterInput,
    Order
  }

  DmlSchemaBuilder(
      Persistence persistence, AuthenticationService authenticationService, Keyspace keyspace) {
    this.persistence = persistence;
    this.authenticationService = authenticationService;
    this.keyspace = keyspace;

    this.nameMapping = new NameMapping(keyspace.tables(), keyspace.userDefinedTypes(), warnings);
    this.fieldInputTypes = new FieldInputTypeCache(this.nameMapping, warnings);
    this.fieldOutputTypes = new FieldOutputTypeCache(this.nameMapping, warnings);
    this.fieldFilterInputTypes =
        new FieldFilterInputTypeCache(this.fieldInputTypes, this.nameMapping);
  }

  @SuppressWarnings("deprecation")
  GraphQLSchema build() {
    GraphQLSchema.Builder builder = new GraphQLSchema.Builder();

    List<GraphQLFieldDefinition> queryFields = new ArrayList<>();
    List<GraphQLFieldDefinition> mutationFields = new ArrayList<>();

    // Tables must be iterated one at a time. If a table is unfulfillable, it is skipped
    for (Table table : keyspace.tables()) {
      if (nameMapping.getGraphqlName(table) == null) {
        // This means there was a name clash. We already added a warning in NameMapping.
        continue;
      }
      Set<GraphQLType> additionalTypes;
      List<GraphQLFieldDefinition> tableQueryField;
      List<GraphQLFieldDefinition> tableMutationFields;

      try {
        additionalTypes = buildTypesForTable(table);
        tableQueryField = buildQuery(table);
        tableMutationFields = buildMutations(table);
      } catch (Exception e) {
        warn(e, "Could not convert table %s, skipping", table.name());
        continue;
      }

      builder.additionalTypes(additionalTypes);
      queryFields.addAll(tableQueryField);
      mutationFields.addAll(tableMutationFields);
    }

    builder.additionalDirective(
        GraphQLDirective.newDirective()
            .validLocation(Introspection.DirectiveLocation.MUTATION)
            .name(SchemaConstants.ATOMIC_DIRECTIVE)
            .description("Instructs the server to apply the mutations in a LOGGED batch")
            .build());

    if (queryFields.isEmpty()) {
      GraphQLFieldDefinition emptyQueryField =
          GraphQLFieldDefinition.newFieldDefinition()
              .name("__keyspaceEmptyQuery")
              .description("Placeholder query that is exposed when a keyspace is empty.")
              .type(Scalars.GraphQLBoolean)
              .dataFetcher((d) -> true)
              .build();
      queryFields.add(emptyQueryField);
    }

    if (mutationFields.isEmpty()) {
      GraphQLFieldDefinition emptyMutationField =
          GraphQLFieldDefinition.newFieldDefinition()
              .name("__keyspaceEmptyMutation")
              .description("Placeholder mutation that is exposed when a keyspace is empty.")
              .type(Scalars.GraphQLBoolean)
              .dataFetcher((d) -> true)
              .build();
      mutationFields.add(emptyMutationField);
    }

    queryFields.add(buildWarnings());

    builder.additionalType(buildQueryOptionsInputType());
    builder.query(buildQueries(queryFields));
    builder.mutation(buildMutationRoot(mutationFields));
    return builder.build();
  }

  private GraphQLObjectType buildMutationRoot(List<GraphQLFieldDefinition> mutationFields) {
    GraphQLObjectType.Builder builder = GraphQLObjectType.newObject().name("Mutation");
    for (GraphQLFieldDefinition mutation : mutationFields) {
      builder.field(mutation);
    }

    return builder.build();
  }

  private GraphQLObjectType buildQueries(List<GraphQLFieldDefinition> queryFields) {
    GraphQLObjectType.Builder builder = GraphQLObjectType.newObject().name("Query");

    for (GraphQLFieldDefinition fieldDefinition : queryFields) {
      builder.field(fieldDefinition);
    }

    return builder.build();
  }

  private List<GraphQLFieldDefinition> buildQuery(Table table) {
    String graphqlName = nameMapping.getGraphqlName(table);
    GraphQLFieldDefinition query =
        GraphQLFieldDefinition.newFieldDefinition()
<<<<<<< HEAD
            .name(graphqlName)
=======
            .name(CaseUtil.toLowerCamel(table.name()))
            .description(
                String.format(
                    "Query for the table '%s'.%s", table.name(), primaryKeyDescription(table)))
>>>>>>> 11e52a7c
            .argument(
                GraphQLArgument.newArgument()
                    .name("value")
                    .type(new GraphQLTypeReference(graphqlName + "Input")))
            .argument(
                GraphQLArgument.newArgument()
                    .name("filter")
                    .type(new GraphQLTypeReference(graphqlName + "FilterInput")))
            .argument(
                GraphQLArgument.newArgument()
                    .name("orderBy")
                    .type(new GraphQLList(new GraphQLTypeReference(graphqlName + "Order"))))
            .argument(
                GraphQLArgument.newArgument()
                    .name("options")
                    .type(new GraphQLTypeReference("QueryOptions")))
            .type(buildEntityResultOutput(table))
            .dataFetcher(new QueryFetcher(table, nameMapping, persistence, authenticationService))
            .build();

    GraphQLFieldDefinition filterQuery =
        GraphQLFieldDefinition.newFieldDefinition()
            .name(graphqlName + "Filter")
            .deprecate("No longer supported. Use root type instead.")
            .argument(
                GraphQLArgument.newArgument()
                    .name("filter")
                    .type(new GraphQLTypeReference(graphqlName + "FilterInput")))
            .argument(
                GraphQLArgument.newArgument()
                    .name("orderBy")
                    .type(new GraphQLList(new GraphQLTypeReference(graphqlName + "Order"))))
            .argument(
                GraphQLArgument.newArgument()
                    .name("options")
                    .type(new GraphQLTypeReference("QueryOptions")))
            .type(buildEntityResultOutput(table))
            .dataFetcher(new QueryFetcher(table, nameMapping, persistence, authenticationService))
            .build();

    return ImmutableList.of(query, filterQuery);
  }

  private List<GraphQLFieldDefinition> buildMutations(Table table) {
    List<GraphQLFieldDefinition> mutationFields = new ArrayList<>();
    mutationFields.add(buildDelete(table));
    mutationFields.add(buildInsert(table));
    mutationFields.add(buildUpdate(table));

    return mutationFields;
  }

  private Set<GraphQLType> buildTypesForTable(Table table) {
    Set<GraphQLType> additionalTypes = new HashSet<>();

    additionalTypes.add(buildType(table));
    additionalTypes.add(buildInputType(table));
    additionalTypes.add(buildOrderType(table));
    additionalTypes.add(buildMutationResult(table));
    additionalTypes.add(buildFilterInput(table));
    return additionalTypes;
  }

  private GraphQLType buildFilterInput(Table table) {
    return GraphQLInputObjectType.newInputObject()
        .name(nameMapping.getGraphqlName(table) + "FilterInput")
        .description(getTypeDescription(table, DmlType.FilterInput))
        .fields(buildFilterInputFields(table))
        .build();
  }

  private GraphQLFieldDefinition buildUpdate(Table table) {
    return GraphQLFieldDefinition.newFieldDefinition()
        .name("update" + nameMapping.getGraphqlName(table))
        .description(
            String.format(
                "Update mutation for the table '%s'.%s",
                table.name(), primaryKeyDescription(table)))
        .argument(
            GraphQLArgument.newArgument()
                .name("value")
                .type(
                    new GraphQLNonNull(
                        new GraphQLTypeReference(nameMapping.getGraphqlName(table) + "Input"))))
        .argument(GraphQLArgument.newArgument().name("ifExists").type(Scalars.GraphQLBoolean))
        .argument(
            GraphQLArgument.newArgument()
                .name("ifCondition")
                .type(new GraphQLTypeReference(nameMapping.getGraphqlName(table) + "FilterInput")))
        .argument(GraphQLArgument.newArgument().name("options").type(MUTATION_OPTIONS))
        .type(new GraphQLTypeReference(nameMapping.getGraphqlName(table) + "MutationResult"))
        .dataFetcher(
            new UpdateMutationFetcher(table, nameMapping, persistence, authenticationService))
        .build();
  }

  private GraphQLFieldDefinition buildInsert(Table table) {
    return GraphQLFieldDefinition.newFieldDefinition()
        .name("insert" + nameMapping.getGraphqlName(table))
        .description(
            String.format(
                "Insert mutation for the table '%s'.%s",
                table.name(), primaryKeyDescription(table)))
        .argument(
            GraphQLArgument.newArgument()
                .name("value")
                .type(
                    new GraphQLNonNull(
                        new GraphQLTypeReference(nameMapping.getGraphqlName(table) + "Input"))))
        .argument(GraphQLArgument.newArgument().name("ifNotExists").type(Scalars.GraphQLBoolean))
        .argument(GraphQLArgument.newArgument().name("options").type(MUTATION_OPTIONS))
        .type(new GraphQLTypeReference(nameMapping.getGraphqlName(table) + "MutationResult"))
        .dataFetcher(
            new InsertMutationFetcher(table, nameMapping, persistence, authenticationService))
        .build();
  }

  private GraphQLFieldDefinition buildDelete(Table table) {
    return GraphQLFieldDefinition.newFieldDefinition()
        .name("delete" + nameMapping.getGraphqlName(table))
        .description(
            String.format(
                "Delete mutation for the table '%s'.%s",
                table.name(), primaryKeyDescription(table)))
        .argument(
            GraphQLArgument.newArgument()
                .name("value")
                .type(
                    new GraphQLNonNull(
                        new GraphQLTypeReference(nameMapping.getGraphqlName(table) + "Input"))))
        .argument(GraphQLArgument.newArgument().name("ifExists").type(Scalars.GraphQLBoolean))
        .argument(
            GraphQLArgument.newArgument()
                .name("ifCondition")
                .type(new GraphQLTypeReference(nameMapping.getGraphqlName(table) + "FilterInput")))
        .argument(GraphQLArgument.newArgument().name("options").type(MUTATION_OPTIONS))
        .type(new GraphQLTypeReference(nameMapping.getGraphqlName(table) + "MutationResult"))
        .dataFetcher(
            new DeleteMutationFetcher(table, nameMapping, persistence, authenticationService))
        .build();
  }

  private List<GraphQLInputObjectField> buildFilterInputFields(Table table) {
    List<GraphQLInputObjectField> fields = new ArrayList<>();
    for (Column column : table.columns()) {
      String graphqlName = nameMapping.getGraphqlName(table, column);
      if (graphqlName != null) {
        try {
          fields.add(
              GraphQLInputObjectField.newInputObjectField()
                  .name(graphqlName)
                  .type(fieldFilterInputTypes.get(column.type()))
                  .build());
        } catch (Exception e) {
          warn(
              e,
              "Could not create filter input type for column %s in table %s, skipping",
              column.name(),
              column.table());
        }
      }
    }
    return fields;
  }

  private GraphQLOutputType buildMutationResult(Table table) {
    return GraphQLObjectType.newObject()
        .name(nameMapping.getGraphqlName(table) + "MutationResult")
        .description(getTypeDescription(table, DmlType.MutationOutput))
        .field(
            GraphQLFieldDefinition.newFieldDefinition()
                .name("applied")
                .type(Scalars.GraphQLBoolean))
        .field(
            GraphQLFieldDefinition.newFieldDefinition()
                .name("value")
                .type(new GraphQLTypeReference(nameMapping.getGraphqlName(table))))
        .build();
  }

  private GraphQLType buildQueryOptionsInputType() {
    return GraphQLInputObjectType.newInputObject()
        .name("QueryOptions")
        .description("The execution options for the query.")
        .field(
            GraphQLInputObjectField.newInputObjectField()
                .name("consistency")
                .type(
                    GraphQLEnumType.newEnum()
                        .name("QueryConsistency")
                        .value("LOCAL_ONE")
                        .value("LOCAL_QUORUM")
                        .value("ALL")
                        .value("SERIAL")
                        .value("LOCAL_SERIAL")
                        .build())
                .build())
        .field(
            GraphQLInputObjectField.newInputObjectField()
                .name("limit")
                .type(Scalars.GraphQLInt)
                .build())
        .field(
            GraphQLInputObjectField.newInputObjectField()
                .name("pageSize")
                .type(Scalars.GraphQLInt)
                .defaultValue(100)
                .build())
        .field(
            GraphQLInputObjectField.newInputObjectField()
                .name("pageState")
                .type(Scalars.GraphQLString)
                .build())
        .build();
  }

  private GraphQLType buildOrderType(Table table) {
    GraphQLEnumType.Builder input =
        GraphQLEnumType.newEnum()
            .name(nameMapping.getGraphqlName(table) + "Order")
            .description(getTypeDescription(table, DmlType.Order));

    for (Column column : table.columns()) {
      String graphqlName = nameMapping.getGraphqlName(table, column);
      if (graphqlName != null) {
        input.value(graphqlName + "_DESC");
        input.value(graphqlName + "_ASC");
      }
    }
    return input.build();
  }

  private GraphQLType buildInputType(Table table) {
    GraphQLInputObjectType.Builder input =
        GraphQLInputObjectType.newInputObject()
            .name(nameMapping.getGraphqlName(table) + "Input")
            .description(getTypeDescription(table, DmlType.Input));

    for (Column column : table.columns()) {
      String graphqlName = nameMapping.getGraphqlName(table, column);
      if (graphqlName != null) {
        try {
          GraphQLInputObjectField field =
              GraphQLInputObjectField.newInputObjectField()
                  .name(graphqlName)
                  .type(fieldInputTypes.get(column.type()))
                  .build();
          input.field(field);
        } catch (Exception e) {
          warn(
              e,
              "Could not create input type for column %s in table %s, skipping",
              column.name(),
              column.table());
        }
      }
    }
    return input.build();
  }

  private GraphQLOutputType buildEntityResultOutput(Table table) {
    if (entityResultMap.containsKey(table)) {
      return entityResultMap.get(table);
    }

    GraphQLOutputType entityResultType =
        GraphQLObjectType.newObject()
            .name(nameMapping.getGraphqlName(table) + "Result")
            .field(
                GraphQLFieldDefinition.newFieldDefinition().name("pageState").type(GraphQLString))
            .field(
                GraphQLFieldDefinition.newFieldDefinition()
                    .name("values")
                    .type(
                        new GraphQLList(
                            new GraphQLNonNull(
                                new GraphQLTypeReference(nameMapping.getGraphqlName(table))))))
            .build();

    entityResultMap.put(table, entityResultType);

    return entityResultType;
  }

  public GraphQLObjectType buildType(Table table) {
    GraphQLObjectType.Builder builder =
        GraphQLObjectType.newObject()
            .name(nameMapping.getGraphqlName(table))
            .description(getTypeDescription(table, DmlType.QueryOutput));
    for (Column column : table.columns()) {
      String graphqlName = nameMapping.getGraphqlName(table, column);
      if (graphqlName != null) {
        try {
          GraphQLFieldDefinition.Builder fieldBuilder =
              new GraphQLFieldDefinition.Builder()
                  .name(graphqlName)
                  .type(fieldOutputTypes.get(column.type()));
          builder.field(fieldBuilder.build());
        } catch (Exception e) {
          warn(
              e,
              "Could not create output type for column %s in table %s, skipping",
              column.name(),
              column.table());
        }
      }
    }

    return builder.build();
  }

  private GraphQLFieldDefinition buildWarnings() {
    StringBuilder description =
        new StringBuilder("Warnings encountered during the CQL to GraphQL conversion.");
    if (warnings.isEmpty()) {
      description.append("\nNo warnings found, this will return an empty list.");
    } else {
      description.append("\nThis will return:");
      for (String warning : warnings) {
        description.append("\n- ").append(warning);
      }
    }
    return GraphQLFieldDefinition.newFieldDefinition()
        .name("__conversionWarnings")
        .description(description.toString())
        .type(list(GraphQLString))
        .dataFetcher((d) -> warnings)
        .build();
  }

  private void warn(Exception e, String format, Object... arguments) {
    String message = String.format(format, arguments);
    warnings.add(message + " (" + e.getMessage() + ")");
    if (!(e instanceof SchemaWarningException)) {
      LOG.warn(message, e);
    }
  }

  private static final GraphQLInputType MUTATION_OPTIONS =
      GraphQLInputObjectType.newInputObject()
          .name("MutationOptions")
          .description("The execution options for the mutation.")
          .field(
              GraphQLInputObjectField.newInputObjectField()
                  .name("consistency")
                  .type(
                      GraphQLEnumType.newEnum()
                          .name("MutationConsistency")
                          .value("LOCAL_ONE")
                          .value("LOCAL_QUORUM")
                          .value("ALL")
                          .build())
                  .build())
          .field(
              GraphQLInputObjectField.newInputObjectField()
                  .name("serialConsistency")
                  .type(
                      GraphQLEnumType.newEnum()
                          .name("SerialConsistency")
                          .value("SERIAL")
                          .value("LOCAL_SERIAL")
                          .build())
                  .build())
          .field(
              GraphQLInputObjectField.newInputObjectField()
                  .name("ttl")
                  .type(Scalars.GraphQLInt)
                  .build())
          .build();

  private String getTypeDescription(Table table, DmlType dmlType) {
    StringBuilder builder = new StringBuilder();
    switch (dmlType) {
      case Input:
        builder.append("The input type");
        break;
      case FilterInput:
        builder.append("The input type used for filtering with non-equality operators");
        break;
      case Order:
        builder.append("The enum used to order a query result based on one or more fields");
        break;
      case QueryOutput:
        builder.append("The type used to represent results of a query");
        break;
      case MutationOutput:
        builder.append("The type used to represent results of a mutation");
        break;
      default:
        builder.append("Type");
        break;
    }

    builder.append(" for the table '");
    builder.append(table.name());
    builder.append("'.");

    if (dmlType == DmlType.Input || dmlType == DmlType.FilterInput) {
      primaryKeyDescription(table, builder);
    }

    return builder.toString();
  }

  private void primaryKeyDescription(Table table, StringBuilder builder) {
    // Include partition key information that is relevant to making a query
    List<String> primaryKeys =
        Stream.concat(table.partitionKeyColumns().stream(), table.clusteringKeyColumns().stream())
            .map(c -> nameMapping.getGraphqlName(table, c))
            .collect(Collectors.toList());
    builder.append("\nNote that ").append("'").append(primaryKeys.get(0)).append("'");
    for (int i = 1; i < primaryKeys.size(); i++) {
      if (i == primaryKeys.size() - 1) {
        builder.append(" and ");
      } else {
        builder.append(", ");
      }
      builder.append("'").append(primaryKeys.get(i)).append("'");
    }
    if (primaryKeys.size() > 1) {
      builder.append(" are the fields that correspond to the table primary key.");
    } else {
      builder.append(" is the field that corresponds to the table primary key.");
    }
  }

  private String primaryKeyDescription(Table table) {
    StringBuilder builder = new StringBuilder();
    primaryKeyDescription(table, builder);
    return builder.toString();
  }
}<|MERGE_RESOLUTION|>--- conflicted
+++ resolved
@@ -182,14 +182,10 @@
     String graphqlName = nameMapping.getGraphqlName(table);
     GraphQLFieldDefinition query =
         GraphQLFieldDefinition.newFieldDefinition()
-<<<<<<< HEAD
             .name(graphqlName)
-=======
-            .name(CaseUtil.toLowerCamel(table.name()))
             .description(
                 String.format(
                     "Query for the table '%s'.%s", table.name(), primaryKeyDescription(table)))
->>>>>>> 11e52a7c
             .argument(
                 GraphQLArgument.newArgument()
                     .name("value")
