/*
 * Copyright The Stargate Authors
 *
 * Licensed under the Apache License, Version 2.0 (the "License");
 * you may not use this file except in compliance with the License.
 * You may obtain a copy of the License at
 *
 * http://www.apache.org/licenses/LICENSE-2.0
 *
 * Unless required by applicable law or agreed to in writing, software
 * distributed under the License is distributed on an "AS IS" BASIS,
 * WITHOUT WARRANTIES OR CONDITIONS OF ANY KIND, either express or implied.
 * See the License for the specific language governing permissions and
 * limitations under the License.
 */
package io.stargate.graphql.schema.fetchers.dml;

import com.google.common.base.Preconditions;
import graphql.schema.DataFetchingEnvironment;
import io.stargate.auth.AuthenticationService;
import io.stargate.auth.AuthorizationService;
import io.stargate.auth.Scope;
import io.stargate.auth.TypedKeyValue;
import io.stargate.auth.UnauthorizedException;
import io.stargate.db.Persistence;
import io.stargate.db.datastore.DataStore;
import io.stargate.db.query.BoundDMLQuery;
import io.stargate.db.query.BoundQuery;
import io.stargate.db.query.builder.ValueModifier;
import io.stargate.db.schema.Column;
import io.stargate.db.schema.Table;
import io.stargate.graphql.schema.NameMapping;
import io.stargate.graphql.web.HttpAwareContext;
import java.util.ArrayList;
import java.util.List;
import java.util.Map;

public class InsertMutationFetcher extends MutationFetcher {

  public InsertMutationFetcher(
      Table table,
      NameMapping nameMapping,
      Persistence persistence,
      AuthenticationService authenticationService,
      AuthorizationService authorizationService) {
    super(table, nameMapping, persistence, authenticationService, authorizationService);
  }

  @Override
  protected BoundQuery buildQuery(DataFetchingEnvironment environment, DataStore dataStore)
      throws UnauthorizedException {
    boolean ifNotExists =
        environment.containsArgument("ifNotExists")
            && environment.getArgument("ifNotExists") != null
            && (Boolean) environment.getArgument("ifNotExists");

    BoundQuery query =
        dataStore
            .queryBuilder()
            .insertInto(table.keyspace(), table.name())
            .value(buildInsertValues(environment))
            .ifNotExists(ifNotExists)
            .ttl(getTTL(environment))
            .build()
            .bind();

    HttpAwareContext httpAwareContext = environment.getContext();
    String token = httpAwareContext.getAuthToken();

    authorizationService.authorizeDataWrite(
<<<<<<< HEAD
        token,
        keyspaceId.asInternal(),
        tableId.asInternal(),
        buildTypedKeyValueList(cqlIdentifierTermMap),
        Scope.MODIFY);
=======
        token, TypedKeyValue.forDML((BoundDMLQuery) query), Scope.MODIFY);
>>>>>>> 2c4dbed9

    return query;
  }

  private List<ValueModifier> buildInsertValues(DataFetchingEnvironment environment) {
    Map<String, Object> value = environment.getArgument("value");
    Preconditions.checkNotNull(value, "Insert statement must contain at least one field");

    List<ValueModifier> modifiers = new ArrayList<>();
    for (Map.Entry<String, Object> entry : value.entrySet()) {
      Column column = getColumn(table, entry.getKey());
      modifiers.add(ValueModifier.set(column.name(), toDBValue(column, entry.getValue())));
    }
    return modifiers;
  }
}<|MERGE_RESOLUTION|>--- conflicted
+++ resolved
@@ -68,15 +68,11 @@
     String token = httpAwareContext.getAuthToken();
 
     authorizationService.authorizeDataWrite(
-<<<<<<< HEAD
         token,
-        keyspaceId.asInternal(),
-        tableId.asInternal(),
-        buildTypedKeyValueList(cqlIdentifierTermMap),
+        table.keyspace(),
+        table.name(),
+        TypedKeyValue.forDML((BoundDMLQuery) query),
         Scope.MODIFY);
-=======
-        token, TypedKeyValue.forDML((BoundDMLQuery) query), Scope.MODIFY);
->>>>>>> 2c4dbed9
 
     return query;
   }
