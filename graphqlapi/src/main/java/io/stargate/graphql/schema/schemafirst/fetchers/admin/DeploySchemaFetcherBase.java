/*
 * Copyright The Stargate Authors
 *
 * Licensed under the Apache License, Version 2.0 (the "License");
 * you may not use this file except in compliance with the License.
 * You may obtain a copy of the License at
 *
 * http://www.apache.org/licenses/LICENSE-2.0
 *
 * Unless required by applicable law or agreed to in writing, software
 * distributed under the License is distributed on an "AS IS" BASIS,
 * WITHOUT WARRANTIES OR CONDITIONS OF ANY KIND, either express or implied.
 * See the License for the specific language governing permissions and
 * limitations under the License.
 */
package io.stargate.graphql.schema.schemafirst.fetchers.admin;

import graphql.schema.DataFetchingEnvironment;
import io.stargate.auth.AuthenticationService;
import io.stargate.auth.AuthenticationSubject;
import io.stargate.auth.AuthorizationService;
import io.stargate.auth.Scope;
import io.stargate.auth.SourceAPI;
import io.stargate.db.datastore.DataStore;
import io.stargate.db.datastore.DataStoreFactory;
import io.stargate.db.schema.Keyspace;
import io.stargate.graphql.persistence.schemafirst.SchemaSource;
import io.stargate.graphql.persistence.schemafirst.SchemaSourceDao;
import io.stargate.graphql.schema.CassandraFetcher;
import io.stargate.graphql.schema.schemafirst.migration.CassandraMigrator;
import io.stargate.graphql.schema.schemafirst.migration.MigrationQuery;
import io.stargate.graphql.schema.schemafirst.migration.MigrationStrategy;
import io.stargate.graphql.schema.schemafirst.processor.ProcessedSchema;
import io.stargate.graphql.schema.schemafirst.processor.SchemaProcessor;
import java.io.IOException;
import java.util.List;
import java.util.UUID;

abstract class DeploySchemaFetcherBase extends CassandraFetcher<DeploySchemaResponseDto> {

  DeploySchemaFetcherBase(
      AuthenticationService authenticationService,
      AuthorizationService authorizationService,
      DataStoreFactory dataStoreFactory) {
    super(authenticationService, authorizationService, dataStoreFactory);
  }

  @Override
  protected DeploySchemaResponseDto get(
      DataFetchingEnvironment environment,
      DataStore dataStore,
      AuthenticationSubject authenticationSubject)
      throws Exception {
    SchemaSourceDao schemaSourceDao = new SchemaSourceDao(dataStore);

    String namespace = environment.getArgument("namespace");
    Keyspace keyspace = dataStore.schema().keyspace(namespace);
    if (keyspace == null) {
      throw new IllegalArgumentException(
          String.format(
              "Namespace '%s' does not exist. "
                  + "Use the 'createNamespace' mutation to create it first.",
              namespace));
    }

    authorizationService.authorizeSchemaWrite(
        authenticationSubject, namespace, null, Scope.MODIFY, SourceAPI.GRAPHQL);

    String input = getSchemaContents(environment);
    UUID expectedVersion = getExpectedVersion(environment);
    MigrationStrategy migrationStrategy = environment.getArgument("migrationStrategy");
    boolean dryRun = environment.getArgument("dryRun");
    if (!dryRun) {
      schemaSourceDao.startDeployment(namespace, expectedVersion);
    }

    DeploySchemaResponseDto response = new DeploySchemaResponseDto();
    List<MigrationQuery> queries;
    try {
      ProcessedSchema processedSchema =
          new SchemaProcessor(authenticationService, authorizationService, dataStoreFactory, false)
              .process(input, keyspace);
      response.setLogs(processedSchema.getLogs());

      queries =
          CassandraMigrator.forDeployment(migrationStrategy)
              .compute(processedSchema.getMappingModel(), keyspace);
      response.setCqlChanges(queries);
    } catch (Exception e) {
      if (!dryRun) {
        schemaSourceDao.abortDeployment(namespace); // unsets the flag (no need for LWT)
      }
      throw e;
    }

    if (!dryRun) {
      for (MigrationQuery query : queries) {
        dataStore.execute(query.build(dataStore)).get();
      }
      SchemaSource newSource = schemaSourceDao.insert(namespace, input);
<<<<<<< HEAD
      schemaSourceDao.purgeOldSchemaEntries(namespace);
      response.put("version", newSource.getVersion());
=======
      response.setVersion(newSource.getVersion());
>>>>>>> 700d8aa6
      // TODO update SchemaFirstCache from here instead of letting it reload from the DB
    }
    return response;
  }

  protected abstract String getSchemaContents(DataFetchingEnvironment environment)
      throws IOException;

  private UUID getExpectedVersion(DataFetchingEnvironment environment) {
    UUID expectedVersion;
    String expectedVersionSpec = environment.getArgument("expectedVersion");
    try {
      expectedVersion = expectedVersionSpec == null ? null : UUID.fromString(expectedVersionSpec);
    } catch (IllegalArgumentException e) {
      throw new IllegalArgumentException("Invalid 'expectedVersion' value.");
    }
    return expectedVersion;
  }
}<|MERGE_RESOLUTION|>--- conflicted
+++ resolved
@@ -98,12 +98,8 @@
         dataStore.execute(query.build(dataStore)).get();
       }
       SchemaSource newSource = schemaSourceDao.insert(namespace, input);
-<<<<<<< HEAD
       schemaSourceDao.purgeOldSchemaEntries(namespace);
-      response.put("version", newSource.getVersion());
-=======
       response.setVersion(newSource.getVersion());
->>>>>>> 700d8aa6
       // TODO update SchemaFirstCache from here instead of letting it reload from the DB
     }
     return response;
