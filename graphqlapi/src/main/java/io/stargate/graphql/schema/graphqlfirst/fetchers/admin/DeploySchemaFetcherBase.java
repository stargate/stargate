/*
 * Copyright The Stargate Authors
 *
 * Licensed under the Apache License, Version 2.0 (the "License");
 * you may not use this file except in compliance with the License.
 * You may obtain a copy of the License at
 *
 * http://www.apache.org/licenses/LICENSE-2.0
 *
 * Unless required by applicable law or agreed to in writing, software
 * distributed under the License is distributed on an "AS IS" BASIS,
 * WITHOUT WARRANTIES OR CONDITIONS OF ANY KIND, either express or implied.
 * See the License for the specific language governing permissions and
 * limitations under the License.
 */
package io.stargate.graphql.schema.graphqlfirst.fetchers.admin;

import graphql.schema.DataFetchingEnvironment;
import io.stargate.auth.Scope;
import io.stargate.auth.SourceAPI;
import io.stargate.auth.entity.ResourceKind;
import io.stargate.db.datastore.DataStore;
import io.stargate.db.schema.Keyspace;
import io.stargate.graphql.persistence.graphqlfirst.SchemaSource;
import io.stargate.graphql.persistence.graphqlfirst.SchemaSourceDao;
import io.stargate.graphql.schema.CassandraFetcher;
import io.stargate.graphql.schema.graphqlfirst.migration.CassandraMigrator;
import io.stargate.graphql.schema.graphqlfirst.migration.MigrationQuery;
import io.stargate.graphql.schema.graphqlfirst.migration.MigrationStrategy;
import io.stargate.graphql.schema.graphqlfirst.processor.ProcessedSchema;
import io.stargate.graphql.schema.graphqlfirst.processor.SchemaProcessor;
<<<<<<< HEAD
import io.stargate.graphql.web.HttpAwareContext;
import io.stargate.graphql.web.resources.GraphqlCache;
=======
import io.stargate.graphql.web.StargateGraphqlContext;
>>>>>>> ff59bcf1
import java.io.IOException;
import java.util.List;
import java.util.UUID;

abstract class DeploySchemaFetcherBase extends CassandraFetcher<DeploySchemaResponseDto> {

<<<<<<< HEAD
  private final GraphqlCache graphqlCache;

  DeploySchemaFetcherBase(
      AuthorizationService authorizationService,
      DataStoreFactory dataStoreFactory,
      GraphqlCache graphqlCache) {
    super(authorizationService, dataStoreFactory);
    this.graphqlCache = graphqlCache;
  }

=======
>>>>>>> ff59bcf1
  @Override
  protected DeploySchemaResponseDto get(
      DataFetchingEnvironment environment, DataStore dataStore, StargateGraphqlContext context)
      throws Exception {

    SchemaSourceDao schemaSourceDao = new SchemaSourceDao(dataStore);

    String keyspaceName = environment.getArgument("keyspace");
    Keyspace keyspace = dataStore.schema().keyspace(keyspaceName);
    if (keyspace == null) {
      throw new IllegalArgumentException("Keyspace '%s' does not exist.");
    }

    context
        .getAuthorizationService()
        .authorizeSchemaWrite(
            context.getSubject(),
            keyspaceName,
            null,
            Scope.MODIFY,
            SourceAPI.GRAPHQL,
            ResourceKind.KEYSPACE);

    String input = getSchemaContents(environment);
    UUID expectedVersion = getExpectedVersion(environment);
    MigrationStrategy migrationStrategy = environment.getArgument("migrationStrategy");
    boolean force = environment.getArgument("force");
    boolean dryRun = environment.getArgument("dryRun");
    if (!dryRun) {
      schemaSourceDao.startDeployment(keyspaceName, expectedVersion, force);
    }

    DeploySchemaResponseDto response = new DeploySchemaResponseDto();
    List<MigrationQuery> queries;
    ProcessedSchema processedSchema;
    try {
<<<<<<< HEAD
      Persistence persistence = ((HttpAwareContext) environment.getContext()).getPersistence();

      processedSchema =
          new SchemaProcessor(authorizationService, dataStoreFactory, persistence, false)
              .process(input, keyspace);
=======
      ProcessedSchema processedSchema =
          new SchemaProcessor(context.getPersistence(), false).process(input, keyspace);
>>>>>>> ff59bcf1
      response.setLogs(processedSchema.getLogs());

      queries =
          CassandraMigrator.forDeployment(migrationStrategy)
              .compute(processedSchema.getMappingModel(), keyspace);
      response.setCqlChanges(queries);
    } catch (Exception e) {
      if (!dryRun) {
        schemaSourceDao.abortDeployment(keyspaceName); // unsets the flag (no need for LWT)
      }
      throw e;
    }

    if (!dryRun) {
      for (MigrationQuery query : queries) {
        dataStore.execute(query.build(dataStore)).get();
      }
      SchemaSource newSource = schemaSourceDao.insert(keyspaceName, input);
      schemaSourceDao.purgeOldVersions(keyspaceName);
      response.setVersion(newSource.getVersion());
      graphqlCache.putDml(
          keyspaceName, newSource, processedSchema.getGraphql(), authenticationSubject);
    }
    return response;
  }

  protected abstract String getSchemaContents(DataFetchingEnvironment environment)
      throws IOException;

  private UUID getExpectedVersion(DataFetchingEnvironment environment) {
    UUID expectedVersion;
    String expectedVersionSpec = environment.getArgument("expectedVersion");
    try {
      expectedVersion = expectedVersionSpec == null ? null : UUID.fromString(expectedVersionSpec);
    } catch (IllegalArgumentException e) {
      throw new IllegalArgumentException("Invalid 'expectedVersion' value.");
    }
    return expectedVersion;
  }
}<|MERGE_RESOLUTION|>--- conflicted
+++ resolved
@@ -29,31 +29,20 @@
 import io.stargate.graphql.schema.graphqlfirst.migration.MigrationStrategy;
 import io.stargate.graphql.schema.graphqlfirst.processor.ProcessedSchema;
 import io.stargate.graphql.schema.graphqlfirst.processor.SchemaProcessor;
-<<<<<<< HEAD
-import io.stargate.graphql.web.HttpAwareContext;
+import io.stargate.graphql.web.StargateGraphqlContext;
 import io.stargate.graphql.web.resources.GraphqlCache;
-=======
-import io.stargate.graphql.web.StargateGraphqlContext;
->>>>>>> ff59bcf1
 import java.io.IOException;
 import java.util.List;
 import java.util.UUID;
 
 abstract class DeploySchemaFetcherBase extends CassandraFetcher<DeploySchemaResponseDto> {
 
-<<<<<<< HEAD
   private final GraphqlCache graphqlCache;
 
-  DeploySchemaFetcherBase(
-      AuthorizationService authorizationService,
-      DataStoreFactory dataStoreFactory,
-      GraphqlCache graphqlCache) {
-    super(authorizationService, dataStoreFactory);
+  DeploySchemaFetcherBase(GraphqlCache graphqlCache) {
     this.graphqlCache = graphqlCache;
   }
 
-=======
->>>>>>> ff59bcf1
   @Override
   protected DeploySchemaResponseDto get(
       DataFetchingEnvironment environment, DataStore dataStore, StargateGraphqlContext context)
@@ -90,16 +79,8 @@
     List<MigrationQuery> queries;
     ProcessedSchema processedSchema;
     try {
-<<<<<<< HEAD
-      Persistence persistence = ((HttpAwareContext) environment.getContext()).getPersistence();
-
       processedSchema =
-          new SchemaProcessor(authorizationService, dataStoreFactory, persistence, false)
-              .process(input, keyspace);
-=======
-      ProcessedSchema processedSchema =
           new SchemaProcessor(context.getPersistence(), false).process(input, keyspace);
->>>>>>> ff59bcf1
       response.setLogs(processedSchema.getLogs());
 
       queries =
@@ -121,7 +102,7 @@
       schemaSourceDao.purgeOldVersions(keyspaceName);
       response.setVersion(newSource.getVersion());
       graphqlCache.putDml(
-          keyspaceName, newSource, processedSchema.getGraphql(), authenticationSubject);
+          keyspaceName, newSource, processedSchema.getGraphql(), context.getSubject());
     }
     return response;
   }
