--- conflicted
+++ resolved
@@ -102,6 +102,7 @@
         Optional.of(returnType)
             .filter(ResponsePayloadModel.class::isInstance)
             .map(ResponsePayloadModel.class::cast);
+
     return new InsertModel(
         parentTypeName,
         operation,
@@ -113,11 +114,8 @@
         getSerialConsistencyLevel(cqlInsertDirective),
         getTtl(cqlInsertDirective),
         returnType,
-<<<<<<< HEAD
+        cqlTimestampArgumentName,
         isList);
-=======
-        cqlTimestampArgumentName);
->>>>>>> 53608e6e
   }
 
   private boolean computeIfNotExists(Optional<Directive> cqlInsertDirective) {
