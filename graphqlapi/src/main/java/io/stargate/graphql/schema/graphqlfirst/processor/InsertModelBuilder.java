--- conflicted
+++ resolved
@@ -100,12 +100,9 @@
         ifNotExists,
         getConsistencyLevel(cqlInsertDirective),
         getSerialConsistencyLevel(cqlInsertDirective),
-<<<<<<< HEAD
+        getTtl(cqlInsertDirective),
+        returnType,
         cqlTimestampArgumentName);
-=======
-        getTtl(cqlInsertDirective),
-        returnType);
->>>>>>> 23cc8de2
   }
 
   private boolean computeIfNotExists(Optional<Directive> cqlInsertDirective) {
