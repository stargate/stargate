--- conflicted
+++ resolved
@@ -73,59 +73,12 @@
             .map(EntityField::getName)
             .orElse(null);
     Keyspace keyspace = context.getDataStore().schema().keyspace(entityModel.getKeyspaceName());
-<<<<<<< HEAD
     List<Map<String, Object>> inputs;
     List<Map<String, Object>> responses = new ArrayList<>();
     if (model.isList()) {
       inputs = environment.getArgument(model.getEntityArgumentName());
     } else {
       inputs = Collections.singletonList(environment.getArgument(model.getEntityArgumentName()));
-=======
-    Map<String, Object> input = environment.getArgument(model.getEntityArgumentName());
-    Map<String, Object> response = new LinkedHashMap<>();
-    Map<String, Object> cqlValues = buildCqlValues(entityModel, keyspace, input);
-    Collection<ValueModifier> modifiers =
-        cqlValues.entrySet().stream()
-            .map(e -> ValueModifier.set(e.getKey(), e.getValue()))
-            .collect(Collectors.toList());
-
-    Optional<Long> timestamp =
-        TimestampParser.parse(model.getCqlTimestampArgumentName(), environment);
-
-    AbstractBound<?> query =
-        context
-            .getDataStore()
-            .queryBuilder()
-            .insertInto(entityModel.getKeyspaceName(), entityModel.getCqlName())
-            .value(modifiers)
-            .ifNotExists(isLwt)
-            .ttl(model.getTtl().orElse(null))
-            .timestamp(timestamp.orElse(null))
-            .build()
-            .bind();
-
-    context
-        .getAuthorizationService()
-        .authorizeDataWrite(
-            context.getSubject(),
-            entityModel.getKeyspaceName(),
-            entityModel.getCqlName(),
-            TypedKeyValue.forDML((BoundDMLQuery) query),
-            Scope.MODIFY,
-            SourceAPI.GRAPHQL);
-
-    ResultSet resultSet = executeUnchecked(query, buildParameters(environment), context);
-
-    if (responseContainsEntity) {
-      Map<String, Object> entityData;
-      if (entityPrefixInReponse == null) {
-        entityData = response;
-      } else {
-        entityData = new LinkedHashMap<>();
-        response.put(entityPrefixInReponse, entityData);
-      }
-      copyInputDataToEntity(input, cqlValues, entityData, entityModel);
->>>>>>> 53608e6e
     }
 
     boolean applied = false;
@@ -137,6 +90,9 @@
               .map(e -> ValueModifier.set(e.getKey(), e.getValue()))
               .collect(Collectors.toList());
 
+      Optional<Long> timestamp =
+          TimestampParser.parse(model.getCqlTimestampArgumentName(), environment);
+
       AbstractBound<?> query =
           context
               .getDataStore()
@@ -145,6 +101,7 @@
               .value(modifiers)
               .ifNotExists(isLwt)
               .ttl(model.getTtl().orElse(null))
+              .timestamp(timestamp.orElse(null))
               .build()
               .bind();
 
