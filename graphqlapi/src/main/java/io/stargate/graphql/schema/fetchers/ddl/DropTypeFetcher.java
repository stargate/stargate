--- conflicted
+++ resolved
@@ -16,15 +16,12 @@
 package io.stargate.graphql.schema.fetchers.ddl;
 
 import graphql.schema.DataFetchingEnvironment;
-<<<<<<< HEAD
 import io.stargate.auth.AuthenticationPrincipal;
 import io.stargate.auth.AuthenticationService;
 import io.stargate.auth.AuthorizationService;
 import io.stargate.auth.Scope;
+import io.stargate.auth.SourceAPI;
 import io.stargate.auth.UnauthorizedException;
-=======
-import io.stargate.auth.*;
->>>>>>> d8bd4d5f
 import io.stargate.db.Persistence;
 import io.stargate.db.query.Query;
 import io.stargate.db.query.builder.QueryBuilder;
@@ -51,11 +48,7 @@
 
     // Permissions on a type are the same as keyspace
     authorizationService.authorizeSchemaWrite(
-<<<<<<< HEAD
-        authenticationPrincipal, keyspaceName, null, Scope.DROP);
-=======
-        token, keyspaceName, null, Scope.DROP, SourceAPI.GRAPHQL);
->>>>>>> d8bd4d5f
+        authenticationPrincipal, keyspaceName, null, Scope.DROP, SourceAPI.GRAPHQL);
 
     Boolean ifExists = dataFetchingEnvironment.getArgument("ifExists");
     return builder
