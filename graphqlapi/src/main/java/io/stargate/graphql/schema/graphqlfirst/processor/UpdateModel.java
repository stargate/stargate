--- conflicted
+++ resolved
@@ -32,11 +32,8 @@
   private final Optional<ResponsePayloadModel> responsePayload;
   private final boolean ifExists;
   private final List<IncrementModel> incrementModels;
-<<<<<<< HEAD
+  private final Optional<Integer> ttl;
   private final Optional<String> cqlTimestampArgumentName;
-=======
-  private final Optional<Integer> ttl;
->>>>>>> 23cc8de2
 
   public UpdateModel(
       String parentTypeName,
@@ -51,11 +48,8 @@
       List<IncrementModel> incrementModels,
       Optional<ConsistencyLevel> consistencyLevel,
       Optional<ConsistencyLevel> serialConsistencyLevel,
-<<<<<<< HEAD
+      Optional<Integer> ttl,
       Optional<String> cqlTimestampArgumentName) {
-=======
-      Optional<Integer> ttl) {
->>>>>>> 23cc8de2
     super(parentTypeName, field, consistencyLevel, serialConsistencyLevel);
     this.entity = entity;
     this.whereConditions = whereConditions;
@@ -65,11 +59,8 @@
     this.responsePayload = responsePayload;
     this.ifExists = ifExists;
     this.incrementModels = incrementModels;
-<<<<<<< HEAD
+    this.ttl = ttl;
     this.cqlTimestampArgumentName = cqlTimestampArgumentName;
-=======
-    this.ttl = ttl;
->>>>>>> 23cc8de2
   }
 
   public EntityModel getEntity() {
@@ -104,13 +95,12 @@
     return incrementModels;
   }
 
-<<<<<<< HEAD
+  public Optional<Integer> getTtl() {
+    return ttl;
+  }
+
   public Optional<String> getCqlTimestampArgumentName() {
     return cqlTimestampArgumentName;
-=======
-  public Optional<Integer> getTtl() {
-    return ttl;
->>>>>>> 23cc8de2
   }
 
   @Override
