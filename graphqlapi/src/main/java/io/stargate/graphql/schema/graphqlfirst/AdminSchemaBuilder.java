--- conflicted
+++ resolved
@@ -340,22 +340,12 @@
           .field(UNDEPLOY_SCHEMA_MUTATION)
           .build();
 
-<<<<<<< HEAD
-  private final AuthorizationService authorizationService;
-  private final DataStoreFactory dataStoreFactory;
   private final GraphqlCache graphqlCache;
 
-  public AdminSchemaBuilder(
-      AuthorizationService authorizationService,
-      DataStoreFactory dataStoreFactory,
-      GraphqlCache graphqlCache) {
-    this.authorizationService = authorizationService;
-    this.dataStoreFactory = dataStoreFactory;
+  public AdminSchemaBuilder(GraphqlCache graphqlCache) {
     this.graphqlCache = graphqlCache;
   }
 
-=======
->>>>>>> ff59bcf1
   private static GraphQLFieldDefinition.Builder deploySchemaStart() {
     return newFieldDefinition()
         .argument(
@@ -414,19 +404,11 @@
                 .dataFetcher(
                     coordinates(QUERY, SCHEMA_HISTORY_PER_KEYSPACE_QUERY), new AllSchemasFetcher())
                 .dataFetcher(
-<<<<<<< HEAD
                     coordinates(MUTATION, DEPLOY_SCHEMA_MUTATION),
-                    new DeploySchemaFetcher(authorizationService, dataStoreFactory, graphqlCache))
+                    new DeploySchemaFetcher(graphqlCache))
                 .dataFetcher(
                     coordinates(MUTATION, DEPLOY_SCHEMA_FILE_MUTATION),
-                    new DeploySchemaFileFetcher(
-                        authorizationService, dataStoreFactory, graphqlCache))
-=======
-                    coordinates(MUTATION, DEPLOY_SCHEMA_MUTATION), new DeploySchemaFetcher())
-                .dataFetcher(
-                    coordinates(MUTATION, DEPLOY_SCHEMA_FILE_MUTATION),
-                    new DeploySchemaFileFetcher())
->>>>>>> ff59bcf1
+                    new DeploySchemaFileFetcher(graphqlCache))
                 .dataFetcher(
                     coordinates(MUTATION, UNDEPLOY_SCHEMA_MUTATION), new UndeploySchemaFetcher())
                 .build())
