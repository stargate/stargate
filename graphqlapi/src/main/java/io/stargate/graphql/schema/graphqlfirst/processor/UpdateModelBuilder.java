/*
 * Copyright The Stargate Authors
 *
 * Licensed under the Apache License, Version 2.0 (the "License");
 * you may not use this file except in compliance with the License.
 * You may obtain a copy of the License at
 *
 * http://www.apache.org/licenses/LICENSE-2.0
 *
 * Unless required by applicable law or agreed to in writing, software
 * distributed under the License is distributed on an "AS IS" BASIS,
 * WITHOUT WARRANTIES OR CONDITIONS OF ANY KIND, either express or implied.
 * See the License for the specific language governing permissions and
 * limitations under the License.
 */
package io.stargate.graphql.schema.graphqlfirst.processor;

import graphql.language.Directive;
import graphql.language.FieldDefinition;
import graphql.language.InputValueDefinition;
import io.stargate.db.query.Predicate;
import io.stargate.graphql.schema.graphqlfirst.processor.DirectiveModelsBuilder.OperationType;
import io.stargate.graphql.schema.graphqlfirst.processor.OperationModel.ReturnType;
import io.stargate.graphql.schema.graphqlfirst.processor.OperationModel.SimpleReturnType;
import java.util.*;
import java.util.Optional;
import java.util.stream.Collectors;

class UpdateModelBuilder extends MutationModelBuilder {

  private final String parentTypeName;

  UpdateModelBuilder(
      FieldDefinition mutation,
      String parentTypeName,
      Map<String, EntityModel> entities,
      Map<String, ResponsePayloadModel> responsePayloads,
      ProcessingContext context) {
    super(mutation, entities, responsePayloads, context);
    this.parentTypeName = parentTypeName;
  }

  @Override
  MutationModel build() throws SkipException {
    Optional<Directive> cqlUpdateDirective =
        DirectiveHelper.getDirective(CqlDirectives.UPDATE, operation);
    boolean ifExists = computeIfExists(cqlUpdateDirective);

    ReturnType returnType = getReturnType("Mutation " + operationName);
    if (returnType != SimpleReturnType.BOOLEAN && !(returnType instanceof ResponsePayloadModel)) {
      invalidMapping(
          "Mutation %s: invalid return type. Expected Boolean or a response payload",
          operationName);
      throw SkipException.INSTANCE;
    }

    if (returnType instanceof ResponsePayloadModel) {
      ResponsePayloadModel payload = (ResponsePayloadModel) returnType;
      Set<String> unsupportedFields =
          payload.getTechnicalFields().stream()
              .filter(f -> f != ResponsePayloadModel.TechnicalField.APPLIED)
              .map(ResponsePayloadModel.TechnicalField::getGraphqlName)
              .collect(Collectors.toCollection(HashSet::new));
      payload.getEntityField().ifPresent(e -> unsupportedFields.add(e.getName()));
      if (!unsupportedFields.isEmpty()) {
        warn(
            "Mutation %s: 'applied' is the only supported field in update response payloads. Others will always be null (%s).",
            operationName, String.join(", ", unsupportedFields));
      }
    }

    List<InputValueDefinition> arguments = operation.getInputValueDefinitions();
    if (arguments.isEmpty()) {
      invalidMapping(
          "Mutation %s: updates must take either the entity input type or a list of primary key fields",
          operationName);
      throw SkipException.INSTANCE;
    }

    EntityModel entity;
    InputValueDefinition firstArgument = arguments.get(0);
    Optional<EntityModel> entityFromFirstArgument = findEntity(firstArgument);
    Optional<String> entityArgumentName =
        entityFromFirstArgument.map(__ -> firstArgument.getName());
    List<ConditionModel> whereConditions;
    List<ConditionModel> ifConditions;
    Optional<IncrementModel> incrementModel; // only one column can be incremented by one query
    if (entityFromFirstArgument.isPresent()) {
      if (arguments.size() > 1) {
        invalidMapping(
            "Mutation %s: if an update takes an entity input type, it must be the only argument",
            operationName);
        throw SkipException.INSTANCE;
      }
      entity = entityFromFirstArgument.get();
      whereConditions = entity.getPrimaryKeyWhereConditions();
      ifConditions = Collections.emptyList();
      incrementModel = Optional.empty();
    } else {
      entity = entityFromDirective(cqlUpdateDirective, "update", CqlDirectives.UPDATE);
      ArgumentDirectiveModels directives =
          new DirectiveModelsBuilder(operation, OperationType.UPDATE, entity, entities, context)
              .build();
      whereConditions = directives.getWhereConditions();
      ifConditions = directives.getIfConditions();
      validate(whereConditions, ifConditions, ifExists, entity);
      incrementModel = getAndValidate(directives.getIncrementModels());
    }

    Optional<ResponsePayloadModel> responsePayload =
        Optional.of(returnType)
            .filter(ResponsePayloadModel.class::isInstance)
            .map(ResponsePayloadModel.class::cast);

    return new UpdateModel(
        parentTypeName,
        operation,
        entity,
        whereConditions,
        ifConditions,
        entityArgumentName,
        returnType,
        responsePayload,
        ifExists,
<<<<<<< HEAD
        incrementModel);
  }

  private Optional<IncrementModel> getAndValidate(List<IncrementModel> incrementModel)
      throws SkipException {

    if (incrementModel.size() > 1) {
      invalidMapping(
          "The %s directive can be set only on one field, but it was set on %s fields.",
          CqlDirectives.INCREMENT, incrementModel.size());
      throw SkipException.INSTANCE;
    }

    if (incrementModel.isEmpty()) {
      return Optional.empty();
    }

    return Optional.of(
        incrementModel.get(0)); // there should be only one field with the CQL_INCREMENT directive
=======
        getConsistencyLevel(cqlUpdateDirective),
        getSerialConsistencyLevel(cqlUpdateDirective));
>>>>>>> a51c0751
  }

  private void validate(
      List<ConditionModel> whereConditions,
      List<ConditionModel> ifConditions,
      boolean ifExists,
      EntityModel entity)
      throws SkipException {

    Optional<String> maybeError = entity.validateForUpdate(whereConditions);
    if (maybeError.isPresent()) {
      invalidMapping("Operation %s: %s", operationName, maybeError.get());
      throw SkipException.INSTANCE;
    }

    if (!ifConditions.isEmpty()) {
      ensureNoInConditions(whereConditions);
      if (ifExists) {
        invalidMapping(
            "Operation %s: can't use @%s and %s at the same time",
            operationName, CqlDirectives.IF, CqlDirectives.UPDATE_OR_DELETE_IF_EXISTS);
        throw SkipException.INSTANCE;
      }
    }
  }

  private void ensureNoInConditions(List<ConditionModel> whereConditions) throws SkipException {
    for (ConditionModel whereCondition : whereConditions) {
      if (whereCondition.getPredicate() == Predicate.IN) {
        invalidMapping(
            "Operation %s: IN predicates on primary key fields are not allowed "
                + "if there are @%s conditions (%s)",
            operationName, CqlDirectives.IF, whereCondition.getArgumentName());
        throw SkipException.INSTANCE;
      }
    }
  }
}<|MERGE_RESOLUTION|>--- conflicted
+++ resolved
@@ -122,8 +122,9 @@
         returnType,
         responsePayload,
         ifExists,
-<<<<<<< HEAD
-        incrementModel);
+        incrementModel,
+        getConsistencyLevel(cqlUpdateDirective),
+        getSerialConsistencyLevel(cqlUpdateDirective));
   }
 
   private Optional<IncrementModel> getAndValidate(List<IncrementModel> incrementModel)
@@ -142,10 +143,6 @@
 
     return Optional.of(
         incrementModel.get(0)); // there should be only one field with the CQL_INCREMENT directive
-=======
-        getConsistencyLevel(cqlUpdateDirective),
-        getSerialConsistencyLevel(cqlUpdateDirective));
->>>>>>> a51c0751
   }
 
   private void validate(
