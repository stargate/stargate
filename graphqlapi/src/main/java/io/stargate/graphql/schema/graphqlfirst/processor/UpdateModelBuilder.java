--- conflicted
+++ resolved
@@ -14,8 +14,6 @@
  * limitations under the License.
  */
 package io.stargate.graphql.schema.graphqlfirst.processor;
-
-import static io.stargate.graphql.schema.graphqlfirst.processor.IncrementModelBuilder.CQL_INCREMENT;
 
 import graphql.language.Directive;
 import graphql.language.FieldDefinition;
@@ -98,15 +96,9 @@
       ifConditions = Collections.emptyList();
       incrementModel = Optional.empty();
     } else {
-<<<<<<< HEAD
-      entity = entityFromDirective(cqlUpdateDirective, "update", "cql_update");
+      entity = entityFromDirective(cqlUpdateDirective, "update", CqlDirectives.UPDATE);
       DirectiveModels directives =
           new DirectiveModelsBuilder(operation, OperationType.UPDATE, entity, entities, context)
-=======
-      entity = entityFromDirective(cqlUpdateDirective, "update", CqlDirectives.UPDATE);
-      ConditionModels conditions =
-          new ConditionModelsBuilder(operation, OperationType.UPDATE, entity, entities, context)
->>>>>>> 799a1f1c
               .build();
       whereConditions = directives.getWhereConditions();
       ifConditions = directives.getIfConditions();
@@ -138,7 +130,7 @@
     if (incrementModel.size() > 1) {
       invalidMapping(
           "The %s directive can be set only on one field, but it was set on %s fields.",
-          CQL_INCREMENT, incrementModel.size());
+          CqlDirectives.INCREMENT, incrementModel.size());
       throw SkipException.INSTANCE;
     }
 
