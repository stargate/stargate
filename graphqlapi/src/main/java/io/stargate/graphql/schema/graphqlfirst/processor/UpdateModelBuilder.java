/*
 * Copyright The Stargate Authors
 *
 * Licensed under the Apache License, Version 2.0 (the "License");
 * you may not use this file except in compliance with the License.
 * You may obtain a copy of the License at
 *
 * http://www.apache.org/licenses/LICENSE-2.0
 *
 * Unless required by applicable law or agreed to in writing, software
 * distributed under the License is distributed on an "AS IS" BASIS,
 * WITHOUT WARRANTIES OR CONDITIONS OF ANY KIND, either express or implied.
 * See the License for the specific language governing permissions and
 * limitations under the License.
 */
package io.stargate.graphql.schema.graphqlfirst.processor;

import graphql.Scalars;
import graphql.language.Directive;
import graphql.language.FieldDefinition;
import graphql.language.InputValueDefinition;
import io.stargate.db.query.Predicate;
import io.stargate.graphql.schema.graphqlfirst.processor.ArgumentDirectiveModelsBuilder.OperationType;
import io.stargate.graphql.schema.graphqlfirst.processor.OperationModel.ReturnType;
import io.stargate.graphql.schema.graphqlfirst.processor.OperationModel.SimpleReturnType;
import io.stargate.graphql.schema.scalars.CqlScalar;
import java.util.*;
import java.util.Optional;
import java.util.stream.Collectors;

class UpdateModelBuilder extends MutationModelBuilder {

  private final String parentTypeName;

  UpdateModelBuilder(
      FieldDefinition mutation,
      String parentTypeName,
      Map<String, EntityModel> entities,
      Map<String, ResponsePayloadModel> responsePayloads,
      ProcessingContext context) {
    super(mutation, entities, responsePayloads, context);
    this.parentTypeName = parentTypeName;
  }

  @Override
  MutationModel build() throws SkipException {
    Optional<Directive> cqlUpdateDirective =
        DirectiveHelper.getDirective(CqlDirectives.UPDATE, operation);
    boolean ifExists = computeIfExists(cqlUpdateDirective);

    ReturnType returnType = getReturnType("Mutation " + operationName);
    if (returnType != SimpleReturnType.BOOLEAN && !(returnType instanceof ResponsePayloadModel)) {
      invalidMapping(
          "Mutation %s: invalid return type. Expected Boolean or a response payload",
          operationName);
      throw SkipException.INSTANCE;
    }

    if (returnType instanceof ResponsePayloadModel) {
      ResponsePayloadModel payload = (ResponsePayloadModel) returnType;
      Set<String> unsupportedFields =
          payload.getTechnicalFields().stream()
              .filter(f -> f != ResponsePayloadModel.TechnicalField.APPLIED)
              .map(ResponsePayloadModel.TechnicalField::getGraphqlName)
              .collect(Collectors.toCollection(HashSet::new));
      payload.getEntityField().ifPresent(e -> unsupportedFields.add(e.getName()));
      if (!unsupportedFields.isEmpty()) {
        warn(
            "Mutation %s: 'applied' is the only supported field in update response payloads. Others will always be null (%s).",
            operationName, String.join(", ", unsupportedFields));
      }
    }

    List<InputValueDefinition> arguments = operation.getInputValueDefinitions();
    if (arguments.isEmpty()) {
      invalidMapping(
          "Mutation %s: updates must take either the entity input type or a list of primary key fields",
          operationName);
      throw SkipException.INSTANCE;
    }

    EntityModel entity;
    InputValueDefinition firstArgument = arguments.get(0);
    Optional<EntityModel> entityFromFirstArgument = findEntity(firstArgument);
    Optional<String> entityArgumentName =
        entityFromFirstArgument.map(__ -> firstArgument.getName());
    List<ConditionModel> whereConditions;
    List<ConditionModel> ifConditions;
    List<IncrementModel> incrementModels;

    if (entityFromFirstArgument.isPresent()) {
      if (arguments.size() > 1) {
        invalidMapping(
            "Mutation %s: if an update takes an entity input type, it must be the only argument",
            operationName);
        throw SkipException.INSTANCE;
      }
      entity = entityFromFirstArgument.get();
      whereConditions = entity.getPrimaryKeyWhereConditions();
      ifConditions = Collections.emptyList();
      incrementModels = Collections.emptyList();
    } else {
      entity = entityFromDirective(cqlUpdateDirective, "update", CqlDirectives.UPDATE);
      ArgumentDirectiveModels directives =
          new ArgumentDirectiveModelsBuilder(
                  operation, OperationType.UPDATE, entity, entities, context)
              .build();
      whereConditions = directives.getWhereConditions();
      ifConditions = directives.getIfConditions();
      validate(whereConditions, ifConditions, ifExists, entity);
      incrementModels = directives.getIncrementModels();
    }

    Optional<String> cqlTimestampArgumentName =
        findFieldNameWithDirective(
            CqlDirectives.TIMESTAMP, Scalars.GraphQLString, CqlScalar.BIGINT.getGraphqlType());
    Optional<ResponsePayloadModel> responsePayload =
        Optional.of(returnType)
            .filter(ResponsePayloadModel.class::isInstance)
            .map(ResponsePayloadModel.class::cast);

    return new UpdateModel(
        parentTypeName,
        operation,
        entity,
        whereConditions,
        ifConditions,
        entityArgumentName,
        returnType,
        responsePayload,
        ifExists,
        incrementModels,
        getConsistencyLevel(cqlUpdateDirective),
        getSerialConsistencyLevel(cqlUpdateDirective),
<<<<<<< HEAD
        cqlTimestampArgumentName);
=======
        getTtl(cqlUpdateDirective));
>>>>>>> 23cc8de2
  }

  private void validate(
      List<ConditionModel> whereConditions,
      List<ConditionModel> ifConditions,
      boolean ifExists,
      EntityModel entity)
      throws SkipException {

    Optional<String> maybeError = entity.validateForUpdate(whereConditions);
    if (maybeError.isPresent()) {
      invalidMapping("Operation %s: %s", operationName, maybeError.get());
      throw SkipException.INSTANCE;
    }

    if (!ifConditions.isEmpty()) {
      ensureNoInConditions(whereConditions);
      if (ifExists) {
        invalidMapping(
            "Operation %s: can't use @%s and %s at the same time",
            operationName, CqlDirectives.IF, CqlDirectives.UPDATE_OR_DELETE_IF_EXISTS);
        throw SkipException.INSTANCE;
      }
    }
  }

  private void ensureNoInConditions(List<ConditionModel> whereConditions) throws SkipException {
    for (ConditionModel whereCondition : whereConditions) {
      if (whereCondition.getPredicate() == Predicate.IN) {
        invalidMapping(
            "Operation %s: IN predicates on primary key fields are not allowed "
                + "if there are @%s conditions (%s)",
            operationName, CqlDirectives.IF, whereCondition.getArgumentName());
        throw SkipException.INSTANCE;
      }
    }
  }
}<|MERGE_RESOLUTION|>--- conflicted
+++ resolved
@@ -132,11 +132,8 @@
         incrementModels,
         getConsistencyLevel(cqlUpdateDirective),
         getSerialConsistencyLevel(cqlUpdateDirective),
-<<<<<<< HEAD
+        getTtl(cqlUpdateDirective),
         cqlTimestampArgumentName);
-=======
-        getTtl(cqlUpdateDirective));
->>>>>>> 23cc8de2
   }
 
   private void validate(
