--- conflicted
+++ resolved
@@ -19,11 +19,7 @@
 import static graphql.Scalars.GraphQLInt;
 import static graphql.Scalars.GraphQLString;
 import static graphql.schema.GraphQLList.list;
-<<<<<<< HEAD
 import static io.stargate.graphql.schema.cqlfirst.dml.fetchers.aggregations.SupportedGraphqlFunction.*;
-=======
-import static io.stargate.graphql.schema.SchemaConstants.ASYNC_DIRECTIVE;
->>>>>>> 43383c0c
 
 import com.google.common.collect.ImmutableList;
 import com.google.errorprone.annotations.FormatMethod;
@@ -169,7 +165,7 @@
     builder.additionalDirective(
         GraphQLDirective.newDirective()
             .validLocation(Introspection.DirectiveLocation.MUTATION)
-            .name(ASYNC_DIRECTIVE)
+            .name(SchemaConstants.ASYNC_DIRECTIVE)
             .description(
                 "Instructs the server to apply the mutations asynchronously without waiting for the result.")
             .build());
@@ -410,7 +406,7 @@
                 .description(
                     String.format(
                         "This field is relevant and fulfilled with data, only when used with the @%s directive",
-                        ASYNC_DIRECTIVE))
+                        SchemaConstants.ASYNC_DIRECTIVE))
                 .type(Scalars.GraphQLBoolean))
         .field(
             GraphQLFieldDefinition.newFieldDefinition()
