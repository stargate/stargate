/*
 * Copyright The Stargate Authors
 *
 * Licensed under the Apache License, Version 2.0 (the "License");
 * you may not use this file except in compliance with the License.
 * You may obtain a copy of the License at
 *
 * http://www.apache.org/licenses/LICENSE-2.0
 *
 * Unless required by applicable law or agreed to in writing, software
 * distributed under the License is distributed on an "AS IS" BASIS,
 * WITHOUT WARRANTIES OR CONDITIONS OF ANY KIND, either express or implied.
 * See the License for the specific language governing permissions and
 * limitations under the License.
 */
package io.stargate.graphql;

import com.codahale.metrics.health.HealthCheck;
import com.codahale.metrics.health.HealthCheckRegistry;
import io.stargate.auth.AuthenticationService;
import io.stargate.auth.AuthorizationService;
import io.stargate.core.activator.BaseActivator;
import io.stargate.core.metrics.api.Metrics;
import io.stargate.db.Persistence;
import io.stargate.graphql.web.DropwizardServer;
import java.util.Arrays;
import java.util.List;
import javax.annotation.Nullable;
import net.jcip.annotations.GuardedBy;
import org.slf4j.Logger;
import org.slf4j.LoggerFactory;

/** Activator for the web bundle */
public class GraphqlActivator extends BaseActivator {

  private static final Logger LOG = LoggerFactory.getLogger(GraphqlActivator.class);

  private static final String AUTH_IDENTIFIER =
      System.getProperty("stargate.auth_id", "AuthTableBasedService");
  private static final String PERSISTENCE_IDENTIFIER =
      System.getProperty("stargate.persistence_id", "CassandraPersistence");

  private ServicePointer<AuthenticationService> authentication =
      ServicePointer.create(AuthenticationService.class, "AuthIdentifier", AUTH_IDENTIFIER);
  private ServicePointer<AuthorizationService> authorization =
      ServicePointer.create(AuthorizationService.class, "AuthIdentifier", AUTH_IDENTIFIER);
  private ServicePointer<Persistence> persistence =
      ServicePointer.create(Persistence.class, "Identifier", PERSISTENCE_IDENTIFIER);
  private ServicePointer<Metrics> metrics = ServicePointer.create(Metrics.class);
  private final ServicePointer<HealthCheckRegistry> healthCheckRegistry =
      ServicePointer.create(HealthCheckRegistry.class);

  private final GraphqlHealthCheck graphqlHealthCheck = new GraphqlHealthCheck();

  @GuardedBy("this")
  private DropwizardServer server;

  public GraphqlActivator() {
    super("GraphQL");
  }

  @Override
  @Nullable
  protected ServiceAndProperties createService() {
<<<<<<< HEAD
    healthCheckRegistry.get().register("graphql", graphqlHealthCheck);
    maybeStartService(persistence.get(), metrics.get(), authentication.get());
=======
    maybeStartService(persistence.get(), metrics.get(), authentication.get(), authorization.get());
>>>>>>> 72072c63
    return null;
  }

  @Override
  protected void stopService() {
    maybeStopService();
  }

  @Override
  protected List<ServicePointer<?>> dependencies() {
<<<<<<< HEAD
    return Arrays.asList(persistence, metrics, healthCheckRegistry, authentication);
=======
    return Arrays.asList(persistence, metrics, authentication, authorization);
>>>>>>> 72072c63
  }

  private synchronized void maybeStartService(
      Persistence persistence,
      Metrics metrics,
      AuthenticationService authentication,
      AuthorizationService authorizationService) {
    if (server == null) {
      try {
        server = new DropwizardServer(persistence, authentication, authorizationService, metrics);
        LOG.info("Starting GraphQL");
        server.run("server", "config.yaml");
        graphqlHealthCheck.healthy = true;
      } catch (Exception e) {
        LOG.error("Unexpected error while stopping GraphQL", e);
        graphqlHealthCheck.healthy = false;
      }
    }
  }

  private synchronized void maybeStopService() {
    if (server != null) {
      try {
        LOG.info("Stopping GraphQL");
        server.stop();
      } catch (Exception e) {
        LOG.error("Unexpected error while stopping GraphQL", e);
      }
      graphqlHealthCheck.healthy = false;
    }
  }

  private static class GraphqlHealthCheck extends HealthCheck {

    private volatile boolean healthy = false;

    @Override
    protected Result check() throws Exception {
      return healthy
          ? Result.healthy("Ready to process requests")
          : Result.unhealthy("Server not started");
    }
  }
}<|MERGE_RESOLUTION|>--- conflicted
+++ resolved
@@ -62,12 +62,8 @@
   @Override
   @Nullable
   protected ServiceAndProperties createService() {
-<<<<<<< HEAD
     healthCheckRegistry.get().register("graphql", graphqlHealthCheck);
-    maybeStartService(persistence.get(), metrics.get(), authentication.get());
-=======
     maybeStartService(persistence.get(), metrics.get(), authentication.get(), authorization.get());
->>>>>>> 72072c63
     return null;
   }
 
@@ -78,11 +74,7 @@
 
   @Override
   protected List<ServicePointer<?>> dependencies() {
-<<<<<<< HEAD
-    return Arrays.asList(persistence, metrics, healthCheckRegistry, authentication);
-=======
-    return Arrays.asList(persistence, metrics, authentication, authorization);
->>>>>>> 72072c63
+    return Arrays.asList(persistence, metrics, healthCheckRegistry, authentication, authorization);
   }
 
   private synchronized void maybeStartService(
