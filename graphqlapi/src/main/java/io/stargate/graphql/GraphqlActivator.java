--- conflicted
+++ resolved
@@ -71,20 +71,13 @@
   }
 
   private synchronized void maybeStartService(
-<<<<<<< HEAD
       Persistence persistence,
       Metrics metrics,
       AuthenticationService authentication,
       AuthorizationService authorizationService) {
-    if (web == null) {
-      try {
-        web = new WebImpl(persistence, metrics, authentication, authorizationService);
-=======
-      Persistence persistence, Metrics metrics, AuthenticationService authentication) {
     if (server == null) {
       try {
-        server = new DropwizardServer(persistence, authentication, metrics);
->>>>>>> 73ef92d7
+        server = new DropwizardServer(persistence, authentication, authorizationService, metrics);
         LOG.info("Starting GraphQL");
         server.run("server", "config.yaml");
       } catch (Exception e) {
