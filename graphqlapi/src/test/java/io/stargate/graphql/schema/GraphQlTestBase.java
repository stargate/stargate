package io.stargate.graphql.schema;

import static org.assertj.core.api.Assertions.assertThat;
import static org.junit.jupiter.api.Assertions.fail;
import static org.mockito.ArgumentMatchers.any;
import static org.mockito.ArgumentMatchers.anyString;
import static org.mockito.ArgumentMatchers.eq;
import static org.mockito.Mockito.mock;
import static org.mockito.Mockito.when;
import static org.mockito.quality.Strictness.LENIENT;

import com.fasterxml.jackson.databind.ObjectMapper;
import graphql.ExecutionInput;
import graphql.ExecutionResult;
import graphql.GraphQL;
import graphql.GraphQLError;
import graphql.execution.AsyncExecutionStrategy;
import graphql.schema.GraphQLSchema;
import io.stargate.auth.AuthenticationPrincipal;
import io.stargate.auth.AuthenticationService;
import io.stargate.auth.AuthorizationService;
import io.stargate.auth.SourceAPI;
import io.stargate.db.Parameters;
import io.stargate.db.datastore.DataStore;
import io.stargate.db.datastore.DataStoreFactory;
import io.stargate.db.datastore.DataStoreOptions;
import io.stargate.db.datastore.ResultSet;
import io.stargate.db.query.BoundQuery;
import io.stargate.db.query.TypedValue.Codec;
import io.stargate.db.query.builder.AbstractBound;
import io.stargate.db.query.builder.QueryBuilder;
import io.stargate.db.schema.Schema;
import io.stargate.graphql.web.HttpAwareContext;
import io.stargate.graphql.web.HttpAwareContext.BatchContext;
import java.io.IOException;
import java.util.List;
import java.util.Map;
import java.util.concurrent.Callable;
import java.util.concurrent.CompletableFuture;
import java.util.stream.Collectors;
import org.assertj.core.api.Assertions;
import org.junit.jupiter.api.BeforeEach;
import org.junit.jupiter.api.extension.ExtendWith;
import org.mockito.ArgumentCaptor;
import org.mockito.Captor;
import org.mockito.Mock;
import org.mockito.junit.jupiter.MockitoExtension;
import org.mockito.junit.jupiter.MockitoSettings;

@ExtendWith(MockitoExtension.class)
@MockitoSettings(strictness = LENIENT)
public abstract class GraphQlTestBase {
  private final String token = "mock token";
  protected GraphQL graphQl;
  protected GraphQLSchema graphQlSchema;
  @Mock protected AuthenticationService authenticationService;
  @Mock protected AuthorizationService authorizationService;
  @Mock protected ResultSet resultSet;
<<<<<<< HEAD
  @Mock private AuthenticationPrincipal authenticationPrincipal;
=======
  @Mock private StoredCredentials storedCredentials;
  @Mock protected DataStoreFactory dataStoreFactory;
>>>>>>> d6d40500

  @Captor private ArgumentCaptor<BoundQuery> queryCaptor;
  @Captor protected ArgumentCaptor<Callable<ResultSet>> actionCaptor;
  @Captor private ArgumentCaptor<List<BoundQuery>> batchCaptor;
  @Captor protected ArgumentCaptor<DataStoreOptions> dataStoreOptionsCaptor;

  // Stores the parameters of the last batch execution
  protected Parameters batchParameters;

  @BeforeEach
  public void setupEnvironment() {
    try {
      Schema schema = getCQLSchema();
      String roleName = "mock role name";
      when(authenticationService.validateToken(token)).thenReturn(authenticationPrincipal);
      when(authenticationPrincipal.getRoleName()).thenReturn(roleName);
      when(authorizationService.authorizedDataRead(
              actionCaptor.capture(),
              eq(authenticationPrincipal),
              anyString(),
              anyString(),
              any(),
              eq(SourceAPI.GRAPHQL)))
          .then(
              i -> {
                return actionCaptor.getValue().call();
              });
<<<<<<< HEAD
      dataStoreCreateMock = mockStatic(DataStore.class);
      dataStoreCreateMock
          .when(
              () ->
                  DataStore.create(
                      eq(persistence), eq(roleName), eq(false), dataStoreOptionsCaptor.capture()))
=======
      when(dataStoreFactory.create(eq(roleName), dataStoreOptionsCaptor.capture()))
>>>>>>> d6d40500
          .then(
              i -> {
                DataStore dataStore = mock(DataStore.class);
                when(dataStore.queryBuilder())
                    .thenReturn(new QueryBuilder(schema, Codec.testCodec(), dataStore));
                when(dataStore.execute(queryCaptor.capture()))
                    .thenReturn(CompletableFuture.completedFuture(resultSet));

                // Batches use multiple data store instances, one per each mutation
                // We need to capture the parameters provided at dataStore creation
<<<<<<< HEAD
                DataStoreOptions dataStoreOptions = i.getArgument(3, DataStoreOptions.class);
=======
                DataStoreOptions dataStoreOptions = i.getArgument(1, DataStoreOptions.class);
>>>>>>> d6d40500
                when(dataStore.batch(batchCaptor.capture()))
                    .then(
                        batchInvoke -> {
                          batchParameters = dataStoreOptions.defaultParameters();
                          return CompletableFuture.completedFuture(mock(ResultSet.class));
                        });

                when(dataStore.schema()).thenReturn(schema);
                return dataStore;
              });
    } catch (Exception e) {
      fail("Unexpected exception while mocking dataStore", e);
    }

    graphQlSchema = createGraphQlSchema();
    graphQl =
        GraphQL.newGraphQL(graphQlSchema)
            // Use parallel execution strategy for mutations (serial is default)
            .mutationExecutionStrategy(new AsyncExecutionStrategy())
            .build();
  }

  protected abstract GraphQLSchema createGraphQlSchema();

  public abstract Schema getCQLSchema();

  /**
   * Convenience method to execute a GraphQL query.
   *
   * <p>You can also access {@link #graphQl} directly in subclasses.
   */
  protected ExecutionResult executeGraphQl(String query) {
    // Use a context mock per execution
    HttpAwareContext context = mock(HttpAwareContext.class);

    // Use a dedicated batch executor per execution
    BatchContext batchContext = new BatchContext();

    when(context.getAuthToken()).thenReturn(token);
    when(context.getBatchContext()).thenReturn(batchContext);
    return graphQl.execute(ExecutionInput.newExecutionInput(query).context(context).build());
  }

  private String queryString(BoundQuery boundQuery) {
    // Technically, bound#queryString() has all its value as markers (the values are in
    // bound#values). However, those tests were written with expectedCqlQuery being the query with
    // all the value "inlined". To avoid changing all the tests, we "cheat" a bit by reaching into
    // the underlying BuiltQuery.
    return ((AbstractBound<?>) boundQuery).source().query().toString();
  }

  public String getCapturedQueryString() {
    return queryString(queryCaptor.getValue());
  }

  public List<String> getCapturedBatchQueriesString() {
    return batchCaptor.getValue().stream().map(this::queryString).collect(Collectors.toList());
  }

  /**
   * Convenience method to execute a GraphQL query and assert that it generates the given CQL query.
   */
  protected void assertQuery(String graphqlQuery, String expectedCqlQuery) {
    ExecutionResult result = executeGraphQl(graphqlQuery);
    assertThat(result.getErrors()).isEmpty();
    assertThat(getCapturedQueryString()).isEqualTo(expectedCqlQuery);
  }

  /**
   * Convenience method to execute a GraphQL query and assert that it returns the given JSON
   * response.
   */
  protected void assertResponse(String graphqlQuery, String expectedJsonResponse) {
    ExecutionResult result = executeGraphQl(graphqlQuery);
    assertThat(result.getErrors()).isEmpty();
    assertThat((Object) result.getData()).isEqualTo(parseJson(expectedJsonResponse));
  }

  /**
   * Convenience method to execute a GraphQL query and assert that it generates an error containing
   * the given message.
   */
  protected void assertError(String graphqlQuery, String expectedError) {
    ExecutionResult result = executeGraphQl(graphqlQuery);
    assertThat(result.getErrors()).as("Expected an error but the query succeeded").isNotEmpty();
    GraphQLError error = result.getErrors().get(0);
    assertThat(error.getMessage()).contains(expectedError);
  }

  private Map<?, ?> parseJson(String json) {
    try {
      return new ObjectMapper().readValue(json, Map.class);
    } catch (IOException e) {
      Assertions.fail("Unexpected error while parsing " + json, e);
      return null; // never reached
    }
  }
}<|MERGE_RESOLUTION|>--- conflicted
+++ resolved
@@ -56,12 +56,8 @@
   @Mock protected AuthenticationService authenticationService;
   @Mock protected AuthorizationService authorizationService;
   @Mock protected ResultSet resultSet;
-<<<<<<< HEAD
   @Mock private AuthenticationPrincipal authenticationPrincipal;
-=======
-  @Mock private StoredCredentials storedCredentials;
   @Mock protected DataStoreFactory dataStoreFactory;
->>>>>>> d6d40500
 
   @Captor private ArgumentCaptor<BoundQuery> queryCaptor;
   @Captor protected ArgumentCaptor<Callable<ResultSet>> actionCaptor;
@@ -89,16 +85,7 @@
               i -> {
                 return actionCaptor.getValue().call();
               });
-<<<<<<< HEAD
-      dataStoreCreateMock = mockStatic(DataStore.class);
-      dataStoreCreateMock
-          .when(
-              () ->
-                  DataStore.create(
-                      eq(persistence), eq(roleName), eq(false), dataStoreOptionsCaptor.capture()))
-=======
-      when(dataStoreFactory.create(eq(roleName), dataStoreOptionsCaptor.capture()))
->>>>>>> d6d40500
+      when(dataStoreFactory.create(eq(roleName), eq(false), dataStoreOptionsCaptor.capture()))
           .then(
               i -> {
                 DataStore dataStore = mock(DataStore.class);
@@ -109,11 +96,7 @@
 
                 // Batches use multiple data store instances, one per each mutation
                 // We need to capture the parameters provided at dataStore creation
-<<<<<<< HEAD
-                DataStoreOptions dataStoreOptions = i.getArgument(3, DataStoreOptions.class);
-=======
-                DataStoreOptions dataStoreOptions = i.getArgument(1, DataStoreOptions.class);
->>>>>>> d6d40500
+                DataStoreOptions dataStoreOptions = i.getArgument(2, DataStoreOptions.class);
                 when(dataStore.batch(batchCaptor.capture()))
                     .then(
                         batchInvoke -> {
