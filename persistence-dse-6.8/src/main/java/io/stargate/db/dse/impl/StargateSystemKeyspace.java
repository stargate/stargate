package io.stargate.db.dse.impl;

import com.datastax.bdp.db.nodes.Nodes;
import com.datastax.bdp.db.nodes.virtual.LocalNodeSystemView;
import com.datastax.bdp.db.nodes.virtual.PeersSystemView;
import com.datastax.bdp.db.util.ProductVersion;
import com.datastax.bdp.gms.DseState;
import java.net.InetAddress;
import java.net.UnknownHostException;
import java.util.Map;
import java.util.UUID;
import java.util.concurrent.ConcurrentHashMap;
import java.util.concurrent.ConcurrentMap;
import org.apache.cassandra.config.DatabaseDescriptor;
import org.apache.cassandra.cql3.CQLStatement;
import org.apache.cassandra.cql3.QueryProcessor;
import org.apache.cassandra.cql3.statements.SelectStatement;
import org.apache.cassandra.db.virtual.VirtualKeyspace;
import org.apache.cassandra.gms.ApplicationState;
import org.apache.cassandra.gms.EndpointState;
import org.apache.cassandra.gms.Gossiper;
import org.apache.cassandra.gms.IEndpointStateChangeSubscriber;
import org.apache.cassandra.gms.VersionedValue;
import org.apache.cassandra.schema.MigrationManager;
import org.apache.cassandra.schema.SchemaConstants;
import org.apache.cassandra.schema.SchemaManager;
import org.apache.cassandra.schema.TableMetadata;
import org.apache.cassandra.transport.ProtocolVersion;
import org.apache.cassandra.utils.FBUtilities;
import org.slf4j.Logger;
import org.slf4j.LoggerFactory;

<<<<<<< HEAD
public class StargateSystemKeyspace {
  private static final Logger logger = LoggerFactory.getLogger(StargateSystemKeyspace.class);

  public static final UUID SCHEMA_VERSION = UUID.fromString("17846767-28a1-4acd-a967-f609ff1375f1");

  public static final StargateSystemKeyspace instance = new StargateSystemKeyspace();

  private final ConcurrentMap<InetAddress, StargatePeerInfo> peers = new ConcurrentHashMap<>();
  private final StargateLocalInfo local = new StargateLocalInfo();

  public Map<InetAddress, StargatePeerInfo> getPeers() {
    return peers;
  }

  public StargateLocalInfo getLocal() {
    return local;
  }

  public void persistLocalMetadata() {
    local.setClusterName(DatabaseDescriptor.getClusterName());
    local.setReleaseVersion(ProductVersion.getReleaseVersion().toString());
    local.setDseVersion(ProductVersion.getDSEVersion().toString());
    local.setCqlVersion(QueryProcessor.CQL_VERSION);
    local.setNativeProtocolVersion(String.valueOf(ProtocolVersion.CURRENT.asInt()));
    local.setDataCenter(DatabaseDescriptor.getLocalDataCenter());
    local.setRack(DatabaseDescriptor.getLocalRack());
    local.setPartitioner(DatabaseDescriptor.getPartitioner().getClass().getName());
    local.setBroadcastAddress(FBUtilities.getBroadcastAddress());
    local.setListenAddress(FBUtilities.getLocalAddress());
    local.setNativeAddress(DatabaseDescriptor.getNativeTransportAddress());
    local.setNativePort(DatabaseDescriptor.getNativeTransportPort());
    local.setNativePortSsl(DatabaseDescriptor.getNativeTransportPortSSL());
    local.setStoragePort(DatabaseDescriptor.getStoragePort());
    local.setStoragePortSsl(DatabaseDescriptor.getSSLStoragePort());
    local.setJmxPort(DatabaseDescriptor.getJMXPort().orElse(null));
    local.setHostId(Nodes.local().get().getHostId());
  }

  public IEndpointStateChangeSubscriber getPeersUpdater() {
    return new PeersUpdater();
  }

  public static void initialize() {
    List<VirtualTable> tables =
        SchemaManager.instance
            .getVirtualKeyspaceInstance(SchemaConstants.SYSTEM_VIEWS_KEYSPACE_NAME)
            .tables();
    VirtualKeyspace.Builder builder =
        VirtualKeyspace.newBuilder(SchemaConstants.SYSTEM_VIEWS_KEYSPACE_NAME);
    for (VirtualTable table : tables) {
      if (table.name().equals(PeersSystemView.NAME)) {
        builder.addView(new StargatePeersView());
      } else if (table.name().equals((LocalNodeSystemView.NAME))) {
        builder.addView(new StargateLocalView());
      } else {
        builder.addView(table);
      }
=======
import com.datastax.bdp.db.nodes.Nodes;
import com.datastax.bdp.db.nodes.virtual.LocalNodeSystemView;
import com.datastax.bdp.db.nodes.virtual.PeersSystemView;
import com.datastax.bdp.db.util.ProductVersion;
import com.datastax.bdp.gms.DseState;

public class StargateSystemKeyspace
{
    private static final Logger logger = LoggerFactory.getLogger(StargateSystemKeyspace.class);

    public static final String SYSTEM_KEYSPACE_NAME = "stargate_system";
    public static final String LOCAL_TABLE_NAME = "local";
    public static final String PEERS_TABLE_NAME = "peers";
    public static final UUID SCHEMA_VERSION = UUID.fromString("17846767-28a1-4acd-a967-f609ff1375f1");

    public final static StargateSystemKeyspace instance = new StargateSystemKeyspace();

    private final ConcurrentMap<InetAddress, StargatePeerInfo> peers = new ConcurrentHashMap<>();
    private final StargateLocalInfo local = new StargateLocalInfo();

    public Map<InetAddress, StargatePeerInfo> getPeers()
    {
        return peers;
>>>>>>> c8e58b96
    }
    SchemaManager.instance.load(builder.build());
  }

  private class PeersUpdater implements IEndpointStateChangeSubscriber {
    @Override
    public void onJoin(InetAddress endpoint, EndpointState epState) {
      for (Map.Entry<ApplicationState, VersionedValue> entry : epState.states()) {
        onChange(endpoint, entry.getKey(), entry.getValue());
      }
    }

    @Override
    public void beforeChange(
        InetAddress endpoint,
        EndpointState currentState,
        ApplicationState newStateKey,
        VersionedValue newValue) {}

    @Override
    public void onChange(InetAddress endpoint, ApplicationState state, VersionedValue value) {
      if (state == ApplicationState.STATUS) {
        return;
      }

      EndpointState epState = Gossiper.instance.getEndpointStateForEndpoint(endpoint);
      if (epState == null || Gossiper.instance.isDeadState(epState)) {
        logger.debug("Ignoring state change for dead or unknown endpoint: {}", endpoint);
        return;
      }

      if (FBUtilities.getLocalAddress().equals(endpoint)
          || StorageService.instance
              .getTokenMetadata()
              .isMember(endpoint)) // We only want stargate nodes (no members)
      {
        return;
      }

      StargatePeerInfo peer = peers.computeIfAbsent(endpoint, StargatePeerInfo::new);

      switch (state) {
        case RELEASE_VERSION:
          peer.setReleaseVersion(value.value);
          break;
        case DC:
          peer.setDataCenter(value.value);
          break;
        case RACK:
          peer.setRack(value.value);
          break;
        case NATIVE_TRANSPORT_ADDRESS:
          try {
            peer.setNativeAddress(InetAddress.getByName(value.value));
          } catch (UnknownHostException e) {
            throw new RuntimeException(e);
          }
          break;
        case NATIVE_TRANSPORT_PORT:
          peer.setNativePort(Integer.parseInt(value.value));
          break;
        case NATIVE_TRANSPORT_PORT_SSL:
          peer.setNativePortSsl(Integer.parseInt(value.value));
          break;
        case STORAGE_PORT:
          peer.setStoragePort(Integer.parseInt(value.value));
          break;
        case STORAGE_PORT_SSL:
          peer.setStoragePortSsl(Integer.parseInt(value.value));
          break;
        case JMX_PORT:
          peer.setJmxPort(Integer.parseInt(value.value));
          break;
        case HOST_ID:
          peer.setHostId(UUID.fromString(value.value));
          break;
        case DSE_GOSSIP_STATE:
          updateDseState(value, endpoint, peer);
          break;
      }
    }

<<<<<<< HEAD
    private void updateDseState(VersionedValue value, InetAddress endpoint, StargatePeerInfo peer) {
      Map<String, Object> dseState = DseState.getValues(value);
      ProductVersion.Version version = DseState.getDseVersion(dseState);

      if (version != null
          && (peer == null
              || peer.getDseVersion() == null
              || !peer.getDseVersion().equals(version))) {
        peer.setDseVersion(version.toString());
      }
    }

    @Override
    public void onAlive(InetAddress endpoint, EndpointState state) {}

    @Override
    public void onDead(InetAddress endpoint, EndpointState state) {}

    @Override
    public void onRemove(InetAddress endpoint) {
      peers.remove(endpoint);
=======
    public static boolean isSystemLocal(SelectStatement statement)
    {
        return statement.table().equals(LocalNodeSystemView.NAME);
    }

    public static boolean isSystemLocalOrPeers(CQLStatement statement)
    {
        if (statement instanceof SelectStatement)
        {
            SelectStatement selectStatement = (SelectStatement) statement;
            return selectStatement.keyspace().equals(SchemaConstants.SYSTEM_VIEWS_KEYSPACE_NAME) &&
                    (isSystemLocal(selectStatement) || selectStatement.table().equals(PeersSystemView.NAME));
        }
        return false;
    }

    public static boolean isStargateNode(EndpointState epState)
    {
        VersionedValue value = epState.getApplicationState(ApplicationState.X10);
        return value != null && value.value.equals("stargate");
    }

    public IEndpointStateChangeSubscriber getPeersUpdater()
    {
        return new PeersUpdater();
    }

    public static void initialize()
    {
        VirtualKeyspace.Builder builder = VirtualKeyspace.newBuilder(SYSTEM_KEYSPACE_NAME)
                .addView(new StargatePeersView())
                .addView(new StargateLocalView());
        SchemaManager.instance.load(builder.build());
    }

    private class PeersUpdater implements IEndpointStateChangeSubscriber
    {
        @Override
        public void onJoin(InetAddress endpoint, EndpointState epState)
        {
            if (!isStargateNode(epState))
                return;

            for (Map.Entry<ApplicationState, VersionedValue> entry : epState.states())
            {
                applyState(endpoint, entry.getKey(), entry.getValue(), epState);
            }
        }

        @Override
        public void beforeChange(InetAddress endpoint, EndpointState currentState, ApplicationState newStateKey, VersionedValue newValue)
        {
        }

        @Override
        public void onChange(InetAddress endpoint, ApplicationState state, VersionedValue value)
        {
            if (state == ApplicationState.STATUS)
            {
                return;
            }

            EndpointState epState = Gossiper.instance.getEndpointStateForEndpoint(endpoint);
            if (epState == null || Gossiper.instance.isDeadState(epState))
            {
                logger.debug("Ignoring state change for dead or unknown endpoint: {}", endpoint);
                return;
            }

            // We only want stargate nodes
            if (FBUtilities.getLocalAddress().equals(endpoint) || !isStargateNode(epState))
            {
                return;
            }

            if (peers.containsKey(endpoint))
                applyState(endpoint, state, value, epState);
            else
                onJoin(endpoint, epState);
        }

        private void updateDseState(VersionedValue value, InetAddress endpoint, StargatePeerInfo peer)
        {
            Map<String, Object> dseState = DseState.getValues(value);
            ProductVersion.Version version = DseState.getDseVersion(dseState);

            if (version != null && (peer == null || peer.getDseVersion() == null || !peer.getDseVersion().equals(version)))
            {
                peer.setDseVersion(version.toString());
            }
        }

        @Override
        public void onAlive(InetAddress endpoint, EndpointState state)
        {
        }

        @Override
        public void onDead(InetAddress endpoint, EndpointState state)
        {
        }

        @Override
        public void onRemove(InetAddress endpoint)
        {
            peers.remove(endpoint);
        }

        @Override
        public void onRestart(InetAddress endpoint, EndpointState state)
        {
        }

        private void applyState(InetAddress endpoint, ApplicationState state, VersionedValue value, EndpointState epState)
        {
            StargatePeerInfo peer = peers.computeIfAbsent(endpoint, StargatePeerInfo::new);

            switch (state)
            {
                case RELEASE_VERSION:
                    peer.setReleaseVersion(value.value);
                    break;
                case DC:
                    peer.setDataCenter(value.value);
                    break;
                case RACK:
                    peer.setRack(value.value);
                    break;
                case NATIVE_TRANSPORT_ADDRESS:
                    try
                    {
                        peer.setNativeAddress(InetAddress.getByName(value.value));
                    }
                    catch (UnknownHostException e)
                    {
                        throw new RuntimeException(e);
                    }
                    break;
                case NATIVE_TRANSPORT_PORT:
                    peer.setNativePort(Integer.parseInt(value.value));
                    break;
                case NATIVE_TRANSPORT_PORT_SSL:
                    peer.setNativePortSsl(Integer.parseInt(value.value));
                    break;
                case SCHEMA:
                    // This fix schedules a schema pull for the non-member node and is required because
                    // `StorageService.onChange()` doesn't do this for non-member nodes.
                    MigrationManager.instance.scheduleSchemaPull(endpoint, epState, String.format("gossip schema version change to %s", value.value));
                    break;
                case STORAGE_PORT:
                    peer.setStoragePort(Integer.parseInt(value.value));
                    break;
                case STORAGE_PORT_SSL:
                    peer.setStoragePortSsl(Integer.parseInt(value.value));
                    break;
                case JMX_PORT:
                    peer.setJmxPort(Integer.parseInt(value.value));
                    break;
                case HOST_ID:
                    peer.setHostId(UUID.fromString(value.value));
                    break;
                case DSE_GOSSIP_STATE:
                    updateDseState(value, endpoint, peer);
                    break;
            }
        }
    }

    public static TableMetadata virtualFromLegacy(TableMetadata legacy, String table)
    {
        TableMetadata.Builder builder = TableMetadata.builder(SYSTEM_KEYSPACE_NAME, table)
                .kind(TableMetadata.Kind.VIRTUAL);
        legacy.partitionKeyColumns().forEach(cm -> builder.addPartitionKeyColumn(cm.name, cm.type));
        legacy.staticColumns().forEach(cm -> builder.addStaticColumn(cm.name, cm.type.freeze()));
        legacy.clusteringColumns().forEach(cm -> builder.addClusteringColumn(cm.name, cm.type));
        legacy.regularColumns().forEach(cm -> builder.addRegularColumn(cm.name, cm.type.freeze()));
        return builder.build();
>>>>>>> c8e58b96
    }

    @Override
    public void onRestart(InetAddress endpoint, EndpointState state) {}
  }
}<|MERGE_RESOLUTION|>--- conflicted
+++ resolved
@@ -30,10 +30,12 @@
 import org.slf4j.Logger;
 import org.slf4j.LoggerFactory;
 
-<<<<<<< HEAD
 public class StargateSystemKeyspace {
   private static final Logger logger = LoggerFactory.getLogger(StargateSystemKeyspace.class);
 
+  public static final String SYSTEM_KEYSPACE_NAME = "stargate_system";
+  public static final String LOCAL_TABLE_NAME = "local";
+  public static final String PEERS_TABLE_NAME = "peers";
   public static final UUID SCHEMA_VERSION = UUID.fromString("17846767-28a1-4acd-a967-f609ff1375f1");
 
   public static final StargateSystemKeyspace instance = new StargateSystemKeyspace();
@@ -69,59 +71,44 @@
     local.setHostId(Nodes.local().get().getHostId());
   }
 
+  public static boolean isSystemLocal(SelectStatement statement) {
+    return statement.table().equals(LocalNodeSystemView.NAME);
+  }
+
+  public static boolean isSystemLocalOrPeers(CQLStatement statement) {
+    if (statement instanceof SelectStatement) {
+      SelectStatement selectStatement = (SelectStatement) statement;
+      return selectStatement.keyspace().equals(SchemaConstants.SYSTEM_VIEWS_KEYSPACE_NAME)
+          && (isSystemLocal(selectStatement)
+              || selectStatement.table().equals(PeersSystemView.NAME));
+    }
+    return false;
+  }
+
+  public static boolean isStargateNode(EndpointState epState) {
+    VersionedValue value = epState.getApplicationState(ApplicationState.X10);
+    return value != null && value.value.equals("stargate");
+  }
+
   public IEndpointStateChangeSubscriber getPeersUpdater() {
     return new PeersUpdater();
   }
 
   public static void initialize() {
-    List<VirtualTable> tables =
-        SchemaManager.instance
-            .getVirtualKeyspaceInstance(SchemaConstants.SYSTEM_VIEWS_KEYSPACE_NAME)
-            .tables();
     VirtualKeyspace.Builder builder =
-        VirtualKeyspace.newBuilder(SchemaConstants.SYSTEM_VIEWS_KEYSPACE_NAME);
-    for (VirtualTable table : tables) {
-      if (table.name().equals(PeersSystemView.NAME)) {
-        builder.addView(new StargatePeersView());
-      } else if (table.name().equals((LocalNodeSystemView.NAME))) {
-        builder.addView(new StargateLocalView());
-      } else {
-        builder.addView(table);
-      }
-=======
-import com.datastax.bdp.db.nodes.Nodes;
-import com.datastax.bdp.db.nodes.virtual.LocalNodeSystemView;
-import com.datastax.bdp.db.nodes.virtual.PeersSystemView;
-import com.datastax.bdp.db.util.ProductVersion;
-import com.datastax.bdp.gms.DseState;
-
-public class StargateSystemKeyspace
-{
-    private static final Logger logger = LoggerFactory.getLogger(StargateSystemKeyspace.class);
-
-    public static final String SYSTEM_KEYSPACE_NAME = "stargate_system";
-    public static final String LOCAL_TABLE_NAME = "local";
-    public static final String PEERS_TABLE_NAME = "peers";
-    public static final UUID SCHEMA_VERSION = UUID.fromString("17846767-28a1-4acd-a967-f609ff1375f1");
-
-    public final static StargateSystemKeyspace instance = new StargateSystemKeyspace();
-
-    private final ConcurrentMap<InetAddress, StargatePeerInfo> peers = new ConcurrentHashMap<>();
-    private final StargateLocalInfo local = new StargateLocalInfo();
-
-    public Map<InetAddress, StargatePeerInfo> getPeers()
-    {
-        return peers;
->>>>>>> c8e58b96
-    }
+        VirtualKeyspace.newBuilder(SYSTEM_KEYSPACE_NAME)
+            .addView(new StargatePeersView())
+            .addView(new StargateLocalView());
     SchemaManager.instance.load(builder.build());
   }
 
   private class PeersUpdater implements IEndpointStateChangeSubscriber {
     @Override
     public void onJoin(InetAddress endpoint, EndpointState epState) {
+      if (!isStargateNode(epState)) return;
+
       for (Map.Entry<ApplicationState, VersionedValue> entry : epState.states()) {
-        onChange(endpoint, entry.getKey(), entry.getValue());
+        applyState(endpoint, entry.getKey(), entry.getValue(), epState);
       }
     }
 
@@ -144,14 +131,43 @@
         return;
       }
 
-      if (FBUtilities.getLocalAddress().equals(endpoint)
-          || StorageService.instance
-              .getTokenMetadata()
-              .isMember(endpoint)) // We only want stargate nodes (no members)
-      {
+      // We only want stargate nodes
+      if (FBUtilities.getLocalAddress().equals(endpoint) || !isStargateNode(epState)) {
         return;
       }
 
+      if (peers.containsKey(endpoint)) applyState(endpoint, state, value, epState);
+      else onJoin(endpoint, epState);
+    }
+
+    private void updateDseState(VersionedValue value, InetAddress endpoint, StargatePeerInfo peer) {
+      Map<String, Object> dseState = DseState.getValues(value);
+      ProductVersion.Version version = DseState.getDseVersion(dseState);
+
+      if (version != null
+          && (peer == null
+              || peer.getDseVersion() == null
+              || !peer.getDseVersion().equals(version))) {
+        peer.setDseVersion(version.toString());
+      }
+    }
+
+    @Override
+    public void onAlive(InetAddress endpoint, EndpointState state) {}
+
+    @Override
+    public void onDead(InetAddress endpoint, EndpointState state) {}
+
+    @Override
+    public void onRemove(InetAddress endpoint) {
+      peers.remove(endpoint);
+    }
+
+    @Override
+    public void onRestart(InetAddress endpoint, EndpointState state) {}
+
+    private void applyState(
+        InetAddress endpoint, ApplicationState state, VersionedValue value, EndpointState epState) {
       StargatePeerInfo peer = peers.computeIfAbsent(endpoint, StargatePeerInfo::new);
 
       switch (state) {
@@ -177,6 +193,12 @@
         case NATIVE_TRANSPORT_PORT_SSL:
           peer.setNativePortSsl(Integer.parseInt(value.value));
           break;
+        case SCHEMA:
+          // This fix schedules a schema pull for the non-member node and is required because
+          // `StorageService.onChange()` doesn't do this for non-member nodes.
+          MigrationManager.instance.scheduleSchemaPull(
+              endpoint, epState, String.format("gossip schema version change to %s", value.value));
+          break;
         case STORAGE_PORT:
           peer.setStoragePort(Integer.parseInt(value.value));
           break;
@@ -194,211 +216,15 @@
           break;
       }
     }
-
-<<<<<<< HEAD
-    private void updateDseState(VersionedValue value, InetAddress endpoint, StargatePeerInfo peer) {
-      Map<String, Object> dseState = DseState.getValues(value);
-      ProductVersion.Version version = DseState.getDseVersion(dseState);
-
-      if (version != null
-          && (peer == null
-              || peer.getDseVersion() == null
-              || !peer.getDseVersion().equals(version))) {
-        peer.setDseVersion(version.toString());
-      }
-    }
-
-    @Override
-    public void onAlive(InetAddress endpoint, EndpointState state) {}
-
-    @Override
-    public void onDead(InetAddress endpoint, EndpointState state) {}
-
-    @Override
-    public void onRemove(InetAddress endpoint) {
-      peers.remove(endpoint);
-=======
-    public static boolean isSystemLocal(SelectStatement statement)
-    {
-        return statement.table().equals(LocalNodeSystemView.NAME);
-    }
-
-    public static boolean isSystemLocalOrPeers(CQLStatement statement)
-    {
-        if (statement instanceof SelectStatement)
-        {
-            SelectStatement selectStatement = (SelectStatement) statement;
-            return selectStatement.keyspace().equals(SchemaConstants.SYSTEM_VIEWS_KEYSPACE_NAME) &&
-                    (isSystemLocal(selectStatement) || selectStatement.table().equals(PeersSystemView.NAME));
-        }
-        return false;
-    }
-
-    public static boolean isStargateNode(EndpointState epState)
-    {
-        VersionedValue value = epState.getApplicationState(ApplicationState.X10);
-        return value != null && value.value.equals("stargate");
-    }
-
-    public IEndpointStateChangeSubscriber getPeersUpdater()
-    {
-        return new PeersUpdater();
-    }
-
-    public static void initialize()
-    {
-        VirtualKeyspace.Builder builder = VirtualKeyspace.newBuilder(SYSTEM_KEYSPACE_NAME)
-                .addView(new StargatePeersView())
-                .addView(new StargateLocalView());
-        SchemaManager.instance.load(builder.build());
-    }
-
-    private class PeersUpdater implements IEndpointStateChangeSubscriber
-    {
-        @Override
-        public void onJoin(InetAddress endpoint, EndpointState epState)
-        {
-            if (!isStargateNode(epState))
-                return;
-
-            for (Map.Entry<ApplicationState, VersionedValue> entry : epState.states())
-            {
-                applyState(endpoint, entry.getKey(), entry.getValue(), epState);
-            }
-        }
-
-        @Override
-        public void beforeChange(InetAddress endpoint, EndpointState currentState, ApplicationState newStateKey, VersionedValue newValue)
-        {
-        }
-
-        @Override
-        public void onChange(InetAddress endpoint, ApplicationState state, VersionedValue value)
-        {
-            if (state == ApplicationState.STATUS)
-            {
-                return;
-            }
-
-            EndpointState epState = Gossiper.instance.getEndpointStateForEndpoint(endpoint);
-            if (epState == null || Gossiper.instance.isDeadState(epState))
-            {
-                logger.debug("Ignoring state change for dead or unknown endpoint: {}", endpoint);
-                return;
-            }
-
-            // We only want stargate nodes
-            if (FBUtilities.getLocalAddress().equals(endpoint) || !isStargateNode(epState))
-            {
-                return;
-            }
-
-            if (peers.containsKey(endpoint))
-                applyState(endpoint, state, value, epState);
-            else
-                onJoin(endpoint, epState);
-        }
-
-        private void updateDseState(VersionedValue value, InetAddress endpoint, StargatePeerInfo peer)
-        {
-            Map<String, Object> dseState = DseState.getValues(value);
-            ProductVersion.Version version = DseState.getDseVersion(dseState);
-
-            if (version != null && (peer == null || peer.getDseVersion() == null || !peer.getDseVersion().equals(version)))
-            {
-                peer.setDseVersion(version.toString());
-            }
-        }
-
-        @Override
-        public void onAlive(InetAddress endpoint, EndpointState state)
-        {
-        }
-
-        @Override
-        public void onDead(InetAddress endpoint, EndpointState state)
-        {
-        }
-
-        @Override
-        public void onRemove(InetAddress endpoint)
-        {
-            peers.remove(endpoint);
-        }
-
-        @Override
-        public void onRestart(InetAddress endpoint, EndpointState state)
-        {
-        }
-
-        private void applyState(InetAddress endpoint, ApplicationState state, VersionedValue value, EndpointState epState)
-        {
-            StargatePeerInfo peer = peers.computeIfAbsent(endpoint, StargatePeerInfo::new);
-
-            switch (state)
-            {
-                case RELEASE_VERSION:
-                    peer.setReleaseVersion(value.value);
-                    break;
-                case DC:
-                    peer.setDataCenter(value.value);
-                    break;
-                case RACK:
-                    peer.setRack(value.value);
-                    break;
-                case NATIVE_TRANSPORT_ADDRESS:
-                    try
-                    {
-                        peer.setNativeAddress(InetAddress.getByName(value.value));
-                    }
-                    catch (UnknownHostException e)
-                    {
-                        throw new RuntimeException(e);
-                    }
-                    break;
-                case NATIVE_TRANSPORT_PORT:
-                    peer.setNativePort(Integer.parseInt(value.value));
-                    break;
-                case NATIVE_TRANSPORT_PORT_SSL:
-                    peer.setNativePortSsl(Integer.parseInt(value.value));
-                    break;
-                case SCHEMA:
-                    // This fix schedules a schema pull for the non-member node and is required because
-                    // `StorageService.onChange()` doesn't do this for non-member nodes.
-                    MigrationManager.instance.scheduleSchemaPull(endpoint, epState, String.format("gossip schema version change to %s", value.value));
-                    break;
-                case STORAGE_PORT:
-                    peer.setStoragePort(Integer.parseInt(value.value));
-                    break;
-                case STORAGE_PORT_SSL:
-                    peer.setStoragePortSsl(Integer.parseInt(value.value));
-                    break;
-                case JMX_PORT:
-                    peer.setJmxPort(Integer.parseInt(value.value));
-                    break;
-                case HOST_ID:
-                    peer.setHostId(UUID.fromString(value.value));
-                    break;
-                case DSE_GOSSIP_STATE:
-                    updateDseState(value, endpoint, peer);
-                    break;
-            }
-        }
-    }
-
-    public static TableMetadata virtualFromLegacy(TableMetadata legacy, String table)
-    {
-        TableMetadata.Builder builder = TableMetadata.builder(SYSTEM_KEYSPACE_NAME, table)
-                .kind(TableMetadata.Kind.VIRTUAL);
-        legacy.partitionKeyColumns().forEach(cm -> builder.addPartitionKeyColumn(cm.name, cm.type));
-        legacy.staticColumns().forEach(cm -> builder.addStaticColumn(cm.name, cm.type.freeze()));
-        legacy.clusteringColumns().forEach(cm -> builder.addClusteringColumn(cm.name, cm.type));
-        legacy.regularColumns().forEach(cm -> builder.addRegularColumn(cm.name, cm.type.freeze()));
-        return builder.build();
->>>>>>> c8e58b96
-    }
-
-    @Override
-    public void onRestart(InetAddress endpoint, EndpointState state) {}
+  }
+
+  public static TableMetadata virtualFromLegacy(TableMetadata legacy, String table) {
+    TableMetadata.Builder builder =
+        TableMetadata.builder(SYSTEM_KEYSPACE_NAME, table).kind(TableMetadata.Kind.VIRTUAL);
+    legacy.partitionKeyColumns().forEach(cm -> builder.addPartitionKeyColumn(cm.name, cm.type));
+    legacy.staticColumns().forEach(cm -> builder.addStaticColumn(cm.name, cm.type.freeze()));
+    legacy.clusteringColumns().forEach(cm -> builder.addClusteringColumn(cm.name, cm.type));
+    legacy.regularColumns().forEach(cm -> builder.addRegularColumn(cm.name, cm.type.freeze()));
+    return builder.build();
   }
 }