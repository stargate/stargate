package io.stargate.db.dse;

import com.datastax.bdp.node.transport.internode.InternodeMessaging;
import com.datastax.bdp.router.InternalQueryRouterProtocol;
import com.datastax.bdp.search.solr.SearchInjector;
import com.datastax.bdp.search.solr.SearchModule;
import com.datastax.bdp.search.solr.core.StargateCoreContainer;
import com.datastax.oss.driver.shaded.guava.common.annotations.VisibleForTesting;
import com.datastax.oss.driver.shaded.guava.common.collect.ImmutableList;
import com.google.inject.Injector;
import io.stargate.auth.AuthorizationProcessor;
import io.stargate.auth.AuthorizationService;
import io.stargate.core.activator.BaseActivator;
import io.stargate.core.metrics.api.Metrics;
import io.stargate.db.Persistence;
import io.stargate.db.datastore.common.util.UserDefinedFunctionHelper;
import io.stargate.db.dse.impl.DelegatingAuthorizer;
import io.stargate.db.dse.impl.DsePersistence;
import io.stargate.db.dse.impl.StargateConfigSnitch;
import io.stargate.db.dse.impl.StargateSeedProvider;
import java.io.*;
import java.net.InetAddress;
import java.nio.file.Paths;
import java.util.Collections;
import java.util.Hashtable;
import java.util.List;
import org.apache.cassandra.auth.IAuthorizer;
import org.apache.cassandra.auth.PasswordAuthenticator;
import org.apache.cassandra.config.*;
import org.apache.cassandra.dht.Murmur3Partitioner;
import org.apache.cassandra.locator.SimpleSnitch;
import org.apache.cassandra.metrics.CassandraMetricsRegistry;
import org.apache.cassandra.utils.FBUtilities;
import org.apache.commons.io.FileUtils;
import org.slf4j.Logger;
import org.slf4j.LoggerFactory;

public class DsePersistenceActivator extends BaseActivator {

  static {
    UserDefinedFunctionHelper.fixCompilerClassLoader();
  }

  private static final Logger logger = LoggerFactory.getLogger(DsePersistenceActivator.class);
  private static final String AUTHZ_PROCESSOR_ID =
      System.getProperty("stargate.authorization.processor.id");

  private static final String ADVANCED_WORKLOAD = "AdvancedWorkload";

  private final ServicePointer<Metrics> metrics = ServicePointer.create(Metrics.class);
  private final LazyServicePointer<AuthorizationService> authorizationService =
      LazyServicePointer.create(
          AuthorizationService.class,
          "AuthIdentifier",
          System.getProperty("stargate.auth_id", "AuthTableBasedService"));
  private final ServicePointer<AuthorizationProcessor> authorizationProcessor =
      ServicePointer.create(AuthorizationProcessor.class, "AuthProcessorId", AUTHZ_PROCESSOR_ID);

  private final LazyServicePointer<Persistence> advanceWorkLoadProcessor =
      LazyServicePointer.create(Persistence.class, "AdvancedWorkload", ADVANCED_WORKLOAD);

  private DsePersistence dseDB;
  private File baseDir;

  public DsePersistenceActivator() {
    super("DSE Stargate Backend");
  }

  @VisibleForTesting
  public static Config makeConfig(File baseDir) throws IOException {
    Config c;

    String cassandraConfigPath = System.getProperty("stargate.unsafe.cassandra_config_path", "");
    if (cassandraConfigPath.isEmpty()) {
      c = new Config();
    } else {
      File configFile = new File(cassandraConfigPath);
      c = new YamlConfigurationLoader().loadConfig(configFile.toURI().toURL());
    }

    File commitLogDir = Paths.get(baseDir.getPath(), "commitlog").toFile();
    commitLogDir.mkdirs();

    File dataDir = Paths.get(baseDir.getPath(), "data").toFile();
    dataDir.mkdirs();

    File hintDir = Paths.get(baseDir.getPath(), "hints").toFile();
    hintDir.mkdirs();

    File cdcDir = Paths.get(baseDir.getPath(), "cdc").toFile();
    cdcDir.mkdirs();

    File cacheDir = Paths.get(baseDir.getPath(), "caches").toFile();
    cacheDir.mkdirs();

    File metadataDir = Paths.get(baseDir.getPath(), "metadata").toFile();
    metadataDir.mkdirs();

    String clusterName = System.getProperty("stargate.cluster_name", "stargate-dse");
    String listenAddress =
        System.getProperty("stargate.listen_address", InetAddress.getLocalHost().getHostAddress());
    String broadcastAddress = System.getProperty("stargate.broadcast_address", listenAddress);
    Integer cqlPort = Integer.getInteger("stargate.cql_port", 9042);
    Integer listenPort = Integer.getInteger("stargate.seed_port", 7000);
    String seedList = System.getProperty("stargate.seed_list", "");
    String snitchClass =
        System.getProperty(
            "stargate.snitch_classname", StargateConfigSnitch.class.getCanonicalName());

    if (snitchClass.equalsIgnoreCase("SimpleSnitch"))
      snitchClass = SimpleSnitch.class.getCanonicalName();

    if (snitchClass.equalsIgnoreCase("StargateConfigSnitch"))
      snitchClass = StargateConfigSnitch.class.getCanonicalName();

    String enableAuth = System.getProperty("stargate.enable_auth", "false");

    if (enableAuth.equalsIgnoreCase("true")) {
      // TODO: Use DseAuthenticator and DseAuthorizer. We need to configure them properly
      c.authenticator =
          System.getProperty(
              "stargate.authenticator_class_name", PasswordAuthenticator.class.getCanonicalName());
      c.authorizer = DelegatingAuthorizer.class.getName();
    }

    c.cluster_name = clusterName;
    c.num_tokens = Integer.getInteger("stargate.num_tokens", 256);
    c.commitlog_sync = Config.CommitLogSync.periodic;
    c.commitlog_sync_period_in_ms = 10000;
    c.internode_compression = Config.InternodeCompression.none;
    c.commitlog_directory = commitLogDir.getAbsolutePath();
    c.hints_directory = hintDir.getAbsolutePath();
    c.cdc_raw_directory = cdcDir.getAbsolutePath();
    c.saved_caches_directory = cacheDir.getAbsolutePath();
    c.metadata_directory = metadataDir.getAbsolutePath();
    c.data_file_directories = new String[] {dataDir.getAbsolutePath()};
    c.partitioner = Murmur3Partitioner.class.getCanonicalName();
    c.disk_failure_policy = Config.DiskFailurePolicy.best_effort;
    c.start_native_transport = false;
    c.native_transport_port = cqlPort;
    c.rpc_address = "0.0.0.0";
    c.broadcast_rpc_address = listenAddress;
    c.endpoint_snitch = snitchClass;
    c.storage_port = listenPort;
    c.listen_address = listenAddress;
    c.broadcast_address = broadcastAddress;
    c.tpc_cores = FBUtilities.getAvailableProcessors();
    c.seed_provider =
        new ParameterizedClass(
            StargateSeedProvider.class.getName(), Collections.singletonMap("seeds", seedList));

    if (Boolean.parseBoolean(System.getProperty("stargate.emulate_dbaas_defaults", "false"))) {
      c.emulate_dbaas_defaults = true;
      GuardrailsConfig guardrailsConfig = new GuardrailsConfig();
      guardrailsConfig.secondary_index_per_table_failure_threshold = 6;
      c.guardrails = guardrailsConfig;
    }

    if (Boolean.getBoolean("stargate.system_keyspaces_filtering")) {
      c.system_keyspaces_filtering = true;
    }

    long timeout;
    if ((timeout = Long.getLong("stargate.request_timeout_in_ms", -1)) > 0) {
      c.request_timeout_in_ms = timeout;
    }

    if ((timeout = Long.getLong("stargate.write_request_timeout_in_ms", -1)) > 0) {
      c.write_request_timeout_in_ms = timeout;
    }

    if ((timeout = Long.getLong("stargate.read_request_timeout_in_ms", -1)) > 0) {
      c.read_request_timeout_in_ms = timeout;
    }
    c.enable_user_defined_functions = Boolean.getBoolean("stargate.enable_user_defined_functions");

    return c;
  }

  public void initSearch() {
    logger.info("Initializing Search Functionality");

    SearchModule searchModule = new SearchModule();
    SearchInjector.setModule(searchModule);
    Injector injector = SearchInjector.get();

    InternodeMessaging internodeMessaging = injector.getInstance(InternodeMessaging.class);
    internodeMessaging.register(injector.getInstance(InternalQueryRouterProtocol.class));
    internodeMessaging.activate();

    StargateCoreContainer.setInstance(injector.getInstance(StargateCoreContainer.class));
  }

  @Override
  protected ServiceAndProperties createService() {
    dseDB = new DsePersistence();
    // TODO copy metrics if this gets invoked more than once?
    CassandraMetricsRegistry.actualRegistry = metrics.get().getRegistry("persistence-dse-68");
    @SuppressWarnings("JdkObsolete")
    Hashtable<String, String> props = new Hashtable<>();
    props.put("Identifier", "DsePersistence");
    try {
      baseDir = getBaseDir();

      dseDB.setAuthorizationService(authorizationService.get());
      dseDB.setAdvanceWorkloadProcessor(advanceWorkLoadProcessor.get());
      dseDB.initialize(makeConfig(baseDir));

      IAuthorizer authorizer = DatabaseDescriptor.getAuthorizer().implementation();
      if (authorizer instanceof DelegatingAuthorizer) {
        ((DelegatingAuthorizer) authorizer).setProcessor(authorizationProcessor.get());
      }
<<<<<<< HEAD
      initSearch();
=======

      initSearch();

>>>>>>> c06be865
      return new ServiceAndProperties(dseDB, Persistence.class, props);
    } catch (IOException e) {
      throw new IOError(e);
    }
  }

  public void initSearch() {
    SearchModule searchModule = new SearchModule();
    SearchInjector.setModule(searchModule);
    Injector injector = SearchInjector.get();

    InternodeMessaging internodeMessaging = injector.getInstance(InternodeMessaging.class);
    internodeMessaging.register(injector.getInstance(InternalQueryRouterProtocol.class));
    internodeMessaging.activate();

    StargateCoreContainer.setInstance(injector.getInstance(StargateCoreContainer.class));
  }

  @Override
  protected void stopService() {
    try (Closeable ignored = () -> FileUtils.deleteDirectory(baseDir)) {
      if (dseDB != null) {
        dseDB.destroy();
      }
    } catch (IOException e) {
      throw new UncheckedIOException(e);
    }
  }

  @Override
  protected List<ServicePointer<?>> dependencies() {
    ImmutableList.Builder<ServicePointer<?>> dependencies = ImmutableList.builder();
    dependencies.add(metrics);

    if (AUTHZ_PROCESSOR_ID != null) {
      dependencies.add(authorizationProcessor);
    }

    return dependencies.build();
  }

  @Override
  protected List<LazyServicePointer<?>> lazyDependencies() {
    ImmutableList.Builder<LazyServicePointer<?>> dependencies = ImmutableList.builder();
    dependencies.add(authorizationService);
    dependencies.add(advanceWorkLoadProcessor);
    return dependencies.build();
  }
}<|MERGE_RESOLUTION|>--- conflicted
+++ resolved
@@ -18,7 +18,11 @@
 import io.stargate.db.dse.impl.DsePersistence;
 import io.stargate.db.dse.impl.StargateConfigSnitch;
 import io.stargate.db.dse.impl.StargateSeedProvider;
-import java.io.*;
+import java.io.Closeable;
+import java.io.File;
+import java.io.IOError;
+import java.io.IOException;
+import java.io.UncheckedIOException;
 import java.net.InetAddress;
 import java.nio.file.Paths;
 import java.util.Collections;
@@ -26,7 +30,11 @@
 import java.util.List;
 import org.apache.cassandra.auth.IAuthorizer;
 import org.apache.cassandra.auth.PasswordAuthenticator;
-import org.apache.cassandra.config.*;
+import org.apache.cassandra.config.Config;
+import org.apache.cassandra.config.DatabaseDescriptor;
+import org.apache.cassandra.config.GuardrailsConfig;
+import org.apache.cassandra.config.ParameterizedClass;
+import org.apache.cassandra.config.YamlConfigurationLoader;
 import org.apache.cassandra.dht.Murmur3Partitioner;
 import org.apache.cassandra.locator.SimpleSnitch;
 import org.apache.cassandra.metrics.CassandraMetricsRegistry;
@@ -210,29 +218,11 @@
       if (authorizer instanceof DelegatingAuthorizer) {
         ((DelegatingAuthorizer) authorizer).setProcessor(authorizationProcessor.get());
       }
-<<<<<<< HEAD
       initSearch();
-=======
-
-      initSearch();
-
->>>>>>> c06be865
       return new ServiceAndProperties(dseDB, Persistence.class, props);
     } catch (IOException e) {
       throw new IOError(e);
     }
-  }
-
-  public void initSearch() {
-    SearchModule searchModule = new SearchModule();
-    SearchInjector.setModule(searchModule);
-    Injector injector = SearchInjector.get();
-
-    InternodeMessaging internodeMessaging = injector.getInstance(InternodeMessaging.class);
-    internodeMessaging.register(injector.getInstance(InternalQueryRouterProtocol.class));
-    internodeMessaging.activate();
-
-    StargateCoreContainer.setInstance(injector.getInstance(StargateCoreContainer.class));
   }
 
   @Override
