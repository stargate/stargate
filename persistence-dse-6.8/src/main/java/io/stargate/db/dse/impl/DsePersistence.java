--- conflicted
+++ resolved
@@ -17,12 +17,6 @@
 import io.stargate.db.dse.impl.interceptors.DefaultQueryInterceptor;
 import io.stargate.db.dse.impl.interceptors.ProxyProtocolQueryInterceptor;
 import io.stargate.db.dse.impl.interceptors.QueryInterceptor;
-<<<<<<< HEAD
-import java.net.InetSocketAddress;
-import java.net.SocketAddress;
-=======
-import java.net.UnknownHostException;
->>>>>>> 9f1749c5
 import java.nio.ByteBuffer;
 import java.util.ArrayList;
 import java.util.Collections;
@@ -60,13 +54,7 @@
 import org.apache.cassandra.service.ClientWarn;
 import org.apache.cassandra.service.QueryState;
 import org.apache.cassandra.service.StorageService;
-<<<<<<< HEAD
-import org.apache.cassandra.stargate.exceptions.PreparedQueryNotFoundException;
-import org.apache.cassandra.stargate.utils.MD5Digest;
-import org.apache.cassandra.tracing.Tracing;
-=======
 import org.apache.cassandra.stargate.exceptions.PersistenceException;
-import org.apache.cassandra.stargate.locator.InetAddressAndPort;
 import org.apache.cassandra.stargate.transport.ProtocolVersion;
 import org.apache.cassandra.transport.Message.Request;
 import org.apache.cassandra.transport.ServerConnection;
@@ -76,7 +64,6 @@
 import org.apache.cassandra.transport.messages.PrepareMessage;
 import org.apache.cassandra.transport.messages.QueryMessage;
 import org.apache.cassandra.transport.messages.ResultMessage;
->>>>>>> 9f1749c5
 import org.apache.cassandra.utils.ByteBufferUtil;
 import org.slf4j.Logger;
 import org.slf4j.LoggerFactory;
@@ -214,66 +201,6 @@
     EventListenerWrapper wrapper = new EventListenerWrapper(listener);
     SchemaManager.instance.registerListener(wrapper);
     interceptor.register(wrapper);
-  }
-
-<<<<<<< HEAD
-  public DataStore newDataStore(QueryState state, QueryOptions queryOptions) {
-    return new InternalDataStore(
-        this, Conversion.toInternal(state), Conversion.toInternal(queryOptions));
-  }
-
-  @Override
-  public QueryState newQueryState(io.stargate.db.ClientState clientState) {
-    return new QueryStateWrapper(clientState);
-  }
-
-  @Override
-  public io.stargate.db.ClientState<ClientState> newClientState(
-      SocketAddress remoteAddress, InetSocketAddress publicAddress) {
-    if (remoteAddress == null) {
-      throw new IllegalArgumentException("No remote address provided");
-    }
-
-    if (authenticator.requireAuthentication()) {
-      return ClientStateWrapper.forExternalCalls(remoteAddress, publicAddress);
-    }
-
-    assert remoteAddress instanceof InetSocketAddress;
-    return ClientStateWrapper.forExternalCalls(
-        AuthenticatedUser.ANONYMOUS_USER, (InetSocketAddress) remoteAddress, publicAddress);
-  }
-
-  @Override
-  public io.stargate.db.ClientState newClientState(String name) {
-    if (Strings.isNullOrEmpty(name)) return ClientStateWrapper.forInternalCalls();
-
-    ClientStateWrapper state = ClientStateWrapper.forExternalCalls(null);
-    state.login(new AuthenticatorWrapper.AuthenticatedUserWrapper(new AuthenticatedUser(name)));
-    return state;
-  }
-
-  @Override
-  public io.stargate.db.AuthenticatedUser<?> newAuthenticatedUser(String name) {
-    return new AuthenticatorWrapper.AuthenticatedUserWrapper(new AuthenticatedUser(name));
-=======
-  @Override
-  public boolean isRpcReady(InetAddressAndPort endpoint) {
-    return StorageService.instance.isRpcReady(endpoint.address);
-  }
-
-  @Override
-  public InetAddressAndPort getNativeAddress(InetAddressAndPort endpoint) {
-    try {
-      return InetAddressAndPort.getByName(
-          StorageService.instance.getNativeTransportAddress(endpoint.address));
-    } catch (UnknownHostException e) {
-      // That should not happen, so log an error, but return the
-      // endpoint address since there's a good change this is right
-      logger.error("Problem retrieving RPC address for {}", endpoint, e);
-      return InetAddressAndPort.getByAddressOverrideDefaults(
-          endpoint.address, DatabaseDescriptor.getNativeTransportPort());
-    }
->>>>>>> 9f1749c5
   }
 
   @Override
@@ -319,167 +246,6 @@
         <= 1;
   }
 
-<<<<<<< HEAD
-  @Override
-  public void captureClientWarnings() {
-    ClientWarn.instance.captureWarnings();
-  }
-
-  @Override
-  public List<String> getClientWarnings() {
-    return ClientWarn.instance.getWarnings();
-  }
-
-  @Override
-  public void resetClientWarnings() {
-    ClientWarn.instance.resetWarnings();
-  }
-
-  private void checkIsLoggedIn(org.apache.cassandra.service.QueryState state) {
-    if (!state.hasUser())
-      throw new org.apache.cassandra.exceptions.UnauthorizedException("You have not logged in");
-  }
-
-  private static CompletableFuture<Result> completeExceptionally(Exception e) {
-    CompletableFuture<Result> future = new CompletableFuture<>();
-    future.completeExceptionally(e);
-    return future;
-  }
-
-  /**
-   * Stop the tracing session (synchronously) in cases where an exception happened before the
-   * request was processed normally, otherwise, in the normal case, {@link
-   * Tracing#stopSessionAsync()} is used to stop tracing.
-   */
-  private static Single<Result> stopTracingAndError(Exception e) {
-    Tracing.instance.stopSession();
-    return Single.error(Conversion.handleException(e));
-  }
-
-  private UUID beginTraceQuery(
-      String cql,
-      org.apache.cassandra.service.QueryState state,
-      org.apache.cassandra.cql3.QueryOptions options,
-      Map<String, ByteBuffer> customPayload,
-      boolean isTracingRequested) {
-    if (!isTracingRequested) return null;
-
-    final UUID sessionId = Tracing.instance.newSession(customPayload);
-
-    ImmutableMap.Builder<String, String> builder = ImmutableMap.builder();
-    builder.put("query", cql);
-    if (options.getPagingOptions() != null)
-      builder.put("page_size", Integer.toString(options.getPagingOptions().pageSize().rawSize()));
-    if (options.getConsistency() != null)
-      builder.put("consistency_level", options.getConsistency().name());
-    if (options.getSerialConsistency(state) != null)
-      builder.put("serial_consistency_level", options.getSerialConsistency(state).name());
-
-    Tracing.instance.begin("Execute CQL3 query", state.getClientAddress(), builder.build());
-    return sessionId;
-  }
-
-  private UUID beginTraceExecute(
-      CQLStatement statement,
-      org.apache.cassandra.service.QueryState state,
-      org.apache.cassandra.cql3.QueryOptions options,
-      Map<String, ByteBuffer> customPayload,
-      boolean isTracingRequested) {
-    if (!isTracingRequested) return null;
-
-    final UUID sessionId = Tracing.instance.newSession(customPayload);
-
-    ImmutableMap.Builder<String, String> builder = ImmutableMap.builder();
-    if (options.getPagingOptions() != null)
-      builder.put("page_size", Integer.toString(options.getPagingOptions().pageSize().rawSize()));
-    if (options.getConsistency() != null)
-      builder.put("consistency_level", options.getConsistency().name());
-    if (options.getSerialConsistency(state) != null)
-      builder.put("serial_consistency_level", options.getSerialConsistency(state).name());
-    builder.put("query", statement.getQueryString());
-
-    for (int i = 0; i < statement.getBindVariables().size(); i++) {
-      ColumnSpecification cs = statement.getBindVariables().get(i);
-      String boundName = cs.name.toString();
-      String boundValue =
-          cs.type
-              .asCQL3Type()
-              .toCQLLiteral(options.getValues().get(i), options.getProtocolVersion());
-      if (boundValue.length() > 1000) boundValue = boundValue.substring(0, 1000) + "...'";
-
-      // Here we prefix boundName with the index to avoid possible collision in builder keys due to
-      // having multiple boundValues for the same variable
-      builder.put("bound_var_" + i + "_" + boundName, boundValue);
-    }
-
-    Tracing.instance.begin(
-        "Execute CQL3 prepared query", state.getClientAddress(), builder.build());
-    return sessionId;
-  }
-
-  private UUID beginTracePrepare(
-      String cql,
-      org.apache.cassandra.service.QueryState state,
-      Map<String, ByteBuffer> customPayload,
-      boolean isTracingRequested) {
-    if (!isTracingRequested) return null;
-
-    final UUID sessionId = Tracing.instance.newSession(customPayload);
-
-    Tracing.instance.begin(
-        "Preparing CQL3 query", state.getClientAddress(), ImmutableMap.of("query", cql));
-    return sessionId;
-  }
-
-  private UUID beginTraceBatch(
-      org.apache.cassandra.service.QueryState state,
-      org.apache.cassandra.cql3.QueryOptions options,
-      Map<String, ByteBuffer> customPayload,
-      boolean isTracingRequested) {
-    if (!isTracingRequested) return null;
-
-    final UUID sessionId = Tracing.instance.newSession(customPayload);
-
-    ImmutableMap.Builder<String, String> builder = ImmutableMap.builder();
-    if (options.getConsistency() != null)
-      builder.put("consistency_level", options.getConsistency().name());
-    if (options.getSerialConsistency(state) != null)
-      builder.put("serial_consistency_level", options.getSerialConsistency(state).name());
-
-    // TODO we don't have [typed] access to CQL bind variables here.  CASSANDRA-4560 is open to add
-    // support.
-    Tracing.instance.begin(
-        "Execute batch of CQL3 queries", state.getClientAddress(), builder.build());
-    return sessionId;
-  }
-
-  private Single<Result> processStatement(
-      CQLStatement statement,
-      QueryState state,
-      QueryOptions options,
-      org.apache.cassandra.service.QueryState internalState,
-      org.apache.cassandra.cql3.QueryOptions internalOptions,
-      Map<String, ByteBuffer> customPayload,
-      long queryStartNanoTime,
-      UUID tracingId) {
-    Single<Result> resp =
-        interceptor.interceptQuery(statement, state, options, customPayload, queryStartNanoTime);
-
-    if (resp == null) {
-      resp =
-          handler
-              .processStatement(
-                  statement, internalState, internalOptions, customPayload, queryStartNanoTime)
-              .map(r -> Conversion.toResult(r, internalOptions.getProtocolVersion()));
-    }
-
-    return resp.map(r -> r.setTracingId(tracingId))
-        .flatMap(result -> Tracing.instance.stopSessionAsync().toSingleDefault(result))
-        .onErrorResumeNext((e) -> Single.error(Conversion.handleException(e)));
-  }
-
-=======
->>>>>>> 9f1749c5
   /**
    * When "cassandra.join_ring" is "false" {@link StorageService#initServer()} will not wait for
    * schema to propagate to the coordinator only node. This method fixes that limitation by waiting
