--- conflicted
+++ resolved
@@ -9,7 +9,7 @@
 import io.stargate.db.datastore.DataStore;
 import io.stargate.db.datastore.schema.Column;
 import io.stargate.db.datastore.schema.ImmutableColumn;
-import io.stargate.db.dse.datastax.DataStoreUtil;
+import io.stargate.db.dse.datastore.DataStoreUtil;
 import java.net.InetAddress;
 import java.nio.ByteBuffer;
 import java.util.ArrayList;
@@ -55,77 +55,11 @@
 import org.apache.cassandra.transport.messages.ResultMessage;
 import org.apache.cassandra.utils.Flags;
 
-<<<<<<< HEAD
 public class Conversion {
   public static org.apache.cassandra.service.QueryState toInternal(
       QueryState<org.apache.cassandra.service.QueryState> state) {
     if (state == null) {
       return org.apache.cassandra.service.QueryState.forInternalCalls();
-=======
-import io.reactivex.Single;
-import io.stargate.db.BatchType;
-import io.stargate.db.ClientState;
-import io.stargate.db.QueryOptions;
-import io.stargate.db.QueryState;
-import io.stargate.db.Result;
-import io.stargate.db.datastore.DataStore;
-import io.stargate.db.datastore.schema.Column;
-import io.stargate.db.datastore.schema.ImmutableColumn;
-import io.stargate.db.dse.datastore.DataStoreUtil;
-
-public class Conversion
-{
-    public static org.apache.cassandra.service.QueryState toInternal(QueryState<org.apache.cassandra.service.QueryState> state)
-    {
-        if (state == null)
-        {
-            return org.apache.cassandra.service.QueryState.forInternalCalls();
-        }
-        return state.getWrapped();
-    }
-
-    public static org.apache.cassandra.cql3.QueryOptions toInternal(QueryOptions options)
-    {
-        if (options == null)
-        {
-            return org.apache.cassandra.cql3.QueryOptions.DEFAULT;
-        }
-        org.apache.cassandra.transport.ProtocolVersion protocolVersion = toInternal(options.getProtocolVersion());
-        // TODO(mpenick): timestamp and nowInSeconds?
-        return org.apache.cassandra.cql3.QueryOptions.create(
-                toInternal(options.getConsistency()),
-                options.getValues(),
-                options.skipMetadata(),
-                buildPagingOptions(options),
-                toInternal(options.getSerialConsistency()),
-                protocolVersion,
-                options.getKeyspace());
-    }
-    
-    private static org.apache.cassandra.cql3.QueryOptions.PagingOptions buildPagingOptions(QueryOptions options)
-    {
-        PageSize size = options.getPageSize() > 0 ? PageSize.rowsSize(options.getPageSize()) : PageSize.NULL;
-        return new org.apache.cassandra.cql3.QueryOptions.PagingOptions(size, org.apache.cassandra.cql3.QueryOptions.PagingOptions.Mechanism.SINGLE, options.getPagingState());
-    }
-
-    public static org.apache.cassandra.service.ClientState toInternal(ClientState<org.apache.cassandra.service.ClientState> state)
-    {
-        if (state == null)
-        {
-            return org.apache.cassandra.service.ClientState.forInternalCalls();
-        }
-        return state.getWrapped();
-    }
-
-    public static org.apache.cassandra.db.ConsistencyLevel toInternal(ConsistencyLevel cl)
-    {
-        return cl == null ? null : org.apache.cassandra.db.ConsistencyLevel.fromCode(cl.code);
-    }
-
-    public static ConsistencyLevel toExternal(org.apache.cassandra.db.ConsistencyLevel cl)
-    {
-        return cl == null ? null : ConsistencyLevel.fromCode(cl.code);
->>>>>>> c8e58b96
     }
     return state.getWrapped();
   }
@@ -314,16 +248,7 @@
                       .build()));
     }
 
-<<<<<<< HEAD
     EnumSet<Result.Flag> flags = EnumSet.noneOf(Result.Flag.class);
-=======
-    public static Result.SchemaChangeMetadata toSchemaChangeMetadata(ResultMessage resultMessage)
-    {
-        ResultMessage.SchemaChange schemaChange = (ResultMessage.SchemaChange)resultMessage;
-        Event.SchemaChange change = schemaChange.change;
-        return new Result.SchemaChangeMetadata(change.change.toString(), change.target.toString(), change.keyspace, change.name, change.argTypes);
-    }
->>>>>>> c8e58b96
 
     if (Flags.contains(metadata.getFlags(), ResultSet.ResultSetFlag.GLOBAL_TABLES_SPEC))
       flags.add(Result.Flag.fromId(ResultSet.ResultSetFlag.GLOBAL_TABLES_SPEC));
@@ -373,7 +298,7 @@
     ResultMessage.SchemaChange schemaChange = (ResultMessage.SchemaChange) resultMessage;
     Event.SchemaChange change = schemaChange.change;
     return new Result.SchemaChangeMetadata(
-        change.target.toString(),
+        change.change.toString(),
         change.target.toString(),
         change.keyspace,
         change.name,
