![Java CI](https://github.com/stargate/stargate/workflows/Java%20CI/badge.svg)

# Stargate

An open source API framework for data.

Stargate is a data gateway deployed between client applications and a database.
It's built with extensibility as a first-class citizen and makes it easy to use a database for any application workload
by adding plugin support for new APIs, data types, and access methods.

- For information about how to use Stargate, visit [stargate.io](https://stargate.io/)
- To learn how to participate in our community, visit our [community page](https://stargate.io/community)
- To set up and use a Stargate development environment, visit the [dev guide](DEV_GUIDE.md)

![image](assets/stargate-arch-high-level.png#center)

## Contents
- [Introduction](#introduction)
- [Repositories](#repositories)
- [Issue Management](#issue-management)

## Introduction

We created Stargate because we got tired of using different databases and different APIs depending on the work that we were trying to get done.
With "read the manual" fatigue and lengthy selection processes wearing on us every time we started a new project, we thought - *why not create a framework that can serve many APIs for a range of workloads?*

This project enables customization of all aspects of data access and has modules for authentication, APIs, request handling / routing, and persistence backends.
The current form is specific to the Apache Cassandra (C*) backend but there's no bounds to the databases or APIs that this framework can support.

Stargate contains the following components:

- **API Services**: Responsible for defining the API, handling and converting requests to db queries, dispatching to persistence, returning and serving response

    - cql: API implementation for the Cassandra Query Language
    - restapi: API implementation for exposing Cassandra data over REST

- **Persistence Services**: Responsible for implementing the coordination layer to execute requests passed by API services to underlying data storage instances.

    - persistence-api: Interface for working with persistence services
    - persistence-common: Utilities shared by the persistence services
    - persistence-cassandra-3.11: Joins C* ring as coordinator only node (does not store data),
    mocks C* system tables for native driver integration,
    executes requests with C* storage nodes using C* QueryHandler/QueryProcessor,
    converts internal C* objects and ResultSets to Stargate Datastore objects.

- **Authentication Services**: Responsible for authentication to Stargate

    - auth-api: REST service for generating auth tokens
    - auth-table-based-service: Service to store tokens in the database
    - authentication: Interface for working with auth providers

![image](assets/stargate-modules-preview-version.png#center)

## Repositories

- [stargate/stargate](https://github.com/stargate/stargate): This repository is the primary entry point to the project. It contains the core set of modules for a fully functional starter experience.
- [stargate/api-extensions](https://github.com/stargate/api-extensions): This repository contains API Extensions and is where new API submissions should live (more coming soon). The REST API is in the stargate/stargate repo as a reference and to ease the starter experience.
- [stargate/persistence-extensions](https://github.com/stargate/persistence-extensions): This repository contains Persistence Extensions and is where new Persistence submissions should live (more coming soon). The Cassandra 3.11 persistence service is in the stargate/stargate repo as a reference and to ease the starter experience.
- [stargate/docker-images](https://github.com/stargate/docker-images): This repository contains the Dockerfiles used to create and publish images to https://hub.docker.com/orgs/stargateio
- [stargate/docs](https://github.com/stargate/docs): This repository contains the user docs hosted on [stargate.io](https://stargate.io)
- [stargate/website](https://github.com/stargate/website): This repository contains the code for the website hosted on [stargate.io](https://stargate.io)

## Issue Management

We're still getting things organized so bear with us if things move around a bit as we get settled.
You can reference the [CONTRIBUTING.md](CONTRIBUTING.md) for a full description of how to get involved
but the short of it is below.

<<<<<<< HEAD
```sh
curl -L -X GET 'localhost:8082/v1/keyspaces' \
--header 'accept: application/json' \
--header 'content-type: application/json' \
--header 'X-Cassandra-Token: <AUTH_TOKEN>'
```
=======
- If you've found a bug (use the bug label) or want to request a new feature (use the enhancement label), file a GitHub issue
- If you're not sure about it or want to chat, reach out on our [mailing list](https://groups.google.com/a/lists.stargate.io/g/stargate-users)
- If you want to write some user docs 🎉 head over to the [stargate/docs](https://github.com/stargate/docs) repo, Pull Requests accepted!
>>>>>>> 491234d1
<|MERGE_RESOLUTION|>--- conflicted
+++ resolved
@@ -66,15 +66,8 @@
 You can reference the [CONTRIBUTING.md](CONTRIBUTING.md) for a full description of how to get involved
 but the short of it is below.
 
-<<<<<<< HEAD
-```sh
-curl -L -X GET 'localhost:8082/v1/keyspaces' \
---header 'accept: application/json' \
---header 'content-type: application/json' \
---header 'X-Cassandra-Token: <AUTH_TOKEN>'
-```
-=======
 - If you've found a bug (use the bug label) or want to request a new feature (use the enhancement label), file a GitHub issue
 - If you're not sure about it or want to chat, reach out on our [mailing list](https://groups.google.com/a/lists.stargate.io/g/stargate-users)
 - If you want to write some user docs 🎉 head over to the [stargate/docs](https://github.com/stargate/docs) repo, Pull Requests accepted!
->>>>>>> 491234d1
+
+--header 'X-Cassandra-Token: <AUTH_TOKEN>'