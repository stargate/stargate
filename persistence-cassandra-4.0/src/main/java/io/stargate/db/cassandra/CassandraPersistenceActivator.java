--- conflicted
+++ resolved
@@ -1,11 +1,7 @@
 package io.stargate.db.cassandra;
 
 import com.google.common.annotations.VisibleForTesting;
-<<<<<<< HEAD
-import io.stargate.core.activator.BaseActivator;
-=======
 import io.stargate.auth.AuthorizationService;
->>>>>>> 00f59c8e
 import io.stargate.core.metrics.api.Metrics;
 import io.stargate.db.Persistence;
 import io.stargate.db.cassandra.impl.CassandraPersistence;
@@ -19,11 +15,7 @@
 import java.nio.file.Paths;
 import java.util.Collections;
 import java.util.Hashtable;
-<<<<<<< HEAD
-import java.util.List;
-=======
 import java.util.concurrent.atomic.AtomicReference;
->>>>>>> 00f59c8e
 import org.apache.cassandra.auth.CassandraAuthorizer;
 import org.apache.cassandra.auth.PasswordAuthenticator;
 import org.apache.cassandra.config.Config;
@@ -32,27 +24,26 @@
 import org.apache.cassandra.io.util.FileUtils;
 import org.apache.cassandra.locator.SimpleSnitch;
 import org.apache.cassandra.metrics.CassandraMetricsRegistry;
+import org.osgi.framework.BundleActivator;
 import org.osgi.framework.BundleContext;
+import org.osgi.framework.InvalidSyntaxException;
+import org.osgi.framework.ServiceEvent;
+import org.osgi.framework.ServiceListener;
+import org.osgi.framework.ServiceReference;
+import org.osgi.framework.ServiceRegistration;
 import org.slf4j.Logger;
 import org.slf4j.LoggerFactory;
 
-public class CassandraPersistenceActivator extends BaseActivator {
+public class CassandraPersistenceActivator implements BundleActivator, ServiceListener {
 
   private static final Logger logger = LoggerFactory.getLogger(CassandraPersistenceActivator.class);
-  private final ServicePointer<Metrics> metrics = ServicePointer.create(Metrics.class);
 
-<<<<<<< HEAD
-  public CassandraPersistenceActivator() {
-    super("persistence-cassandra-4.0", Persistence.class);
-  }
-=======
   private volatile BundleContext context;
   private final AtomicReference<AuthorizationService> authorizationService =
       new AtomicReference<>();
 
   private static final String AUTH_IDENTIFIER =
       System.getProperty("stargate.auth_id", "AuthTableBasedService");
->>>>>>> 00f59c8e
 
   @VisibleForTesting
   public static Config makeConfig(File baseDir) throws IOException {
@@ -128,11 +119,6 @@
   }
 
   @Override
-<<<<<<< HEAD
-  public void stop(BundleContext context) {
-    // Do not need to unregister the service, because the OSGi framework will automatically do so
-  }
-=======
   public void start(BundleContext context) throws InvalidSyntaxException {
     this.context = context;
 
@@ -151,15 +137,10 @@
     } catch (InvalidSyntaxException ise) {
       throw new RuntimeException(ise);
     }
->>>>>>> 00f59c8e
 
-  @Override
-  protected ServiceAndProperties createService() {
     CassandraPersistence cassandraDB = new CassandraPersistence();
     Hashtable<String, String> props = new Hashtable<>();
     props.put("Identifier", "CassandraPersistence");
-    // TODO copy metrics if this gets invoked more than once?
-    CassandraMetricsRegistry.actualRegistry = metrics.get().getRegistry("persistence-cassandra-40");
 
     try {
       // Throw away data directory since stargate is ephemeral anyway
@@ -167,13 +148,10 @@
 
       cassandraDB.setAuthorizationService(authorizationService);
       cassandraDB.initialize(makeConfig(baseDir));
-      return new ServiceAndProperties(cassandraDB, props);
     } catch (IOException e) {
-      logger.error("Error initializing cassandra persistance", e);
+      logger.error("Error initializing cassandra persistence", e);
       throw new IOError(e);
     }
-<<<<<<< HEAD
-=======
     ServiceRegistration<?> registration =
         context.registerService(Persistence.class, cassandraDB, props);
 
@@ -186,19 +164,14 @@
         this.authorizationService.set((AuthorizationService) service);
       }
     }
->>>>>>> 00f59c8e
   }
 
   @Override
-  protected void stopService() {
-    // no-op
+  public void stop(BundleContext context) {
+    // Do not need to unregister the service, because the OSGi framework will automatically do so
   }
 
   @Override
-<<<<<<< HEAD
-  protected List<ServicePointer<?>> dependencies() {
-    return Collections.singletonList(metrics);
-=======
   public void serviceChanged(ServiceEvent serviceEvent) {
     int type = serviceEvent.getType();
     String[] objectClass = (String[]) serviceEvent.getServiceReference().getProperty("objectClass");
@@ -218,6 +191,5 @@
   private static void setMetrics(Metrics metrics) {
     // TODO copy metrics if this gets invoked more than once?
     CassandraMetricsRegistry.actualRegistry = metrics.getRegistry("persistence-cassandra-40");
->>>>>>> 00f59c8e
   }
 }