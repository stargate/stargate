package io.stargate.db.cassandra.impl;

import static io.stargate.db.cassandra.datastore.InternalDataStore.EXECUTOR;

import com.datastax.oss.driver.shaded.guava.common.base.Strings;
import com.google.common.collect.ImmutableMap;
import com.google.common.collect.Iterables;
import com.google.common.util.concurrent.Uninterruptibles;
import io.stargate.db.Authenticator;
import io.stargate.db.BatchType;
import io.stargate.db.ClientState;
import io.stargate.db.EventListener;
import io.stargate.db.QueryOptions;
import io.stargate.db.QueryState;
import io.stargate.db.Result;
import io.stargate.db.cassandra.datastore.InternalDataStore;
import io.stargate.db.cassandra.impl.interceptors.DefaultQueryInterceptor;
import io.stargate.db.cassandra.impl.interceptors.QueryInterceptor;
import io.stargate.db.datastore.DataStore;
import io.stargate.db.datastore.common.AbstractCassandraPersistence;
import java.io.IOException;
import java.net.InetSocketAddress;
import java.net.SocketAddress;
import java.net.UnknownHostException;
import java.nio.ByteBuffer;
import java.util.ArrayList;
import java.util.List;
import java.util.Map;
import java.util.UUID;
import java.util.concurrent.CompletableFuture;
import java.util.concurrent.TimeUnit;
import java.util.stream.Collectors;
import org.apache.cassandra.audit.AuditLogManager;
import org.apache.cassandra.auth.AuthenticatedUser;
import org.apache.cassandra.config.Config;
import org.apache.cassandra.config.DatabaseDescriptor;
import org.apache.cassandra.cql3.Attributes;
import org.apache.cassandra.cql3.BatchQueryOptions;
import org.apache.cassandra.cql3.CQLStatement;
import org.apache.cassandra.cql3.ColumnSpecification;
import org.apache.cassandra.cql3.QueryHandler;
import org.apache.cassandra.cql3.QueryProcessor;
import org.apache.cassandra.cql3.VariableSpecifications;
import org.apache.cassandra.cql3.statements.BatchStatement;
import org.apache.cassandra.cql3.statements.ModificationStatement;
import org.apache.cassandra.db.Keyspace;
import org.apache.cassandra.db.marshal.UserType;
import org.apache.cassandra.gms.ApplicationState;
import org.apache.cassandra.gms.Gossiper;
import org.apache.cassandra.schema.ColumnMetadata;
import org.apache.cassandra.schema.IndexMetadata;
import org.apache.cassandra.schema.KeyspaceMetadata;
import org.apache.cassandra.schema.Schema;
import org.apache.cassandra.schema.SchemaChangeListener;
import org.apache.cassandra.schema.TableMetadata;
import org.apache.cassandra.schema.ViewMetadata;
import org.apache.cassandra.service.CassandraDaemon;
import org.apache.cassandra.service.ClientWarn;
import org.apache.cassandra.service.StorageService;
import org.apache.cassandra.stargate.exceptions.InvalidRequestException;
import org.apache.cassandra.stargate.exceptions.PreparedQueryNotFoundException;
import org.apache.cassandra.stargate.locator.InetAddressAndPort;
import org.apache.cassandra.stargate.utils.MD5Digest;
import org.apache.cassandra.tracing.Tracing;
import org.apache.cassandra.transport.ProtocolVersion;
import org.apache.cassandra.transport.messages.ResultMessage;
import org.apache.cassandra.utils.JVMStabilityInspector;
import org.apache.cassandra.utils.UUIDGen;
import org.slf4j.Logger;
import org.slf4j.LoggerFactory;

public class CassandraPersistence
    extends AbstractCassandraPersistence<
        Config,
        org.apache.cassandra.service.ClientState,
        org.apache.cassandra.service.QueryState,
        KeyspaceMetadata,
        TableMetadata,
        ColumnMetadata,
        UserType,
        IndexMetadata,
        ViewMetadata> {
  private static final Logger logger = LoggerFactory.getLogger(CassandraPersistence.class);

<<<<<<< HEAD
=======
  /*
   * Initial schema migration can take greater than 2 * MigrationManager.MIGRATION_DELAY_IN_MS if a
   * live token owner doesn't become live within MigrationManager.MIGRATION_DELAY_IN_MS.
   */
  private static final int STARTUP_DELAY_MS =
      Integer.getInteger(
          "stargate.startup_delay_ms",
          3 * 60000); // MigrationManager.MIGRATION_DELAY_IN_MS is private

  private DataStore root;
>>>>>>> 392ef4d2
  private CassandraDaemon daemon;
  private Authenticator authenticator;
  private QueryHandler handler;
  private QueryInterceptor interceptor;

  // C* listener that ensures that our Stargate schema remains up-to-date with the internal C* one.
  private SchemaChangeListener schemaChangeListener;

  public CassandraPersistence() {
    super("Apache Cassandra");
  }

  @Override
  protected SchemaConverter schemaConverter() {
    return new SchemaConverter();
  }

  @Override
  protected Iterable<KeyspaceMetadata> currentInternalSchema() {
    return Iterables.transform(org.apache.cassandra.db.Keyspace.all(), Keyspace::getMetadata);
  }

  @Override
  protected void registerInternalSchemaListener(Runnable runOnSchemaChange) {
    schemaChangeListener =
        new SimpleCallbackMigrationListener() {
          @Override
          void onSchemaChange() {
            runOnSchemaChange.run();
          }
        };
    org.apache.cassandra.schema.Schema.instance.registerListener(schemaChangeListener);
  }

  @Override
  protected void unregisterInternalSchemaListener() {
    if (schemaChangeListener != null) {
      org.apache.cassandra.schema.Schema.instance.unregisterListener(schemaChangeListener);
    }
  }

  @Override
  protected void initializePersistence(Config config) {
    daemon = new CassandraDaemon(true);

    DatabaseDescriptor.daemonInitialization(() -> config);
    try {
      daemon.init(null);
    } catch (IOException e) {
      throw new RuntimeException("Unable to start Cassandra persistence layer", e);
    }

    // Use special gossip state "X10" to differentiate stargate nodes
    Gossiper.instance.addLocalApplicationState(
        ApplicationState.X10, StorageService.instance.valueFactory.releaseVersion("stargate"));

    daemon.start();

    waitForSchema(STARTUP_DELAY_MS);

    authenticator = new AuthenticatorWrapper(DatabaseDescriptor.getAuthenticator());
    handler = org.apache.cassandra.service.ClientState.getCQLQueryHandler();
    interceptor = new DefaultQueryInterceptor();

    interceptor.initialize();
  }

  @Override
  protected void destroyPersistence() {
    if (daemon != null) {
      daemon.deactivate();
      daemon = null;
    }
  }

  @Override
  public void registerEventListener(EventListener listener) {
    EventListenerWrapper wrapper = new EventListenerWrapper(listener);
    Schema.instance.registerListener(wrapper);
    interceptor.register(wrapper);
  }

  @Override
  public boolean isRpcReady(InetAddressAndPort endpoint) {
    return StorageService.instance.isRpcReady(Conversion.toInternal(endpoint));
  }

  @Override
  public InetAddressAndPort getNativeAddress(InetAddressAndPort endpoint) {
    try {
      return InetAddressAndPort.getByName(
          StorageService.instance.getNativeaddress(Conversion.toInternal(endpoint), true));
    } catch (UnknownHostException e) {
      // That should not happen, so log an error, but return the
      // endpoint address since there's a good change this is right
      logger.error("Problem retrieving RPC address for {}", endpoint, e);
      return InetAddressAndPort.getByAddressOverrideDefaults(
          endpoint.address, DatabaseDescriptor.getNativeTransportPort());
    }
  }

  @Override
  public DataStore newDataStore(
      QueryState<org.apache.cassandra.service.QueryState> state,
      QueryOptions<org.apache.cassandra.service.ClientState> queryOptions) {
    return new InternalDataStore(
        this, Conversion.toInternal(state), Conversion.toInternal(queryOptions));
  }

  @Override
  public QueryState newQueryState(ClientState clientState) {
    return new QueryStateWrapper(clientState);
  }

  @Override
  public ClientState<org.apache.cassandra.service.ClientState> newClientState(
      SocketAddress remoteAddress, InetSocketAddress publicAddress) {
    if (remoteAddress == null) {
      throw new IllegalArgumentException("No remote address provided");
    }

    if (authenticator.requireAuthentication()) {
      return ClientStateWrapper.forExternalCalls(remoteAddress, publicAddress);
    }

    assert remoteAddress instanceof InetSocketAddress;
    ClientStateWrapper state =
        ClientStateWrapper.forExternalCalls((InetSocketAddress) remoteAddress, publicAddress);
    state.login(
        new AuthenticatorWrapper.AuthenticatedUserWrapper(AuthenticatedUser.ANONYMOUS_USER));
    return state;
  }

  @Override
  public ClientState newClientState(String name) {
    if (Strings.isNullOrEmpty(name)) return ClientStateWrapper.forInternalCalls();

    ClientStateWrapper state = ClientStateWrapper.forExternalCalls(null);
    state.login(new AuthenticatorWrapper.AuthenticatedUserWrapper(new AuthenticatedUser(name)));
    return state;
  }

  @Override
  public io.stargate.db.AuthenticatedUser<?> newAuthenticatedUser(String name) {
    return new AuthenticatorWrapper.AuthenticatedUserWrapper(new AuthenticatedUser(name));
  }

  @Override
  public Authenticator getAuthenticator() {
    return authenticator;
  }

  @Override
  public CompletableFuture<? extends Result> query(
      String cql,
      QueryState state,
      QueryOptions options,
      Map<String, ByteBuffer> customPayload,
      boolean isTracingRequested,
      long queryStartNanoTime) {
    CompletableFuture<Result> future = new CompletableFuture<>();

    EXECUTOR.submit(
        () -> {
          boolean shouldTrace = false;

          try {
            org.apache.cassandra.service.QueryState internalState = Conversion.toInternal(state);
            org.apache.cassandra.cql3.QueryOptions internalOptions = Conversion.toInternal(options);
            ProtocolVersion version = internalOptions.getProtocolVersion();

            UUID tracingId = isTracingRequested ? UUIDGen.getTimeUUID() : null;
            shouldTrace = maybeStartTracing(isTracingRequested, tracingId, customPayload);

            if (shouldTrace) beginTraceQuery(cql, state, options);

            CQLStatement statement =
                QueryProcessor.parseStatement(cql, Conversion.toInternal(state.getClientState()));

            Result result =
                interceptor.interceptQuery(
                    handler, statement, state, options, customPayload, queryStartNanoTime);
            if (result == null) {
              result =
                  Conversion.toResult(
                      QueryProcessor.instance.processStatement(
                          statement, internalState, internalOptions, queryStartNanoTime),
                      internalOptions.getProtocolVersion());
            }

            future.complete(result.setTracingId(tracingId));
          } catch (Throwable t) {
            Conversion.handleException(future, t);
          } finally {
            if (shouldTrace) Tracing.instance.stopSession();
          }
        });

    return future;
  }

  @Override
  public CompletableFuture<? extends Result> execute(
      MD5Digest id,
      QueryState state,
      QueryOptions options,
      Map<String, ByteBuffer> customPayload,
      boolean isTracingRequested,
      long queryStartNanoTime) {
    CompletableFuture<Result> future = new CompletableFuture<>();

    EXECUTOR.submit(
        () -> {
          boolean shouldTrace = false;

          try {
            org.apache.cassandra.service.QueryState internalState = Conversion.toInternal(state);
            org.apache.cassandra.cql3.QueryOptions internalOptions = Conversion.toInternal(options);
            ProtocolVersion version = internalOptions.getProtocolVersion();

            UUID tracingId = isTracingRequested ? UUIDGen.getTimeUUID() : null;
            shouldTrace = maybeStartTracing(isTracingRequested, tracingId, customPayload);

            QueryHandler.Prepared prepared = handler.getPrepared(Conversion.toInternal(id));

            if (prepared == null) {
              throw new PreparedQueryNotFoundException(id);
            }

            CQLStatement statement = prepared.statement;

            if (shouldTrace) beginTraceExecute(prepared, state, options, version);

            Result result =
                interceptor.interceptQuery(
                    handler, statement, state, options, customPayload, queryStartNanoTime);
            if (result == null) {
              result =
                  Conversion.toResult(
                      QueryProcessor.instance.processPrepared(
                          statement, internalState, internalOptions, queryStartNanoTime),
                      internalOptions.getProtocolVersion());
            }

            future.complete(result.setTracingId(tracingId));
          } catch (Throwable t) {
            Conversion.handleException(future, t);
          } finally {
            if (shouldTrace) Tracing.instance.stopSession();
          }
        });

    return future;
  }

  @Override
  public CompletableFuture<? extends Result> prepare(
      String cql,
      QueryState state,
      Map<String, ByteBuffer> customPayload,
      boolean isTracingRequested) {
    CompletableFuture<Result> future = new CompletableFuture<>();

    EXECUTOR.submit(
        () -> {
          boolean shouldTrace = false;

          try {
            UUID tracingId = isTracingRequested ? UUIDGen.getTimeUUID() : null;
            shouldTrace = maybeStartTracing(isTracingRequested, tracingId, customPayload);

            if (shouldTrace) beginTracePrepare(cql, state);

            future.complete(
                Conversion.toPrepared(
                        handler.prepare(
                            cql, Conversion.toInternal(state.getClientState()), customPayload))
                    .setTracingId(tracingId));
          } catch (Throwable t) {
            Conversion.handleException(future, t);
          } finally {
            if (shouldTrace) Tracing.instance.stopSession();
          }
        });

    return future;
  }

  @Override
  public CompletableFuture<? extends Result> batch(
      BatchType type,
      List<Object> queryOrIds,
      List<List<ByteBuffer>> values,
      QueryState state,
      QueryOptions options,
      Map<String, ByteBuffer> customPayload,
      boolean isTracingRequested,
      long queryStartNanoTime) {
    CompletableFuture<Result> future = new CompletableFuture<>();

    AuditLogManager auditLogManager = AuditLogManager.instance;

    EXECUTOR.submit(
        () -> {
          org.apache.cassandra.cql3.QueryOptions internalOptions = Conversion.toInternal(options);
          org.apache.cassandra.service.QueryState internalState = Conversion.toInternal(state);

          List<QueryHandler.Prepared> prepared = new ArrayList<>(queryOrIds.size());
          BatchStatement.Type internalBatchType = Conversion.toInternal(type);

          boolean shouldTrace = false;

          try {
            UUID tracingId = isTracingRequested ? UUIDGen.getTimeUUID() : null;
            shouldTrace = maybeStartTracing(isTracingRequested, tracingId, customPayload);

            if (shouldTrace) beginTraceBatch(state, options);

            List<Object> queryOrIdList = Conversion.toInternalQueryOrIds(queryOrIds);

            for (int i = 0; i < queryOrIdList.size(); i++) {
              Object query = queryOrIdList.get(i);
              CQLStatement statement;
              QueryHandler.Prepared p;
              if (query instanceof String) {
                statement =
                    QueryProcessor.parseStatement(
                        (String) query,
                        internalState
                            .getClientState()
                            .cloneWithKeyspaceIfSet(options.getKeyspace()));
                p = new QueryHandler.Prepared(statement, (String) query);
              } else {
                p = handler.getPrepared((org.apache.cassandra.utils.MD5Digest) query);
                if (null == p) throw new PreparedQueryNotFoundException((MD5Digest) query);
              }

              List<ByteBuffer> queryValues = values.get(i);
              if (queryValues.size() != p.statement.getBindVariables().size())
                throw new InvalidRequestException(
                    String.format(
                        "There were %d markers(?) in CQL but %d bound variables",
                        p.statement.getBindVariables().size(), queryValues.size()));

              prepared.add(p);
            }

            BatchQueryOptions batchOptions =
                BatchQueryOptions.withPerStatementVariables(internalOptions, values, queryOrIdList);
            List<ModificationStatement> statements = new ArrayList<>(prepared.size());
            for (int i = 0; i < prepared.size(); i++) {
              CQLStatement statement = prepared.get(i).statement;
              batchOptions.prepareStatement(i, statement.getBindVariables());

              if (!(statement instanceof ModificationStatement))
                throw new InvalidRequestException(
                    "Invalid statement in batch: only UPDATE, INSERT and DELETE statements are allowed.");

              statements.add((ModificationStatement) statement);
            }

            // Note: It's ok at this point to pass a bogus value for the number of bound terms in
            // the BatchState ctor
            // (and no value would be really correct, so we prefer passing a clearly wrong one).
            BatchStatement batch =
                new BatchStatement(
                    internalBatchType,
                    VariableSpecifications.empty(),
                    statements,
                    Attributes.none());

            long fqlTime = auditLogManager.isEnabled() ? System.currentTimeMillis() : 0;
            ResultMessage response =
                handler.processBatch(
                    batch, internalState, batchOptions, customPayload, queryStartNanoTime);

            if (auditLogManager.isEnabled())
              auditLogManager.batchSuccess(
                  internalBatchType,
                  statements,
                  prepared.stream().map(p -> p.rawCQLStatement).collect(Collectors.toList()),
                  values,
                  internalOptions,
                  internalState,
                  fqlTime,
                  response);

            future.complete(
                Conversion.toResult(response, internalOptions.getProtocolVersion())
                    .setTracingId(tracingId));
          } catch (Exception e) {
            if (auditLogManager.isEnabled()) {
              auditLogManager.batchFailure(
                  internalBatchType,
                  prepared.stream().map(p -> p.statement).collect(Collectors.toList()),
                  prepared.stream().map(p -> p.rawCQLStatement).collect(Collectors.toList()),
                  values,
                  internalOptions,
                  internalState,
                  e);
            }
            JVMStabilityInspector.inspectThrowable(e);
            Conversion.handleException(future, e);
          } finally {
            if (shouldTrace) Tracing.instance.stopSession();
          }
        });

    return future;
  }

  @Override
  public boolean isInSchemaAgreement() {
    // We only include live nodes because this method is mainly used to wait for schema
    // agreement, and waiting for failed nodes is not a great idea.
    // Also note that in theory getSchemaVersion can return null for some nodes, and if it does
    // the code below will likely return false (the null will be an element on its own), but that's
    // probably the right answer in that case. In practice, this shouldn't be a problem though.
    return Gossiper.instance.getLiveTokenOwners().stream()
            .map(Gossiper.instance::getSchemaVersion)
            .collect(Collectors.toSet())
            .size()
        <= 1;
  }

  @Override
  public void captureClientWarnings() {
    ClientWarn.instance.captureWarnings();
  }

  @Override
  public List<String> getClientWarnings() {
    return ClientWarn.instance.getWarnings();
  }

  @Override
  public void resetClientWarnings() {
    ClientWarn.instance.resetWarnings();
  }

  private boolean maybeStartTracing(
      boolean isTracingRequested, UUID tracingId, Map<String, ByteBuffer> customPayload) {
    boolean shouldTrace = false;
    if (isTracingRequested) {
      shouldTrace = true;
      Tracing.instance.newSession(tracingId, customPayload);
    } else if (StorageService.instance.shouldTraceProbablistically()) {
      shouldTrace = true;
      Tracing.instance.newSession(customPayload);
    }
    return shouldTrace;
  }

  private void beginTraceQuery(String cql, QueryState state, QueryOptions options) {
    ImmutableMap.Builder<String, String> builder = ImmutableMap.builder();
    builder.put("query", cql);
    if (options.getPageSize() > 0)
      builder.put("page_size", Integer.toString(options.getPageSize()));
    if (options.getConsistency() != null)
      builder.put("consistency_level", options.getConsistency().name());
    if (options.getSerialConsistency() != null)
      builder.put("serial_consistency_level", options.getSerialConsistency().name());

    Tracing.instance.begin("Execute CQL3 query", state.getClientAddress(), builder.build());
  }

  private void beginTraceExecute(
      QueryHandler.Prepared prepared,
      QueryState state,
      QueryOptions options,
      ProtocolVersion version) {
    ImmutableMap.Builder<String, String> builder = ImmutableMap.builder();
    if (options.getPageSize() > 0)
      builder.put("page_size", Integer.toString(options.getPageSize()));
    if (options.getConsistency() != null)
      builder.put("consistency_level", options.getConsistency().name());
    if (options.getSerialConsistency() != null)
      builder.put("serial_consistency_level", options.getSerialConsistency().name());

    builder.put("query", prepared.rawCQLStatement);

    for (int i = 0; i < prepared.statement.getBindVariables().size(); i++) {
      ColumnSpecification cs = prepared.statement.getBindVariables().get(i);
      String boundName = cs.name.toString();
      List<ByteBuffer> values = options.getValues();
      String boundValue = cs.type.asCQL3Type().toCQLLiteral(values.get(i), version);
      if (boundValue.length() > 1000) boundValue = boundValue.substring(0, 1000) + "...'";

      // Here we prefix boundName with the index to avoid possible collission in builder keys due to
      // having multiple boundValues for the same variable
      builder.put("bound_var_" + i + '_' + boundName, boundValue);
    }

    Tracing.instance.begin(
        "Execute CQL3 prepared query", state.getClientAddress(), builder.build());
  }

  private void beginTracePrepare(String cql, QueryState state) {
    Tracing.instance.begin(
        "Preparing CQL3 query", state.getClientAddress(), ImmutableMap.of("query", cql));
  }

  private void beginTraceBatch(QueryState state, QueryOptions options) {
    ImmutableMap.Builder<String, String> builder = ImmutableMap.builder();
    if (options.getConsistency() != null)
      builder.put("consistency_level", options.getConsistency().name());
    if (options.getSerialConsistency() != null)
      builder.put("serial_consistency_level", options.getSerialConsistency().name());

    // TODO we don't have [typed] access to CQL bind variables here.  CASSANDRA-4560 is open to add
    // support.
    Tracing.instance.begin(
        "Execute batch of CQL3 queries", state.getClientAddress(), builder.build());
  }

  /**
   * When "cassandra.join_ring" is "false" {@link StorageService#initServer()} will not wait for
   * schema to propagate to the coordinator only node. This method fixes that limitation by waiting
   * for at least one backend ring member to become available and for their schemas to agree before
   * allowing initialization to continue.
   */
  private void waitForSchema(int delayMillis) {
    boolean isConnectedAndInAgreement = false;
    for (int i = 0; i < delayMillis; i += 1000) {
      if (Gossiper.instance.getLiveTokenOwners().size() > 0 && isInSchemaAgreement()) {
        logger.debug("current schema version: {}", Schema.instance.getVersion());
        isConnectedAndInAgreement = true;
        break;
      }

      Uninterruptibles.sleepUninterruptibly(1, TimeUnit.SECONDS);
    }

    if (!isConnectedAndInAgreement) {
      logger.warn(
          "Unable to connect to live token owner and/or reach schema agreement after {} milliseconds",
          delayMillis);
    }
  }
}<|MERGE_RESOLUTION|>--- conflicted
+++ resolved
@@ -82,8 +82,6 @@
         ViewMetadata> {
   private static final Logger logger = LoggerFactory.getLogger(CassandraPersistence.class);
 
-<<<<<<< HEAD
-=======
   /*
    * Initial schema migration can take greater than 2 * MigrationManager.MIGRATION_DELAY_IN_MS if a
    * live token owner doesn't become live within MigrationManager.MIGRATION_DELAY_IN_MS.
@@ -93,8 +91,6 @@
           "stargate.startup_delay_ms",
           3 * 60000); // MigrationManager.MIGRATION_DELAY_IN_MS is private
 
-  private DataStore root;
->>>>>>> 392ef4d2
   private CassandraDaemon daemon;
   private Authenticator authenticator;
   private QueryHandler handler;
