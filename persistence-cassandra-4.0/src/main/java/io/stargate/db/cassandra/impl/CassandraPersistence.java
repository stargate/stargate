package io.stargate.db.cassandra.impl;

import static io.stargate.db.cassandra.datastore.InternalDataStore.EXECUTOR;

import com.datastax.oss.driver.shaded.guava.common.base.Strings;
import com.google.common.collect.ImmutableMap;
import io.stargate.db.Authenticator;
import io.stargate.db.BatchType;
import io.stargate.db.ClientState;
import io.stargate.db.EventListener;
import io.stargate.db.Persistence;
import io.stargate.db.QueryOptions;
import io.stargate.db.QueryState;
import io.stargate.db.Result;
import io.stargate.db.cassandra.datastore.InternalDataStore;
import io.stargate.db.datastore.DataStore;
import io.stargate.db.datastore.common.util.SchemaTool;
import java.io.IOException;
import java.net.InetSocketAddress;
import java.net.SocketAddress;
import java.net.UnknownHostException;
import java.nio.ByteBuffer;
import java.util.ArrayList;
import java.util.List;
import java.util.Map;
import java.util.UUID;
import java.util.concurrent.CompletableFuture;
import java.util.concurrent.TimeUnit;
import java.util.stream.Collectors;
import org.apache.cassandra.audit.AuditLogManager;
import org.apache.cassandra.auth.AuthenticatedUser;
import org.apache.cassandra.config.Config;
import org.apache.cassandra.config.DatabaseDescriptor;
import org.apache.cassandra.cql3.Attributes;
import org.apache.cassandra.cql3.BatchQueryOptions;
import org.apache.cassandra.cql3.CQLStatement;
import org.apache.cassandra.cql3.ColumnSpecification;
import org.apache.cassandra.cql3.QueryHandler;
import org.apache.cassandra.cql3.QueryProcessor;
import org.apache.cassandra.cql3.VariableSpecifications;
import org.apache.cassandra.cql3.statements.BatchStatement;
import org.apache.cassandra.cql3.statements.ModificationStatement;
import org.apache.cassandra.gms.ApplicationState;
import org.apache.cassandra.gms.Gossiper;
import org.apache.cassandra.schema.Schema;
import org.apache.cassandra.service.CassandraDaemon;
import org.apache.cassandra.service.ClientWarn;
import org.apache.cassandra.service.StorageProxy;
import org.apache.cassandra.service.StorageService;
import org.apache.cassandra.stargate.exceptions.InvalidRequestException;
import org.apache.cassandra.stargate.exceptions.PreparedQueryNotFoundException;
import org.apache.cassandra.stargate.locator.InetAddressAndPort;
import org.apache.cassandra.stargate.utils.MD5Digest;
import org.apache.cassandra.tracing.Tracing;
import org.apache.cassandra.transport.ProtocolVersion;
import org.apache.cassandra.transport.messages.ResultMessage;
import org.apache.cassandra.utils.JVMStabilityInspector;
import org.apache.cassandra.utils.UUIDGen;
import org.slf4j.Logger;
import org.slf4j.LoggerFactory;

<<<<<<< HEAD
public class CassandraPersistence
    implements Persistence<
        Config, org.apache.cassandra.service.ClientState, org.apache.cassandra.service.QueryState> {
  private static final Logger logger = LoggerFactory.getLogger(CassandraPersistence.class);

  private DataStore root;
  private CassandraDaemon daemon;
  private Authenticator authenticator;
  private QueryHandler handler;

  @Override
  public String name() {
    return "Apache Cassandra";
  }

  @Override
  public void initialize(Config config) {
    logger.info("Initializing CassandraPersistence");
    System.setProperty("cassandra.join_ring", "false");
    daemon = new CassandraDaemon(true);

    DatabaseDescriptor.daemonInitialization(() -> config);
    try {
      daemon.init(null);
    } catch (IOException e) {
      throw new RuntimeException("Unable to start Cassandra persistence layer", e);
    }

    Schema.instance.load(StargateSystemKeyspace.metadata());
=======
import com.datastax.oss.driver.shaded.guava.common.base.Strings;
import com.google.common.collect.ImmutableMap;
import com.google.common.util.concurrent.Uninterruptibles;
import io.stargate.db.Authenticator;
import io.stargate.db.BatchType;
import io.stargate.db.ClientState;
import io.stargate.db.EventListener;
import io.stargate.db.Persistence;
import io.stargate.db.QueryOptions;
import io.stargate.db.QueryState;
import io.stargate.db.Result;
import io.stargate.db.cassandra.datastore.InternalDataStore;
import io.stargate.db.cassandra.impl.interceptors.DefaultQueryInterceptor;
import io.stargate.db.cassandra.impl.interceptors.QueryInterceptor;
import io.stargate.db.datastore.DataStore;
import io.stargate.db.datastore.common.util.SchemaTool;

import static io.stargate.db.cassandra.datastore.InternalDataStore.EXECUTOR;

public class CassandraPersistence implements Persistence<Config, org.apache.cassandra.service.ClientState, org.apache.cassandra.service.QueryState>
{
    private static final Logger logger = LoggerFactory.getLogger(CassandraPersistence.class);

    private DataStore root;
    private CassandraDaemon daemon;
    private Authenticator authenticator;
    private QueryHandler handler;
    private QueryInterceptor interceptor;

    @Override
    public String name()
    {
        return "Apache Cassandra";
    }

    @Override
    public void initialize(Config config)
    {
        logger.info("Initializing CassandraPersistence");
        System.setProperty("cassandra.join_ring", "false");
        daemon = new CassandraDaemon(true);

        DatabaseDescriptor.daemonInitialization(() -> config);
        try
        {
            daemon.init(null);
        }
        catch (IOException e)
        {
            throw new RuntimeException("Unable to start Cassandra persistence layer", e);
        }

        // Use special gossip state "X10" to differentiate stargate nodes
        Gossiper.instance.addLocalApplicationState(ApplicationState.X10, StorageService.instance.valueFactory.releaseVersion("stargate"));

        daemon.start();

        waitForSchema(StorageService.RING_DELAY);

        root = new InternalDataStore();
        authenticator = new AuthenticatorWrapper(DatabaseDescriptor.getAuthenticator());
        handler = org.apache.cassandra.service.ClientState.getCQLQueryHandler();
        interceptor = new DefaultQueryInterceptor();

        interceptor.initialize();
    }
>>>>>>> c8e58b96

    daemon.start();

<<<<<<< HEAD
    root = new InternalDataStore();
    authenticator = new AuthenticatorWrapper(DatabaseDescriptor.getAuthenticator());
    handler = org.apache.cassandra.service.ClientState.getCQLQueryHandler();
=======
    @Override
    public void registerEventListener(EventListener listener)
    {
        EventListenerWrapper wrapper = new EventListenerWrapper(listener);
        Schema.instance.registerListener(wrapper);
        interceptor.register(wrapper);
    }
>>>>>>> c8e58b96

    Gossiper.instance.register(new StargateSystemKeyspace.PeersUpdater());
    StargateSystemKeyspace.persistLocalMetadata();
  }

  @Override
  public void destroy() {
    if (daemon != null) {
      root = null;
      daemon.deactivate();
      daemon = null;
    }
  }

  @Override
  public void registerEventListener(EventListener listener) {
    EventListenerWrapper wrapper = new EventListenerWrapper(listener);
    StorageService.instance.register(wrapper);
    Schema.instance.registerListener(wrapper);
  }

  @Override
  public boolean isRpcReady(InetAddressAndPort endpoint) {
    return StorageService.instance.isRpcReady(Conversion.toInternal(endpoint));
  }

  @Override
  public InetAddressAndPort getNativeAddress(InetAddressAndPort endpoint) {
    try {
      return InetAddressAndPort.getByName(
          StorageService.instance.getNativeaddress(Conversion.toInternal(endpoint), true));
    } catch (UnknownHostException e) {
      // That should not happen, so log an error, but return the
      // endpoint address since there's a good change this is right
      logger.error("Problem retrieving RPC address for {}", endpoint, e);
      return InetAddressAndPort.getByAddressOverrideDefaults(
          endpoint.address, DatabaseDescriptor.getNativeTransportPort());
    }
  }

  @Override
  public DataStore newDataStore(
      QueryState<org.apache.cassandra.service.QueryState> state,
      QueryOptions<org.apache.cassandra.service.ClientState> queryOptions) {
    return new InternalDataStore(
        root, Conversion.toInternal(state), Conversion.toInternal(queryOptions));
  }

  @Override
  public QueryState newQueryState(ClientState clientState) {
    return new QueryStateWrapper(clientState);
  }

  @Override
  public ClientState<org.apache.cassandra.service.ClientState> newClientState(
      SocketAddress remoteAddress, InetSocketAddress publicAddress) {
    if (remoteAddress == null) {
      throw new IllegalArgumentException("No remote address provided");
    }

    if (authenticator.requireAuthentication()) {
      return ClientStateWrapper.forExternalCalls(remoteAddress, publicAddress);
    }

<<<<<<< HEAD
    assert remoteAddress instanceof InetSocketAddress;
    ClientStateWrapper state =
        ClientStateWrapper.forExternalCalls((InetSocketAddress) remoteAddress, publicAddress);
    state.login(
        new AuthenticatorWrapper.AuthenticatedUserWrapper(AuthenticatedUser.ANONYMOUS_USER));
    return state;
  }

  @Override
  public ClientState newClientState(String name) {
    if (Strings.isNullOrEmpty(name)) return ClientStateWrapper.forInternalCalls();

    ClientStateWrapper state = ClientStateWrapper.forExternalCalls(null);
    state.login(new AuthenticatorWrapper.AuthenticatedUserWrapper(new AuthenticatedUser(name)));
    return state;
  }

  @Override
  public Authenticator getAuthenticator() {
    return authenticator;
  }

  @Override
  public CompletableFuture<? extends Result> query(
      String cql,
      QueryState state,
      QueryOptions options,
      Map<String, ByteBuffer> customPayload,
      boolean isTracingRequested,
      long queryStartNanoTime) {
    CompletableFuture<Result> future = new CompletableFuture<>();

    EXECUTOR.submit(
        () -> {
          boolean shouldTrace = false;

          try {
            org.apache.cassandra.service.QueryState internalState = Conversion.toInternal(state);
            org.apache.cassandra.cql3.QueryOptions internalOptions = Conversion.toInternal(options);
            ProtocolVersion version = internalOptions.getProtocolVersion();

            UUID tracingId = isTracingRequested ? UUIDGen.getTimeUUID() : null;
            shouldTrace = maybeStartTracing(isTracingRequested, tracingId, customPayload);

            if (shouldTrace) beginTraceQuery(cql, state, options);

            CQLStatement statement =
                QueryProcessor.parseStatement(cql, Conversion.toInternal(state.getClientState()));
            if (!StargateSystemKeyspace.maybeCompleteSystemLocalOrPeers(
                statement, internalState, internalOptions, queryStartNanoTime, future)) {
              future.complete(
                  Conversion.toResult(
                          QueryProcessor.instance.processStatement(
                              statement, internalState, internalOptions, queryStartNanoTime),
                          version)
                      .setTracingId(tracingId));
=======
    @Override
    public CompletableFuture<? extends Result> query(String cql, QueryState state, QueryOptions options, Map<String, ByteBuffer> customPayload, boolean isTracingRequested, long queryStartNanoTime)
    {
        CompletableFuture<Result> future = new CompletableFuture<>();

        EXECUTOR.submit(() ->
        {
            boolean shouldTrace = false;

            try
            {
                org.apache.cassandra.service.QueryState internalState = Conversion.toInternal(state);
                org.apache.cassandra.cql3.QueryOptions internalOptions = Conversion.toInternal(options);
                ProtocolVersion version = internalOptions.getProtocolVersion();

                UUID tracingId = isTracingRequested ? UUIDGen.getTimeUUID() : null;
                shouldTrace = maybeStartTracing(isTracingRequested, tracingId, customPayload);

                if (shouldTrace)
                    beginTraceQuery(cql, state, options);

                CQLStatement statement = QueryProcessor.parseStatement(cql, Conversion.toInternal(state.getClientState()));

                Result result = interceptor.interceptQuery(handler, statement, state, options, customPayload, queryStartNanoTime);
                if  (result == null)
                {
                    result = Conversion.toResult(
                            QueryProcessor.instance
                                    .processStatement(statement, internalState, internalOptions, queryStartNanoTime), internalOptions.getProtocolVersion());
                }

                future.complete(result.setTracingId(tracingId));
            }
            catch (Throwable t)
            {
                Conversion.handleException(future, t);
            }
            finally
            {
                if (shouldTrace)
                    Tracing.instance.stopSession();
>>>>>>> c8e58b96
            }
          } catch (Throwable t) {
            Conversion.handleException(future, t);
          } finally {
            if (shouldTrace) Tracing.instance.stopSession();
          }
        });

    return future;
  }

  @Override
  public CompletableFuture<? extends Result> execute(
      MD5Digest id,
      QueryState state,
      QueryOptions options,
      Map<String, ByteBuffer> customPayload,
      boolean isTracingRequested,
      long queryStartNanoTime) {
    CompletableFuture<Result> future = new CompletableFuture<>();

    EXECUTOR.submit(
        () -> {
          boolean shouldTrace = false;

          try {
            org.apache.cassandra.service.QueryState internalState = Conversion.toInternal(state);
            org.apache.cassandra.cql3.QueryOptions internalOptions = Conversion.toInternal(options);
            ProtocolVersion version = internalOptions.getProtocolVersion();

            UUID tracingId = isTracingRequested ? UUIDGen.getTimeUUID() : null;
            shouldTrace = maybeStartTracing(isTracingRequested, tracingId, customPayload);

            QueryHandler.Prepared prepared = handler.getPrepared(Conversion.toInternal(id));

<<<<<<< HEAD
            if (prepared == null) {
              throw new PreparedQueryNotFoundException(id);
=======
                Result result = interceptor.interceptQuery(handler, statement, state, options, customPayload, queryStartNanoTime);
                if  (result == null)
                {
                    result = Conversion.toResult(
                            QueryProcessor.instance
                                    .processPrepared(statement, internalState, internalOptions, queryStartNanoTime), internalOptions.getProtocolVersion());
                }

                future.complete(result.setTracingId(tracingId));
            }
            catch (Throwable t)
            {
                Conversion.handleException(future, t);
            }
            finally
            {
                if (shouldTrace)
                    Tracing.instance.stopSession();
>>>>>>> c8e58b96
            }

            CQLStatement statement = prepared.statement;

            if (shouldTrace) beginTraceExecute(prepared, state, options, version);

            if (!StargateSystemKeyspace.maybeCompleteSystemLocalOrPeers(
                statement, internalState, internalOptions, queryStartNanoTime, future)) {
              future.complete(
                  Conversion.toResult(
                          handler.processPrepared(
                              statement,
                              internalState,
                              internalOptions,
                              customPayload,
                              queryStartNanoTime),
                          version)
                      .setTracingId(tracingId));
            }
          } catch (Throwable t) {
            Conversion.handleException(future, t);
          } finally {
            if (shouldTrace) Tracing.instance.stopSession();
          }
        });

    return future;
  }

  @Override
  public CompletableFuture<? extends Result> prepare(
      String cql,
      QueryState state,
      Map<String, ByteBuffer> customPayload,
      boolean isTracingRequested) {
    CompletableFuture<Result> future = new CompletableFuture<>();

    EXECUTOR.submit(
        () -> {
          boolean shouldTrace = false;

          try {
            UUID tracingId = isTracingRequested ? UUIDGen.getTimeUUID() : null;
            shouldTrace = maybeStartTracing(isTracingRequested, tracingId, customPayload);

            if (shouldTrace) beginTracePrepare(cql, state);

            future.complete(
                Conversion.toPrepared(
                        handler.prepare(
                            cql, Conversion.toInternal(state.getClientState()), customPayload))
                    .setTracingId(tracingId));
          } catch (Throwable t) {
            Conversion.handleException(future, t);
          } finally {
            if (shouldTrace) Tracing.instance.stopSession();
          }
        });

    return future;
  }

  @Override
  public CompletableFuture<? extends Result> batch(
      BatchType type,
      List<Object> queryOrIds,
      List<List<ByteBuffer>> values,
      QueryState state,
      QueryOptions options,
      Map<String, ByteBuffer> customPayload,
      boolean isTracingRequested,
      long queryStartNanoTime) {
    CompletableFuture<Result> future = new CompletableFuture<>();

    AuditLogManager auditLogManager = AuditLogManager.instance;

    EXECUTOR.submit(
        () -> {
          org.apache.cassandra.cql3.QueryOptions internalOptions = Conversion.toInternal(options);
          org.apache.cassandra.service.QueryState internalState = Conversion.toInternal(state);

          List<QueryHandler.Prepared> prepared = new ArrayList<>(queryOrIds.size());
          BatchStatement.Type internalBatchType = Conversion.toInternal(type);

          boolean shouldTrace = false;

          try {
            UUID tracingId = isTracingRequested ? UUIDGen.getTimeUUID() : null;
            shouldTrace = maybeStartTracing(isTracingRequested, tracingId, customPayload);

            if (shouldTrace) beginTraceBatch(state, options);

            List<Object> queryOrIdList = Conversion.toInternalQueryOrIds(queryOrIds);

            for (int i = 0; i < queryOrIdList.size(); i++) {
              Object query = queryOrIdList.get(i);
              CQLStatement statement;
              QueryHandler.Prepared p;
              if (query instanceof String) {
                statement =
                    QueryProcessor.parseStatement(
                        (String) query,
                        internalState
                            .getClientState()
                            .cloneWithKeyspaceIfSet(options.getKeyspace()));
                p = new QueryHandler.Prepared(statement, (String) query);
              } else {
                p = handler.getPrepared((org.apache.cassandra.utils.MD5Digest) query);
                if (null == p) throw new PreparedQueryNotFoundException((MD5Digest) query);
              }

              List<ByteBuffer> queryValues = values.get(i);
              if (queryValues.size() != p.statement.getBindVariables().size())
                throw new InvalidRequestException(
                    String.format(
                        "There were %d markers(?) in CQL but %d bound variables",
                        p.statement.getBindVariables().size(), queryValues.size()));

              prepared.add(p);
            }

            BatchQueryOptions batchOptions =
                BatchQueryOptions.withPerStatementVariables(internalOptions, values, queryOrIdList);
            List<ModificationStatement> statements = new ArrayList<>(prepared.size());
            for (int i = 0; i < prepared.size(); i++) {
              CQLStatement statement = prepared.get(i).statement;
              batchOptions.prepareStatement(i, statement.getBindVariables());

              if (!(statement instanceof ModificationStatement))
                throw new InvalidRequestException(
                    "Invalid statement in batch: only UPDATE, INSERT and DELETE statements are allowed.");

              statements.add((ModificationStatement) statement);
            }

            // Note: It's ok at this point to pass a bogus value for the number of bound terms in
            // the BatchState ctor
            // (and no value would be really correct, so we prefer passing a clearly wrong one).
            BatchStatement batch =
                new BatchStatement(
                    internalBatchType,
                    VariableSpecifications.empty(),
                    statements,
                    Attributes.none());

            long fqlTime = auditLogManager.isEnabled() ? System.currentTimeMillis() : 0;
            ResultMessage response =
                handler.processBatch(
                    batch, internalState, batchOptions, customPayload, queryStartNanoTime);

            if (auditLogManager.isEnabled())
              auditLogManager.batchSuccess(
                  internalBatchType,
                  statements,
                  prepared.stream().map(p -> p.rawCQLStatement).collect(Collectors.toList()),
                  values,
                  internalOptions,
                  internalState,
                  fqlTime,
                  response);

            future.complete(
                Conversion.toResult(response, internalOptions.getProtocolVersion())
                    .setTracingId(tracingId));
          } catch (Exception e) {
            if (auditLogManager.isEnabled()) {
              auditLogManager.batchFailure(
                  internalBatchType,
                  prepared.stream().map(p -> p.statement).collect(Collectors.toList()),
                  prepared.stream().map(p -> p.rawCQLStatement).collect(Collectors.toList()),
                  values,
                  internalOptions,
                  internalState,
                  e);
            }
            JVMStabilityInspector.inspectThrowable(e);
            Conversion.handleException(future, e);
          } finally {
            if (shouldTrace) Tracing.instance.stopSession();
          }
        });

    return future;
  }

  @Override
  public boolean isInSchemaAgreement() {
    Map<String, List<String>> schemata = StorageProxy.describeSchemaVersions(true);
    return SchemaTool.isSchemaAgreement(schemata);
  }

  @Override
  public void captureClientWarnings() {
    ClientWarn.instance.captureWarnings();
  }

  @Override
  public List<String> getClientWarnings() {
    return ClientWarn.instance.getWarnings();
  }

  @Override
  public void resetClientWarnings() {
    ClientWarn.instance.resetWarnings();
  }

  private boolean maybeStartTracing(
      boolean isTracingRequested, UUID tracingId, Map<String, ByteBuffer> customPayload) {
    boolean shouldTrace = false;
    if (isTracingRequested) {
      shouldTrace = true;
      Tracing.instance.newSession(tracingId, customPayload);
    } else if (StorageService.instance.shouldTraceProbablistically()) {
      shouldTrace = true;
      Tracing.instance.newSession(customPayload);
    }
    return shouldTrace;
  }

  private void beginTraceQuery(String cql, QueryState state, QueryOptions options) {
    ImmutableMap.Builder<String, String> builder = ImmutableMap.builder();
    builder.put("query", cql);
    if (options.getPageSize() > 0)
      builder.put("page_size", Integer.toString(options.getPageSize()));
    if (options.getConsistency() != null)
      builder.put("consistency_level", options.getConsistency().name());
    if (options.getSerialConsistency() != null)
      builder.put("serial_consistency_level", options.getSerialConsistency().name());

    Tracing.instance.begin("Execute CQL3 query", state.getClientAddress(), builder.build());
  }

  private void beginTraceExecute(
      QueryHandler.Prepared prepared,
      QueryState state,
      QueryOptions options,
      ProtocolVersion version) {
    ImmutableMap.Builder<String, String> builder = ImmutableMap.builder();
    if (options.getPageSize() > 0)
      builder.put("page_size", Integer.toString(options.getPageSize()));
    if (options.getConsistency() != null)
      builder.put("consistency_level", options.getConsistency().name());
    if (options.getSerialConsistency() != null)
      builder.put("serial_consistency_level", options.getSerialConsistency().name());

    builder.put("query", prepared.rawCQLStatement);

    for (int i = 0; i < prepared.statement.getBindVariables().size(); i++) {
      ColumnSpecification cs = prepared.statement.getBindVariables().get(i);
      String boundName = cs.name.toString();
      List<ByteBuffer> values = options.getValues();
      String boundValue = cs.type.asCQL3Type().toCQLLiteral(values.get(i), version);
      if (boundValue.length() > 1000) boundValue = boundValue.substring(0, 1000) + "...'";

      // Here we prefix boundName with the index to avoid possible collission in builder keys due to
      // having multiple boundValues for the same variable
      builder.put("bound_var_" + i + '_' + boundName, boundValue);
    }

<<<<<<< HEAD
    Tracing.instance.begin(
        "Execute CQL3 prepared query", state.getClientAddress(), builder.build());
  }

  private void beginTracePrepare(String cql, QueryState state) {
    Tracing.instance.begin(
        "Preparing CQL3 query", state.getClientAddress(), ImmutableMap.of("query", cql));
  }

  private void beginTraceBatch(QueryState state, QueryOptions options) {
    ImmutableMap.Builder<String, String> builder = ImmutableMap.builder();
    if (options.getConsistency() != null)
      builder.put("consistency_level", options.getConsistency().name());
    if (options.getSerialConsistency() != null)
      builder.put("serial_consistency_level", options.getSerialConsistency().name());

    // TODO we don't have [typed] access to CQL bind variables here.  CASSANDRA-4560 is open to add
    // support.
    Tracing.instance.begin(
        "Execute batch of CQL3 queries", state.getClientAddress(), builder.build());
  }
=======
    private void beginTraceQuery(String cql, QueryState state, QueryOptions options)
    {
        ImmutableMap.Builder<String, String> builder = ImmutableMap.builder();
        builder.put("query", cql);
        if (options.getPageSize() > 0)
            builder.put("page_size", Integer.toString(options.getPageSize()));
        if (options.getConsistency() != null)
            builder.put("consistency_level", options.getConsistency().name());
        if (options.getSerialConsistency() != null)
            builder.put("serial_consistency_level", options.getSerialConsistency().name());

        Tracing.instance.begin("Execute CQL3 query", state.getClientAddress(), builder.build());
    }

    private void beginTraceExecute(QueryHandler.Prepared prepared, QueryState state, QueryOptions options, ProtocolVersion version)
    {
        ImmutableMap.Builder<String, String> builder = ImmutableMap.builder();
        if (options.getPageSize() > 0)
            builder.put("page_size", Integer.toString(options.getPageSize()));
        if (options.getConsistency() != null)
            builder.put("consistency_level", options.getConsistency().name());
        if (options.getSerialConsistency() != null)
            builder.put("serial_consistency_level", options.getSerialConsistency().name());

        builder.put("query", prepared.rawCQLStatement);

        for (int i = 0; i < prepared.statement.getBindVariables().size(); i++)
        {
            ColumnSpecification cs = prepared.statement.getBindVariables().get(i);
            String boundName = cs.name.toString();
            List<ByteBuffer> values = options.getValues();
            String boundValue = cs.type.asCQL3Type().toCQLLiteral(values.get(i), version);
            if (boundValue.length() > 1000)
                boundValue = boundValue.substring(0, 1000) + "...'";

            //Here we prefix boundName with the index to avoid possible collission in builder keys due to
            //having multiple boundValues for the same variable
            builder.put("bound_var_" + i + '_' + boundName, boundValue);
        }

        Tracing.instance.begin("Execute CQL3 prepared query", state.getClientAddress(), builder.build());
    }

    private void beginTracePrepare(String cql, QueryState state)
    {
        Tracing.instance.begin("Preparing CQL3 query", state.getClientAddress(), ImmutableMap.of("query", cql));
    }

    private void beginTraceBatch(QueryState state, QueryOptions options)
    {
        ImmutableMap.Builder<String, String> builder = ImmutableMap.builder();
        if (options.getConsistency() != null)
            builder.put("consistency_level", options.getConsistency().name());
        if (options.getSerialConsistency() != null)
            builder.put("serial_consistency_level", options.getSerialConsistency().name());

        // TODO we don't have [typed] access to CQL bind variables here.  CASSANDRA-4560 is open to add support.
        Tracing.instance.begin("Execute batch of CQL3 queries", state.getClientAddress(), builder.build());
    }

    /**
     * When "cassandra.join_ring" is "false" {@link StorageService#initServer()}  will not wait for schema to propagate to the coordinator only node. This
     * method fixes that limitation by waiting for at least one backend ring member to become available and for their schemas to agree before allowing
     * initialization to continue.
     */
    private void waitForSchema(int delay)
    {
        for (int i = 0; i < delay; i += 1000)
        {
            if (Gossiper.instance.getLiveTokenOwners().size() > 0 && isInSchemaAgreement())
            {
                logger.debug("current schema version: {}", Schema.instance.getVersion());
                break;
            }

            Uninterruptibles.sleepUninterruptibly(1, TimeUnit.SECONDS);
        }
    }
>>>>>>> c8e58b96
}<|MERGE_RESOLUTION|>--- conflicted
+++ resolved
@@ -4,6 +4,7 @@
 
 import com.datastax.oss.driver.shaded.guava.common.base.Strings;
 import com.google.common.collect.ImmutableMap;
+import com.google.common.util.concurrent.Uninterruptibles;
 import io.stargate.db.Authenticator;
 import io.stargate.db.BatchType;
 import io.stargate.db.ClientState;
@@ -13,6 +14,8 @@
 import io.stargate.db.QueryState;
 import io.stargate.db.Result;
 import io.stargate.db.cassandra.datastore.InternalDataStore;
+import io.stargate.db.cassandra.impl.interceptors.DefaultQueryInterceptor;
+import io.stargate.db.cassandra.impl.interceptors.QueryInterceptor;
 import io.stargate.db.datastore.DataStore;
 import io.stargate.db.datastore.common.util.SchemaTool;
 import java.io.IOException;
@@ -59,7 +62,6 @@
 import org.slf4j.Logger;
 import org.slf4j.LoggerFactory;
 
-<<<<<<< HEAD
 public class CassandraPersistence
     implements Persistence<
         Config, org.apache.cassandra.service.ClientState, org.apache.cassandra.service.QueryState> {
@@ -69,6 +71,7 @@
   private CassandraDaemon daemon;
   private Authenticator authenticator;
   private QueryHandler handler;
+  private QueryInterceptor interceptor;
 
   @Override
   public String name() {
@@ -88,94 +91,20 @@
       throw new RuntimeException("Unable to start Cassandra persistence layer", e);
     }
 
-    Schema.instance.load(StargateSystemKeyspace.metadata());
-=======
-import com.datastax.oss.driver.shaded.guava.common.base.Strings;
-import com.google.common.collect.ImmutableMap;
-import com.google.common.util.concurrent.Uninterruptibles;
-import io.stargate.db.Authenticator;
-import io.stargate.db.BatchType;
-import io.stargate.db.ClientState;
-import io.stargate.db.EventListener;
-import io.stargate.db.Persistence;
-import io.stargate.db.QueryOptions;
-import io.stargate.db.QueryState;
-import io.stargate.db.Result;
-import io.stargate.db.cassandra.datastore.InternalDataStore;
-import io.stargate.db.cassandra.impl.interceptors.DefaultQueryInterceptor;
-import io.stargate.db.cassandra.impl.interceptors.QueryInterceptor;
-import io.stargate.db.datastore.DataStore;
-import io.stargate.db.datastore.common.util.SchemaTool;
-
-import static io.stargate.db.cassandra.datastore.InternalDataStore.EXECUTOR;
-
-public class CassandraPersistence implements Persistence<Config, org.apache.cassandra.service.ClientState, org.apache.cassandra.service.QueryState>
-{
-    private static final Logger logger = LoggerFactory.getLogger(CassandraPersistence.class);
-
-    private DataStore root;
-    private CassandraDaemon daemon;
-    private Authenticator authenticator;
-    private QueryHandler handler;
-    private QueryInterceptor interceptor;
-
-    @Override
-    public String name()
-    {
-        return "Apache Cassandra";
-    }
-
-    @Override
-    public void initialize(Config config)
-    {
-        logger.info("Initializing CassandraPersistence");
-        System.setProperty("cassandra.join_ring", "false");
-        daemon = new CassandraDaemon(true);
-
-        DatabaseDescriptor.daemonInitialization(() -> config);
-        try
-        {
-            daemon.init(null);
-        }
-        catch (IOException e)
-        {
-            throw new RuntimeException("Unable to start Cassandra persistence layer", e);
-        }
-
-        // Use special gossip state "X10" to differentiate stargate nodes
-        Gossiper.instance.addLocalApplicationState(ApplicationState.X10, StorageService.instance.valueFactory.releaseVersion("stargate"));
-
-        daemon.start();
-
-        waitForSchema(StorageService.RING_DELAY);
-
-        root = new InternalDataStore();
-        authenticator = new AuthenticatorWrapper(DatabaseDescriptor.getAuthenticator());
-        handler = org.apache.cassandra.service.ClientState.getCQLQueryHandler();
-        interceptor = new DefaultQueryInterceptor();
-
-        interceptor.initialize();
-    }
->>>>>>> c8e58b96
+    // Use special gossip state "X10" to differentiate stargate nodes
+    Gossiper.instance.addLocalApplicationState(
+        ApplicationState.X10, StorageService.instance.valueFactory.releaseVersion("stargate"));
 
     daemon.start();
 
-<<<<<<< HEAD
+    waitForSchema(StorageService.RING_DELAY);
+
     root = new InternalDataStore();
     authenticator = new AuthenticatorWrapper(DatabaseDescriptor.getAuthenticator());
     handler = org.apache.cassandra.service.ClientState.getCQLQueryHandler();
-=======
-    @Override
-    public void registerEventListener(EventListener listener)
-    {
-        EventListenerWrapper wrapper = new EventListenerWrapper(listener);
-        Schema.instance.registerListener(wrapper);
-        interceptor.register(wrapper);
-    }
->>>>>>> c8e58b96
-
-    Gossiper.instance.register(new StargateSystemKeyspace.PeersUpdater());
-    StargateSystemKeyspace.persistLocalMetadata();
+    interceptor = new DefaultQueryInterceptor();
+
+    interceptor.initialize();
   }
 
   @Override
@@ -190,8 +119,8 @@
   @Override
   public void registerEventListener(EventListener listener) {
     EventListenerWrapper wrapper = new EventListenerWrapper(listener);
-    StorageService.instance.register(wrapper);
     Schema.instance.registerListener(wrapper);
+    interceptor.register(wrapper);
   }
 
   @Override
@@ -237,7 +166,6 @@
       return ClientStateWrapper.forExternalCalls(remoteAddress, publicAddress);
     }
 
-<<<<<<< HEAD
     assert remoteAddress instanceof InetSocketAddress;
     ClientStateWrapper state =
         ClientStateWrapper.forExternalCalls((InetSocketAddress) remoteAddress, publicAddress);
@@ -286,58 +214,19 @@
 
             CQLStatement statement =
                 QueryProcessor.parseStatement(cql, Conversion.toInternal(state.getClientState()));
-            if (!StargateSystemKeyspace.maybeCompleteSystemLocalOrPeers(
-                statement, internalState, internalOptions, queryStartNanoTime, future)) {
-              future.complete(
+
+            Result result =
+                interceptor.interceptQuery(
+                    handler, statement, state, options, customPayload, queryStartNanoTime);
+            if (result == null) {
+              result =
                   Conversion.toResult(
-                          QueryProcessor.instance.processStatement(
-                              statement, internalState, internalOptions, queryStartNanoTime),
-                          version)
-                      .setTracingId(tracingId));
-=======
-    @Override
-    public CompletableFuture<? extends Result> query(String cql, QueryState state, QueryOptions options, Map<String, ByteBuffer> customPayload, boolean isTracingRequested, long queryStartNanoTime)
-    {
-        CompletableFuture<Result> future = new CompletableFuture<>();
-
-        EXECUTOR.submit(() ->
-        {
-            boolean shouldTrace = false;
-
-            try
-            {
-                org.apache.cassandra.service.QueryState internalState = Conversion.toInternal(state);
-                org.apache.cassandra.cql3.QueryOptions internalOptions = Conversion.toInternal(options);
-                ProtocolVersion version = internalOptions.getProtocolVersion();
-
-                UUID tracingId = isTracingRequested ? UUIDGen.getTimeUUID() : null;
-                shouldTrace = maybeStartTracing(isTracingRequested, tracingId, customPayload);
-
-                if (shouldTrace)
-                    beginTraceQuery(cql, state, options);
-
-                CQLStatement statement = QueryProcessor.parseStatement(cql, Conversion.toInternal(state.getClientState()));
-
-                Result result = interceptor.interceptQuery(handler, statement, state, options, customPayload, queryStartNanoTime);
-                if  (result == null)
-                {
-                    result = Conversion.toResult(
-                            QueryProcessor.instance
-                                    .processStatement(statement, internalState, internalOptions, queryStartNanoTime), internalOptions.getProtocolVersion());
-                }
-
-                future.complete(result.setTracingId(tracingId));
+                      QueryProcessor.instance.processStatement(
+                          statement, internalState, internalOptions, queryStartNanoTime),
+                      internalOptions.getProtocolVersion());
             }
-            catch (Throwable t)
-            {
-                Conversion.handleException(future, t);
-            }
-            finally
-            {
-                if (shouldTrace)
-                    Tracing.instance.stopSession();
->>>>>>> c8e58b96
-            }
+
+            future.complete(result.setTracingId(tracingId));
           } catch (Throwable t) {
             Conversion.handleException(future, t);
           } finally {
@@ -372,48 +261,26 @@
 
             QueryHandler.Prepared prepared = handler.getPrepared(Conversion.toInternal(id));
 
-<<<<<<< HEAD
             if (prepared == null) {
               throw new PreparedQueryNotFoundException(id);
-=======
-                Result result = interceptor.interceptQuery(handler, statement, state, options, customPayload, queryStartNanoTime);
-                if  (result == null)
-                {
-                    result = Conversion.toResult(
-                            QueryProcessor.instance
-                                    .processPrepared(statement, internalState, internalOptions, queryStartNanoTime), internalOptions.getProtocolVersion());
-                }
-
-                future.complete(result.setTracingId(tracingId));
             }
-            catch (Throwable t)
-            {
-                Conversion.handleException(future, t);
+
+            CQLStatement statement = prepared.statement;
+
+            if (shouldTrace) beginTraceExecute(prepared, state, options, version);
+
+            Result result =
+                interceptor.interceptQuery(
+                    handler, statement, state, options, customPayload, queryStartNanoTime);
+            if (result == null) {
+              result =
+                  Conversion.toResult(
+                      QueryProcessor.instance.processPrepared(
+                          statement, internalState, internalOptions, queryStartNanoTime),
+                      internalOptions.getProtocolVersion());
             }
-            finally
-            {
-                if (shouldTrace)
-                    Tracing.instance.stopSession();
->>>>>>> c8e58b96
-            }
-
-            CQLStatement statement = prepared.statement;
-
-            if (shouldTrace) beginTraceExecute(prepared, state, options, version);
-
-            if (!StargateSystemKeyspace.maybeCompleteSystemLocalOrPeers(
-                statement, internalState, internalOptions, queryStartNanoTime, future)) {
-              future.complete(
-                  Conversion.toResult(
-                          handler.processPrepared(
-                              statement,
-                              internalState,
-                              internalOptions,
-                              customPayload,
-                              queryStartNanoTime),
-                          version)
-                      .setTracingId(tracingId));
-            }
+
+            future.complete(result.setTracingId(tracingId));
           } catch (Throwable t) {
             Conversion.handleException(future, t);
           } finally {
@@ -654,7 +521,6 @@
       builder.put("bound_var_" + i + '_' + boundName, boundValue);
     }
 
-<<<<<<< HEAD
     Tracing.instance.begin(
         "Execute CQL3 prepared query", state.getClientAddress(), builder.build());
   }
@@ -676,84 +542,21 @@
     Tracing.instance.begin(
         "Execute batch of CQL3 queries", state.getClientAddress(), builder.build());
   }
-=======
-    private void beginTraceQuery(String cql, QueryState state, QueryOptions options)
-    {
-        ImmutableMap.Builder<String, String> builder = ImmutableMap.builder();
-        builder.put("query", cql);
-        if (options.getPageSize() > 0)
-            builder.put("page_size", Integer.toString(options.getPageSize()));
-        if (options.getConsistency() != null)
-            builder.put("consistency_level", options.getConsistency().name());
-        if (options.getSerialConsistency() != null)
-            builder.put("serial_consistency_level", options.getSerialConsistency().name());
-
-        Tracing.instance.begin("Execute CQL3 query", state.getClientAddress(), builder.build());
-    }
-
-    private void beginTraceExecute(QueryHandler.Prepared prepared, QueryState state, QueryOptions options, ProtocolVersion version)
-    {
-        ImmutableMap.Builder<String, String> builder = ImmutableMap.builder();
-        if (options.getPageSize() > 0)
-            builder.put("page_size", Integer.toString(options.getPageSize()));
-        if (options.getConsistency() != null)
-            builder.put("consistency_level", options.getConsistency().name());
-        if (options.getSerialConsistency() != null)
-            builder.put("serial_consistency_level", options.getSerialConsistency().name());
-
-        builder.put("query", prepared.rawCQLStatement);
-
-        for (int i = 0; i < prepared.statement.getBindVariables().size(); i++)
-        {
-            ColumnSpecification cs = prepared.statement.getBindVariables().get(i);
-            String boundName = cs.name.toString();
-            List<ByteBuffer> values = options.getValues();
-            String boundValue = cs.type.asCQL3Type().toCQLLiteral(values.get(i), version);
-            if (boundValue.length() > 1000)
-                boundValue = boundValue.substring(0, 1000) + "...'";
-
-            //Here we prefix boundName with the index to avoid possible collission in builder keys due to
-            //having multiple boundValues for the same variable
-            builder.put("bound_var_" + i + '_' + boundName, boundValue);
-        }
-
-        Tracing.instance.begin("Execute CQL3 prepared query", state.getClientAddress(), builder.build());
-    }
-
-    private void beginTracePrepare(String cql, QueryState state)
-    {
-        Tracing.instance.begin("Preparing CQL3 query", state.getClientAddress(), ImmutableMap.of("query", cql));
-    }
-
-    private void beginTraceBatch(QueryState state, QueryOptions options)
-    {
-        ImmutableMap.Builder<String, String> builder = ImmutableMap.builder();
-        if (options.getConsistency() != null)
-            builder.put("consistency_level", options.getConsistency().name());
-        if (options.getSerialConsistency() != null)
-            builder.put("serial_consistency_level", options.getSerialConsistency().name());
-
-        // TODO we don't have [typed] access to CQL bind variables here.  CASSANDRA-4560 is open to add support.
-        Tracing.instance.begin("Execute batch of CQL3 queries", state.getClientAddress(), builder.build());
-    }
-
-    /**
-     * When "cassandra.join_ring" is "false" {@link StorageService#initServer()}  will not wait for schema to propagate to the coordinator only node. This
-     * method fixes that limitation by waiting for at least one backend ring member to become available and for their schemas to agree before allowing
-     * initialization to continue.
-     */
-    private void waitForSchema(int delay)
-    {
-        for (int i = 0; i < delay; i += 1000)
-        {
-            if (Gossiper.instance.getLiveTokenOwners().size() > 0 && isInSchemaAgreement())
-            {
-                logger.debug("current schema version: {}", Schema.instance.getVersion());
-                break;
-            }
-
-            Uninterruptibles.sleepUninterruptibly(1, TimeUnit.SECONDS);
-        }
-    }
->>>>>>> c8e58b96
+
+  /**
+   * When "cassandra.join_ring" is "false" {@link StorageService#initServer()} will not wait for
+   * schema to propagate to the coordinator only node. This method fixes that limitation by waiting
+   * for at least one backend ring member to become available and for their schemas to agree before
+   * allowing initialization to continue.
+   */
+  private void waitForSchema(int delay) {
+    for (int i = 0; i < delay; i += 1000) {
+      if (Gossiper.instance.getLiveTokenOwners().size() > 0 && isInSchemaAgreement()) {
+        logger.debug("current schema version: {}", Schema.instance.getVersion());
+        break;
+      }
+
+      Uninterruptibles.sleepUninterruptibly(1, TimeUnit.SECONDS);
+    }
+  }
 }