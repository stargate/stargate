<?xml version="1.0" encoding="UTF-8"?>
<project xmlns="http://maven.apache.org/POM/4.0.0" xmlns:xsi="http://www.w3.org/2001/XMLSchema-instance" xsi:schemaLocation="http://maven.apache.org/POM/4.0.0 http://maven.apache.org/xsd/maven-4.0.0.xsd">
	<parent>
		<artifactId>stargate</artifactId>
		<groupId>io.stargate</groupId>
<<<<<<< HEAD
		<version>2.0.0-ALPHA-6-SNAPSHOT</version>
=======
		<version>1.0.53-SNAPSHOT</version>
>>>>>>> 24dc94fe
	</parent>
	<modelVersion>4.0.0</modelVersion>
	<groupId>io.stargate.config-store</groupId>
	<artifactId>config-store-api</artifactId>
    <dependencies>

		<!-- 3rd party dependencies -->
		<dependency>
			<groupId>com.google.code.findbugs</groupId>
			<artifactId>jsr305</artifactId>
			<version>3.0.2</version>
		</dependency>

		<!-- Test dependencies -->
		<dependency>
			<groupId>org.junit.jupiter</groupId>
			<artifactId>junit-jupiter</artifactId>
			<scope>test</scope>
		</dependency>
		<dependency>
			<groupId>org.assertj</groupId>
			<artifactId>assertj-core</artifactId>
			<scope>test</scope>
		</dependency>
    </dependencies>
	<build>
		<plugins>
			<plugin>
				<groupId>org.apache.felix</groupId>
				<artifactId>maven-bundle-plugin</artifactId>
				<configuration>
					<unpackBundle>true</unpackBundle>
					<instructions>
						<Bundle-Name>Config-Store-API</Bundle-Name>
						<Bundle-Description>API for Config Store</Bundle-Description>
						<Bundle-SymbolicName>io.stargate.config.store.api</Bundle-SymbolicName>
						<Import-Package>org.osgi.framework</Import-Package>
						<Export-Package>io.stargate.config.store.api</Export-Package>
						<Embed-Dependency>*;scope=compile|runtime</Embed-Dependency>
						<Embed-Transitive>true</Embed-Transitive>
					</instructions>
				</configuration>
			</plugin>
			<plugin>
				<artifactId>maven-jar-plugin</artifactId>
				<configuration>
					<archive>
						<manifestFile>${project.build.outputDirectory}/META-INF/MANIFEST.MF</manifestFile>
					</archive>
					<outputDirectory>${project.basedir}/../stargate-lib</outputDirectory>
				</configuration>
			</plugin>
		</plugins>
	</build>

</project><|MERGE_RESOLUTION|>--- conflicted
+++ resolved
@@ -1,19 +1,14 @@
 <?xml version="1.0" encoding="UTF-8"?>
 <project xmlns="http://maven.apache.org/POM/4.0.0" xmlns:xsi="http://www.w3.org/2001/XMLSchema-instance" xsi:schemaLocation="http://maven.apache.org/POM/4.0.0 http://maven.apache.org/xsd/maven-4.0.0.xsd">
-	<parent>
-		<artifactId>stargate</artifactId>
-		<groupId>io.stargate</groupId>
-<<<<<<< HEAD
-		<version>2.0.0-ALPHA-6-SNAPSHOT</version>
-=======
-		<version>1.0.53-SNAPSHOT</version>
->>>>>>> 24dc94fe
-	</parent>
-	<modelVersion>4.0.0</modelVersion>
-	<groupId>io.stargate.config-store</groupId>
-	<artifactId>config-store-api</artifactId>
+    <parent>
+        <artifactId>stargate</artifactId>
+        <groupId>io.stargate</groupId>
+        <version>2.0.0-ALPHA-6-SNAPSHOT</version>
+    </parent>
+    <modelVersion>4.0.0</modelVersion>
+    <groupId>io.stargate.config-store</groupId>
+    <artifactId>config-store-api</artifactId>
     <dependencies>
-
 		<!-- 3rd party dependencies -->
 		<dependency>
 			<groupId>com.google.code.findbugs</groupId>
