/*
 * Copyright The Stargate Authors
 *
 * Licensed under the Apache License, Version 2.0 (the "License");
 * you may not use this file except in compliance with the License.
 * You may obtain a copy of the License at
 *
 * http://www.apache.org/licenses/LICENSE-2.0
 *
 * Unless required by applicable law or agreed to in writing, software
 * distributed under the License is distributed on an "AS IS" BASIS,
 * WITHOUT WARRANTIES OR CONDITIONS OF ANY KIND, either express or implied.
 * See the License for the specific language governing permissions and
 * limitations under the License.
 */
package io.stargate.db.datastore.schema;

import static io.stargate.db.datastore.schema.Column.Kind.Regular;
import static io.stargate.db.datastore.schema.Column.Type.Ascii;
import static io.stargate.db.datastore.schema.Column.Type.Counter;
import static io.stargate.db.datastore.schema.Column.Type.Timeuuid;
import static io.stargate.db.datastore.schema.Column.Type.Varchar;

import com.datastax.oss.driver.api.core.ProtocolVersion;
import com.datastax.oss.driver.api.core.data.CqlDuration;
import com.datastax.oss.driver.api.core.data.TupleValue;
import com.datastax.oss.driver.api.core.data.UdtValue;
import com.datastax.oss.driver.api.core.detach.AttachmentPoint;
import com.datastax.oss.driver.api.core.type.codec.TypeCodec;
import com.datastax.oss.driver.api.core.type.codec.registry.CodecRegistry;
import com.datastax.oss.driver.internal.core.type.codec.registry.DefaultCodecRegistry;
import com.datastax.oss.driver.shaded.guava.common.base.Preconditions;
import com.datastax.oss.driver.shaded.guava.common.collect.ImmutableMap;
<<<<<<< HEAD
import java.io.Serializable;
=======
>>>>>>> cd6d63d8
import java.math.BigDecimal;
import java.math.BigInteger;
import java.net.InetAddress;
import java.nio.ByteBuffer;
import java.time.Instant;
import java.time.LocalDate;
import java.time.LocalTime;
import java.util.Arrays;
import java.util.Date;
import java.util.List;
import java.util.Map;
import java.util.Objects;
import java.util.Set;
import java.util.UUID;
import java.util.stream.Collectors;
import javax.annotation.Nullable;
import org.immutables.value.Value;

@Value.Immutable(prehash = true)
public abstract class Column implements SchemaEntity, Comparable<Column> {
  private static final long serialVersionUID = 2199514488330101566L;

  public static final CodecRegistry CODEC_REGISTRY;

  static {
    DefaultCodecRegistry registry = new DefaultCodecRegistry("persistence-codec-registry");
    CODEC_REGISTRY = registry;
  }

  public enum Order {
    Asc,
    Desc;

    Order reversed() {
      if (this == Asc) {
        return Desc;
      } else {
        return Asc;
      }
    }
  }

  public static final Column STAR = reference("*");
  public static final Column TTL = Column.create("[ttl]", Type.Int);

<<<<<<< HEAD
  public interface ColumnType extends Serializable {
=======
  public interface ColumnType extends java.io.Serializable {
>>>>>>> cd6d63d8
    AttachmentPoint CUSTOM_ATTACHMENT_POINT =
        new AttachmentPoint() {

          @Override
          public ProtocolVersion getProtocolVersion() {
            return ProtocolVersion.DEFAULT;
          }

          /**
           * make sure to NEVER use CODEC_REGISTRY.codecFor(dataType). Instead, use
           * DataStoreUtil.getTypeFromDriver(dataType).codec() simply because we use internally
           * slightly different ColumnType <-> Codec mappings than the Driver actually does. One
           * example is that CODEC_REGISTRY.codecFor(DATE) will return DateCodec, but on the server
           * (ColumnUtils) we actually want to use LocalDateCodec for a DATE
           */
          @Override
          public CodecRegistry getCodecRegistry() {
            return CODEC_REGISTRY;
          }
        };

    int id();

    Type rawType();

    Class<?> javaType();

    default boolean isParameterized() {
      return false;
    }

    @Value.Default
    default boolean isFrozen() {
      return false;
    }

    default ColumnType frozen(boolean frozen) {
      return this;
    }

    default ColumnType frozen() {
      return frozen(true);
    }

    default ColumnType of(ColumnType... types) {
      throw new UnsupportedOperationException("ColumnType.of() not supported by " + rawType());
    }

    /**
     * Will validate the given value against the underlying column type using <code>instanceof
     * </code>. If the value is a {@link Number} and an <code>instanceof</code> fails, it will also
     * try to check if the value can be narrowed/widened to the given column type using the rules
     * described in {@link NumberCoercion#coerceToColumnType(Class, Object)}.
     *
     * @param value The value to validate
     * @param location The location of the value e.g. within a complex type, such as a UDT / Tuple.
     * @throws ValidationException In case validation fails
     */
    default Object validate(Object value, String location) throws ValidationException {
      Object possiblyCoerced = value;
      if (value != null && !javaType().isInstance(possiblyCoerced)) {
        throw new ValidationException(value.getClass(), this, location);
      }
      return possiblyCoerced;
    }

    /** The full CQL definition for this type */
    @Value.Lazy
    String cqlDefinition();

    String name();

    @Value.Lazy
    TypeCodec codec();

    default String toString(Object value) {
      Preconditions.checkNotNull(value, "Parameter value cannot be null");
      try {
        return codec().format(validate(value, "unknown"));
      } catch (Exception e) {
        if (!codec().accepts(value)) {
          throw new IllegalArgumentException(
              String.format(
                  "Codec '%s' cannot process value of type '%s'",
                  codec().getClass().getSimpleName(), value.getClass().getName()),
              e);
        } else {
          throw new IllegalStateException(e);
        }
      }
    }

    default Object fromString(String value) {
      return codec().parse(value);
    }

    default <T> T create(Object... parameters) {
      throw new UnsupportedOperationException(
          "ColumnType.create(...) not supported by " + rawType());
    }

    default List<ColumnType> parameters() {
      throw new UnsupportedOperationException(
          "ColumnType.parameters() not supported by " + rawType());
    }

    @Value.Lazy
    default ColumnType dereference(Keyspace keyspace) {
      return this;
    }

    default boolean isCollection() {
      return false;
    }

    default boolean isUserDefined() {
      return false;
    }

    default boolean isTuple() {
      return false;
    }

    default boolean isComplexType() {
      return isParameterized() || isUserDefined();
    }

    ColumnType fieldType(String name);
  }

  public enum Type implements ColumnType {
    Ascii(1, String.class, true, "US-ASCII characters"),
    Bigint(2, Long.class, false, "64-bit signed integer"),
    Blob(3, ByteBuffer.class, false, "Arbitrary bytes"),
    Boolean(4, Boolean.class, false, "True or false"),
    Counter(5, Long.class, false, "64-bit signed integer"),
    Date(
        17,
        LocalDate.class,
        true,
        "32-bit unsigned integer representing the number of days since epoch"),
    Decimal(6, BigDecimal.class, false, "Variable-precision decimal, supports integers and floats"),
    Double(7, Double.class, false, "64-bit IEEE-754 floating point"),
    Duration(21, CqlDuration.class, false, "128 bit encoded duration with nanosecond precision"),
    Float(8, Float.class, false, "32-bit IEEE-754 floating point"),
    Inet(16, InetAddress.class, true, "IP address string in IPv4 or IPv6 format"),
    Int(9, Integer.class, false, "32-bit signed integer"),
    List(32, List.class, false, "listOf(<type>)", "A typed list of values") {
      @Override
      public ColumnType of(ColumnType... types) {
        Preconditions.checkArgument(types.length == 1, "Lists must have one type parameter");
        ImmutableListType.Builder builder = ImmutableListType.builder();
        for (ColumnType colType : types) {
          builder.addParameters(maybeFreezeComplexSubtype(colType));
        }
        return builder.build();
      }

      @Override
      public ParameterizedType.Builder builder() {
        return ImmutableListType.builder();
      }

      @Override
      public boolean isParameterized() {
        return true;
      }

      @Override
      public boolean isCollection() {
        return true;
      }
    },
    Map(33, Map.class, false, "mapOf(<type>, <type>)", "A typed map of key value pairs") {
      @Override
      public ColumnType of(ColumnType... types) {
        Preconditions.checkArgument(types.length == 2, "Maps must have two type parameters");
        ImmutableMapType.Builder builder = ImmutableMapType.builder();
        for (ColumnType colType : types) {
          builder.addParameters(maybeFreezeComplexSubtype(colType));
        }
        return builder.build();
      }

      @Override
      public ParameterizedType.Builder builder() {
        return ImmutableMapType.builder();
      }

      @Override
      public boolean isParameterized() {
        return true;
      }

      @Override
      public boolean isCollection() {
        return true;
      }
    },
    Set(34, Set.class, false, "setOf(<type>)", "A typed set of values") {
      @Override
      public ColumnType of(ColumnType... types) {
        Preconditions.checkArgument(types.length == 1, "Sets must have one type parameter");
        ImmutableSetType.Builder builder = ImmutableSetType.builder();
        for (ColumnType colType : types) {
          builder.addParameters(maybeFreezeComplexSubtype(colType));
        }
        return builder.build();
      }

      @Override
      public ParameterizedType.Builder builder() {
        return ImmutableSetType.builder();
      }

      @Override
      public boolean isParameterized() {
        return true;
      }

      @Override
      public boolean isCollection() {
        return true;
      }
    },

    Smallint(19, Short.class, false, "16-bit signed integer"),

    Text(10, String.class, true, "UTF-8 encoded string"),

    Time(
        18,
        LocalTime.class,
        true,
        "Encoded 64-bit signed integers representing the number of nanoseconds since midnight with no corresponding date value"),

    Timestamp(
        11,
        Instant.class,
        true,
        "64-bit signed integer representing the date and time since epoch (January 1 1970 at 00:00:00 GMT) in milliseconds"),

    Timeuuid(
        15,
        UUID.class,
        false,
        "Version 1 UUID; unique identifier that includes a 'conflict-free' timestamp"),

    Tinyint(20, Byte.class, false, "8-bit signed integer"),

    Tuple(
        49,
        TupleValue.class,
        false,
        "tupleOf(<type>...)",
        "Fixed length sequence of elements of different types") {
      @Override
      public ColumnType of(ColumnType... types) {
        ImmutableTupleType.Builder builder = ImmutableTupleType.builder();
        for (ColumnType colType : types) {
          builder.addParameters(maybeFreezeComplexSubtype(colType));
        }
        return builder.build();
      }

      @Override
      public ParameterizedType.Builder builder() {
        return ImmutableTupleType.builder();
      }

      @Override
      public boolean isParameterized() {
        return true;
      }

      @Override
      public boolean isTuple() {
        return true;
      }
    },

    Uuid(12, UUID.class, false, "128 bit universally unique identifier (UUID)"),

    Varchar(13, String.class, true, "UTF-8 encoded string"),

    Varint(14, BigInteger.class, false, "Arbitrary-precision integer"),

    UDT(
        48,
        UdtValue.class,
        false,
        "typeOf(<user_type>)",
        "A user defined type that has been set up previously via 'schema.type(<type_name>).property(<prop_name>, <type>)...create()'") {
      @Override
      public boolean isUserDefined() {
        return true;
      }
    };

    private final int id;
    private final String usage;
    private String description;

    private Class<?> javaType;

    private boolean requiresQuotes;

    private static final Type[] ids;

    static {
      int maxId = -1;
      for (Column.Type t : Column.Type.values()) {
        maxId = Math.max(maxId, t.id());
      }
      ids = new Column.Type[maxId + 1];
      for (Column.Type t : Column.Type.values()) {
        ids[t.id] = t;
      }
    }

    Type(
        final int id, Class<?> javaType, boolean requiresQuotes, String usage, String description) {
      this.id = id;
      this.javaType = javaType;
      this.requiresQuotes = requiresQuotes;
      this.description = description;
      this.usage = usage;
    }

    public static Type fromId(int id) {
      return ids[id];
    }

    Type(int id, Class<?> javaType, boolean requiresQuotes, String description) {
      this(id, javaType, requiresQuotes, null, description);
    }

    @Override
    public Class<?> javaType() {
      return javaType;
    }

    @Override
    public int id() {
      return id;
    }

    @Override
    public Type rawType() {
      return this;
    }

    @Override
    public String cqlDefinition() {
      return name().toLowerCase();
    }

    @Override
    public boolean isFrozen() {
      return false;
    }

    public static Type fromCqlDefinitionOf(String dataTypeName) {
      if (dataTypeName.equalsIgnoreCase(Text.name())) {
        return Varchar;
      }
      for (Type t : values()) {
        if (t.cqlDefinition().replaceAll("'", "").equalsIgnoreCase(dataTypeName)) {
          return t;
        }
      }
      throw new IllegalArgumentException("Cannot retrieve CQL type for '" + dataTypeName + "'");
    }

    public TypeCodec codec() {
      return getCodecs().codec();
    }

    private ColumnUtils.Codecs getCodecs() {
      return ColumnUtils.CODECS.get(this);
    }

    @Override
    public String toString(Object value) {
      Preconditions.checkNotNull(value, "Parameter value cannot be null");
      try {
        String format = codec().format(value);
        if (requiresQuotes) {
          return format.substring(1, format.length() - 1);
        }
        return format;
      } catch (Exception e) {
        if (!codec().accepts(value)) {
          throw new IllegalArgumentException(
              String.format(
                  "Codec '%s' cannot process value of type '%s'",
                  codec().getClass().getSimpleName(), value.getClass().getName()),
              e);
        } else {
          throw new IllegalStateException(e);
        }
      }
    }

    @Override
    public Object fromString(String value) {
      if (requiresQuotes) {
        return codec().parse("'" + value + "'");
      }
      return codec().parse(value);
    }

    public ParameterizedType.Builder builder() {
      throw new UnsupportedOperationException();
    }

    public String description() {
      return description;
    }

    public String usage() {
      return usage == null ? name() : usage;
    }

    @Override
    public ColumnType fieldType(String name) {
      throw new UnsupportedOperationException(
          String.format("'%s' is a raw type and does not have nested columns", this.name()));
    }
  }

  public static class ValidationException extends Exception {
    private String providedType;
    private String expectedType;
    private String expectedCqlType;
    private String location;
    private String errorDetails = "";

    public ValidationException(Class<?> providedType, ColumnType expectedType, String location) {
      super(
          "Wanted '"
              + expectedType.cqlDefinition()
              + "' but got '"
              + providedType
              + "' at location '"
              + location
              + "'");
      this.providedType = providedType.getSimpleName();
      this.expectedType = expectedType.javaType().getSimpleName();
      this.expectedCqlType = expectedType.cqlDefinition();
      this.location = location;
    }

    public ValidationException(ColumnType expectedType, String location) {
      super(
          "Wanted '"
              + expectedType.cqlDefinition()
              + "' but got '<invalid>' at location '"
              + location
              + "'");
      this.providedType = "<invalid>";
      this.expectedType = expectedType.javaType().getSimpleName();
      this.expectedCqlType = expectedType.cqlDefinition();
      this.location = location;
    }

    public ValidationException(
        Class<?> providedType, ColumnType expectedType, String errorMessage, String location) {
      super(
          "Wanted '"
              + expectedType.cqlDefinition()
              + "' but got '"
              + errorMessage
              + "' at location '"
              + location
              + "'");
      this.providedType = providedType.getSimpleName();
      this.expectedType = expectedType.javaType().getSimpleName();
      this.expectedCqlType = expectedType.cqlDefinition();
      this.location = location;
      this.errorDetails = "".equals(errorMessage) ? "" : (" Reason: " + errorMessage + ".");
    }

    public String providedType() {
      return providedType;
    }

    public String expectedType() {
      return expectedType;
    }

    public String expectedCqlType() {
      return expectedCqlType;
    }

    public String location() {
      return location;
    }

    public String errorDetails() {
      return errorDetails;
    }
  }

  // To resolve data type from java types (under gremlin console)
  public static final Map<Class<?>, Type> TYPE_MAPPING =
      ImmutableMap.<Class<?>, Type>builder()
          .put(Date.class, Type.Date)
          .putAll(
              Arrays.stream(Type.values())
                  .filter(
                      r ->
                          !r.isCollection()
                              && r != Counter
                              && r != Ascii
                              && r != Timeuuid
                              && r != Varchar)
                  .collect(Collectors.toMap(r -> r.javaType, r -> r)))
          .build();

  @Nullable
  public abstract ColumnType type();

  public boolean ofTypeText() {
    return ofTypeText(type());
  }

  public static boolean ofTypeText(ColumnType type) {
    return Type.Varchar.equals(type) || Type.Text.equals(type);
  }

  public boolean ofTypeListOrSet() {
    return ofTypeListOrSet(type());
  }

  public static boolean ofTypeListOrSet(ColumnType type) {
    return null != type
        && (Column.Type.Set.equals(type.rawType()) || Column.Type.List.equals(type.rawType()));
  }

  public boolean ofTypeMap() {
    return ofTypeMap(type());
  }

  public static boolean ofTypeMap(ColumnType type) {
    return null != type && Column.Type.Map.equals(type.rawType());
  }

  public boolean isCollection() {
    return ofTypeMap() || ofTypeListOrSet();
  }

  public boolean isFrozenCollection() {
    return isFrozenCollection(type());
  }

  public static boolean isFrozenCollection(ColumnType type) {
    return null != type && type.isFrozen() && type.isCollection();
  }

  public enum Kind {
    PartitionKey,
    Clustering,
    Regular,
    Static;

    public boolean isPrimaryKeyKind() {
      return this == PartitionKey || this == Clustering;
    }
  }

  @Nullable
  public abstract Kind kind();

  @Nullable
  public abstract String keyspace();

  @Nullable
  public abstract String table();

  public Column reference() {
    return reference(name());
  }

  public static Column reference(String name) {
    return ImmutableColumn.builder().name(name).build();
  }

  public static Column create(String name, Kind kind) {
    return ImmutableColumn.builder().name(name).kind(kind).build();
  }

  public static Column create(String name, Column.ColumnType type) {
    return ImmutableColumn.builder().name(name).type(type).kind(Regular).build();
  }

  public static Column create(String name, Kind kind, Column.ColumnType type) {
    return ImmutableColumn.builder().name(name).kind(kind).type(type).build();
  }

  public boolean isPrimaryKeyComponent() {
    if (kind() == null) {
      return false;
    }
    return kind().isPrimaryKeyKind();
  }

  public boolean isPartitionKey() {
    return kind() == Kind.PartitionKey;
  }

  public boolean isClusteringKey() {
    return kind() == Kind.Clustering;
  }

  @Nullable
  @Value.Default
  public Order order() {
    if (kind() == Kind.Clustering) {
      return Order.Asc;
    }
    return null;
  }

  public interface Builder {

    default ImmutableColumn.Builder type(@Nullable Class<?> type) {
      // This is only to support scripting where java types will take precedence over the CQL types
      // Otherwise users will get: No signature of method: ... is applicable for argument types:
      // (java.lang.String, java.lang.Class)
      Type cqlType = TYPE_MAPPING.get(type);
      Preconditions.checkArgument(
          cqlType != null,
          "Tried to set the type for '%s', but this is not a valid CQL type",
          type.getSimpleName());
      return type(cqlType);
    }

    ImmutableColumn.Builder type(@Nullable Column.ColumnType type);
  }

  @Override
  public int compareTo(Column other) {
    if (kind() == other.kind()) {
      return name().compareTo(other.name());
    }
    return kind().compareTo(Objects.requireNonNull(other.kind()));
  }

  private static ColumnType maybeFreezeComplexSubtype(ColumnType type) {
    if (type.isComplexType() && !type.isFrozen()) {
      return type.frozen();
    }
    return type;
  }
}<|MERGE_RESOLUTION|>--- conflicted
+++ resolved
@@ -31,10 +31,6 @@
 import com.datastax.oss.driver.internal.core.type.codec.registry.DefaultCodecRegistry;
 import com.datastax.oss.driver.shaded.guava.common.base.Preconditions;
 import com.datastax.oss.driver.shaded.guava.common.collect.ImmutableMap;
-<<<<<<< HEAD
-import java.io.Serializable;
-=======
->>>>>>> cd6d63d8
 import java.math.BigDecimal;
 import java.math.BigInteger;
 import java.net.InetAddress;
@@ -80,11 +76,7 @@
   public static final Column STAR = reference("*");
   public static final Column TTL = Column.create("[ttl]", Type.Int);
 
-<<<<<<< HEAD
-  public interface ColumnType extends Serializable {
-=======
   public interface ColumnType extends java.io.Serializable {
->>>>>>> cd6d63d8
     AttachmentPoint CUSTOM_ATTACHMENT_POINT =
         new AttachmentPoint() {
 
