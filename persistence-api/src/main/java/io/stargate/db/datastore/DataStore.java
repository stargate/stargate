--- conflicted
+++ resolved
@@ -17,12 +17,7 @@
 
 import com.datastax.oss.driver.shaded.guava.common.base.Strings;
 import io.stargate.db.AuthenticatedUser;
-<<<<<<< HEAD
-import io.stargate.db.BatchType;
 import io.stargate.db.ClientInfo;
-import io.stargate.db.Parameters;
-=======
->>>>>>> 2c4dbed9
 import io.stargate.db.Persistence;
 import io.stargate.db.query.AsyncQueryExecutor;
 import io.stargate.db.query.BoundQuery;
@@ -30,11 +25,7 @@
 import io.stargate.db.query.TypedValue;
 import io.stargate.db.query.builder.QueryBuilder;
 import io.stargate.db.schema.Schema;
-<<<<<<< HEAD
 import java.net.InetSocketAddress;
-import java.util.List;
-=======
->>>>>>> 2c4dbed9
 import java.util.Objects;
 import java.util.concurrent.CompletableFuture;
 import javax.annotation.Nonnull;
@@ -72,24 +63,15 @@
    *     {@link Persistence.Connection} underneath).
    * @param userName the user name to login for this store. For convenience, if it is {@code null}
    *     or the empty string, no login attempt is performed (so no authentication must be setup).
-<<<<<<< HEAD
-   * @param queryParameters the default parameters to use for the queries made on the created store.
-   *     Note that all those parameters can be overridden on a per-query basis if needed.
+   * @param options the options for the create data store.
    * @param clientInfo the ClientInfo to be used for creating a connection.
    * @return the created store.
    */
   static DataStore create(
       Persistence persistence,
       @Nullable String userName,
-      @Nonnull Parameters queryParameters,
+      @Nonnull DataStoreOptions options,
       @Nullable ClientInfo clientInfo) {
-=======
-   * @param options the options for the create data store.
-   * @return the created store.
-   */
-  static DataStore create(
-      Persistence persistence, @Nullable String userName, @Nonnull DataStoreOptions options) {
->>>>>>> 2c4dbed9
     Persistence.Connection connection = persistence.newConnection();
     if (clientInfo != null) {
       connection = persistence.newConnection(clientInfo);
@@ -98,8 +80,7 @@
     if (userName != null && !userName.isEmpty()) {
       connection.login(AuthenticatedUser.of(userName));
     }
-<<<<<<< HEAD
-    return create(connection, queryParameters);
+    return create(connection, options);
   }
 
   /**
@@ -112,46 +93,31 @@
    *     {@link Persistence.Connection} underneath).
    * @param userName the user name to login for this store. For convenience, if it is {@code null}
    *     or the empty string, no login attempt is performed (so no authentication must be setup).
-   * @param queryParameters the default parameters to use for the queries made on the created store.
-   *     Note that all those parameters can be overridden on a per-query basis if needed.
+   * @param options the options for the create data store.
    * @return the created store.
    */
   static DataStore create(
-      Persistence persistence, @Nullable String userName, @Nonnull Parameters queryParameters) {
+      Persistence persistence, @Nullable String userName, @Nonnull DataStoreOptions options) {
     ClientInfo clientInfo = null;
     if (!Strings.isNullOrEmpty(userName)) {
       // Must have a clientInfo so that an external ClientState is used in order for authorization
       // to be performed
       clientInfo = new ClientInfo(new InetSocketAddress("127.0.0.1", 0), null);
     }
-    return create(persistence, userName, queryParameters, clientInfo);
+    return create(persistence, userName, options, clientInfo);
   }
 
   /**
    * Creates a new DataStore on top of the provided persistence. If a username is provided then a
    * {@link ClientInfo} will be passed to {@link
    * Persistence#newConnection(io.stargate.db.ClientInfo)} causing the new connection to have an
-   * external ClientState thus causing authorization to be performed if enabled.
+   * external ClientState thus causing authorization to be performed if enabled. ClientInfo
+   * clientInfo = null; if (!Strings.isNullOrEmpty(userName)) { // Must have a clientInfo so that an
+   * external ClientState is used in order for authorization // to be performed clientInfo = new
+   * ClientInfo(new InetSocketAddress("127.0.0.1", 0), null); }
    *
-   * <p>Same as {@link #create(Persistence, String, Parameters)}, but using {@link
-   * Parameters#defaults()} for the default parameters.
-   */
-  static DataStore create(Persistence persistence, @Nullable String userName) {
-    ClientInfo clientInfo = null;
-    if (!Strings.isNullOrEmpty(userName)) {
-      // Must have a clientInfo so that an external ClientState is used in order for authorization
-      // to be performed
-      clientInfo = new ClientInfo(new InetSocketAddress("127.0.0.1", 0), null);
-    }
-
-    return create(persistence, userName, Parameters.defaults(), clientInfo);
-=======
-    return create(connection, options);
->>>>>>> 2c4dbed9
-  }
-
-  /**
-   * Creates a new DataStore on top of the provided persistence.
+   * <p>return create(persistence, userName, Parameters.defaults(), clientInfo); Creates a new
+   * DataStore on top of the provided persistence.
    *
    * <p>A shortcut for {@link #create(Persistence, DataStoreOptions)} with default options.
    */
