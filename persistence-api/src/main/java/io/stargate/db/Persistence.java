--- conflicted
+++ resolved
@@ -44,13 +44,9 @@
 
   ClientState newClientState(String name);
 
-<<<<<<< HEAD
-    AuthenticatedUser<?> newAuthenticatedUser(String name);
+  AuthenticatedUser<?> newAuthenticatedUser(String name);
 
-    Authenticator getAuthenticator();
-=======
   Authenticator getAuthenticator();
->>>>>>> 0d56098a
 
   DataStore newDataStore(QueryState<Q> state, QueryOptions<C> queryOptions);
 
