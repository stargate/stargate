package io.stargate.health;

<<<<<<< HEAD
import io.stargate.health.metrics.api.Metrics;
import io.stargate.health.metrics.impl.MetricsImpl;
import net.jcip.annotations.GuardedBy;
import org.osgi.framework.BundleActivator;
import org.osgi.framework.BundleContext;
import org.osgi.framework.ServiceEvent;
import org.osgi.framework.ServiceListener;
=======
import io.stargate.core.BundleUtils;
import io.stargate.core.metrics.api.Metrics;
import org.osgi.framework.*;
>>>>>>> 449f6eb3
import org.slf4j.Logger;
import org.slf4j.LoggerFactory;

public class HealthCheckerActivator implements BundleActivator, ServiceListener {
  private static final Logger log = LoggerFactory.getLogger(HealthCheckerActivator.class);

  private BundleContext context;
  private boolean started;

  @GuardedBy("this")
  private WebImpl web = new WebImpl();

  @Override
<<<<<<< HEAD
  public synchronized void start(BundleContext context) {
=======
  public void start(BundleContext context) throws InvalidSyntaxException {
>>>>>>> 449f6eb3
    this.context = context;

<<<<<<< HEAD
    Metrics metrics = new MetricsImpl();
    context.registerService(Metrics.class, metrics, null);
    web.setContext(context);
    web.setMetrics(metrics);
=======
    ServiceReference<?> metricsReference = context.getServiceReference(Metrics.class.getName());

    if (metricsReference == null) {
      context.addServiceListener(this, String.format("(objectClass=%s)", Metrics.class.getName()));
      // Web will be started once the metrics service is registered
      return;
    }

    Metrics metrics = (Metrics) context.getService(metricsReference);
    startWeb(metrics);
  }
>>>>>>> 449f6eb3

  private synchronized void startWeb(Metrics metrics) {
    if (started) {
      return;
    }

    started = true;
    log.info("Starting healthchecker....");
    try {
      web.start();
      log.info("Started healthchecker....");
    } catch (Exception e) {
      log.error("Failed", e);
    }
  }

  @Override
  public synchronized void stop(BundleContext context) {}

  @Override
<<<<<<< HEAD
  public synchronized void serviceChanged(ServiceEvent serviceEvent) {
    int type = serviceEvent.getType();
    String[] objectClass = (String[]) serviceEvent.getServiceReference().getProperty("objectClass");
    switch (type) {
      case (ServiceEvent.REGISTERED):
        log.info("Service of type " + objectClass[0] + " registered.");
        Object service = context.getService(serviceEvent.getServiceReference());

        break;
      case (ServiceEvent.UNREGISTERING):
        log.info("Service of type " + objectClass[0] + " unregistered.");
        context.ungetService(serviceEvent.getServiceReference());
        break;
      case (ServiceEvent.MODIFIED):
        // TODO: [doug] 2020-06-15, Mon, 12:58 do something here...
        log.info("Service of type " + objectClass[0] + " modified.");
        break;
      default:
        break;
=======
  public void serviceChanged(ServiceEvent serviceEvent) {
    Metrics metrics = BundleUtils.getRegisteredService(context, serviceEvent, Metrics.class);

    if (metrics != null) {
      startWeb(metrics);
>>>>>>> 449f6eb3
    }
  }
}<|MERGE_RESOLUTION|>--- conflicted
+++ resolved
@@ -1,18 +1,8 @@
 package io.stargate.health;
 
-<<<<<<< HEAD
-import io.stargate.health.metrics.api.Metrics;
-import io.stargate.health.metrics.impl.MetricsImpl;
-import net.jcip.annotations.GuardedBy;
-import org.osgi.framework.BundleActivator;
-import org.osgi.framework.BundleContext;
-import org.osgi.framework.ServiceEvent;
-import org.osgi.framework.ServiceListener;
-=======
 import io.stargate.core.BundleUtils;
 import io.stargate.core.metrics.api.Metrics;
 import org.osgi.framework.*;
->>>>>>> 449f6eb3
 import org.slf4j.Logger;
 import org.slf4j.LoggerFactory;
 
@@ -20,25 +10,12 @@
   private static final Logger log = LoggerFactory.getLogger(HealthCheckerActivator.class);
 
   private BundleContext context;
-  private boolean started;
-
-  @GuardedBy("this")
-  private WebImpl web = new WebImpl();
+  private volatile boolean started;
 
   @Override
-<<<<<<< HEAD
-  public synchronized void start(BundleContext context) {
-=======
-  public void start(BundleContext context) throws InvalidSyntaxException {
->>>>>>> 449f6eb3
+  public synchronized void start(BundleContext context) throws InvalidSyntaxException {
     this.context = context;
 
-<<<<<<< HEAD
-    Metrics metrics = new MetricsImpl();
-    context.registerService(Metrics.class, metrics, null);
-    web.setContext(context);
-    web.setMetrics(metrics);
-=======
     ServiceReference<?> metricsReference = context.getServiceReference(Metrics.class.getName());
 
     if (metricsReference == null) {
@@ -50,7 +27,6 @@
     Metrics metrics = (Metrics) context.getService(metricsReference);
     startWeb(metrics);
   }
->>>>>>> 449f6eb3
 
   private synchronized void startWeb(Metrics metrics) {
     if (started) {
@@ -60,6 +36,7 @@
     started = true;
     log.info("Starting healthchecker....");
     try {
+      WebImpl web = new WebImpl(this.context, metrics);
       web.start();
       log.info("Started healthchecker....");
     } catch (Exception e) {
@@ -71,33 +48,11 @@
   public synchronized void stop(BundleContext context) {}
 
   @Override
-<<<<<<< HEAD
   public synchronized void serviceChanged(ServiceEvent serviceEvent) {
-    int type = serviceEvent.getType();
-    String[] objectClass = (String[]) serviceEvent.getServiceReference().getProperty("objectClass");
-    switch (type) {
-      case (ServiceEvent.REGISTERED):
-        log.info("Service of type " + objectClass[0] + " registered.");
-        Object service = context.getService(serviceEvent.getServiceReference());
-
-        break;
-      case (ServiceEvent.UNREGISTERING):
-        log.info("Service of type " + objectClass[0] + " unregistered.");
-        context.ungetService(serviceEvent.getServiceReference());
-        break;
-      case (ServiceEvent.MODIFIED):
-        // TODO: [doug] 2020-06-15, Mon, 12:58 do something here...
-        log.info("Service of type " + objectClass[0] + " modified.");
-        break;
-      default:
-        break;
-=======
-  public void serviceChanged(ServiceEvent serviceEvent) {
     Metrics metrics = BundleUtils.getRegisteredService(context, serviceEvent, Metrics.class);
 
     if (metrics != null) {
       startWeb(metrics);
->>>>>>> 449f6eb3
     }
   }
 }