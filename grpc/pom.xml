<?xml version="1.0" encoding="UTF-8"?>
<project xmlns="http://maven.apache.org/POM/4.0.0" xmlns:xsi="http://www.w3.org/2001/XMLSchema-instance" xsi:schemaLocation="http://maven.apache.org/POM/4.0.0 http://maven.apache.org/xsd/maven-4.0.0.xsd">
  <modelVersion>4.0.0</modelVersion>
  <parent>
    <groupId>io.stargate</groupId>
    <artifactId>stargate</artifactId>
    <version>1.0.23</version>
  </parent>
  <groupId>io.stargate.grpc</groupId>
  <artifactId>grpc</artifactId>
  <dependencies>
    <!-- Stargate -->
    <dependency>
      <groupId>io.stargate.core</groupId>
      <artifactId>core</artifactId>
      <version>${project.version}</version>
      <scope>provided</scope>
    </dependency>
    <dependency>
      <groupId>io.stargate.db</groupId>
      <artifactId>persistence-api</artifactId>
      <version>${project.version}</version>
      <scope>provided</scope>
    </dependency>
    <dependency>
      <groupId>io.stargate.auth</groupId>
      <artifactId>authnz</artifactId>
      <version>${project.version}</version>
      <scope>provided</scope>
    </dependency>
    <!-- gRPC -->
    <dependency>
      <groupId>io.stargate.grpc</groupId>
      <artifactId>grpc-proto</artifactId>
      <version>${project.version}</version>
    </dependency>
    <dependency>
      <groupId>io.grpc</groupId>
      <artifactId>grpc-netty-shaded</artifactId>
      <version>1.35.0</version>
    </dependency>
    <dependency>
      <groupId>io.grpc</groupId>
      <artifactId>grpc-protobuf</artifactId>
      <version>1.35.0</version>
    </dependency>
    <dependency>
      <groupId>io.grpc</groupId>
      <artifactId>grpc-stub</artifactId>
      <version>1.35.0</version>
    </dependency>
    <!-- Other -->
    <dependency>
      <groupId>org.slf4j</groupId>
      <artifactId>slf4j-api</artifactId>
    </dependency>
    <dependency>
      <groupId>com.github.ben-manes.caffeine</groupId>
      <artifactId>caffeine</artifactId>
      <version>2.8.6</version>
    </dependency>
    <!-- Test -->
    <dependency>
      <groupId>org.junit.jupiter</groupId>
      <artifactId>junit-jupiter</artifactId>
      <version>${junit.version}</version>
      <scope>test</scope>
    </dependency>
    <dependency>
      <groupId>org.assertj</groupId>
      <artifactId>assertj-core</artifactId>
      <scope>test</scope>
    </dependency>
    <dependency>
      <groupId>org.mockito</groupId>
      <artifactId>mockito-core</artifactId>
      <scope>test</scope>
    </dependency>
    <dependency>
      <groupId>org.jetbrains</groupId>
      <artifactId>annotations</artifactId>
      <version>19.0.0</version>
    </dependency>
    <dependency>
      <groupId>com.google.code.findbugs</groupId>
      <artifactId>annotations</artifactId>
      <version>2.0.1</version>
      <scope>compile</scope>
    </dependency>
  </dependencies>
  <build>
    <plugins>
      <plugin>
        <groupId>org.apache.felix</groupId>
        <artifactId>maven-bundle-plugin</artifactId>
        <configuration>
          <unpackBundle>true</unpackBundle>
          <instructions>
            <Bundle-Name>gRPC</Bundle-Name>
            <Bundle-Description>gRPC service for Stargate</Bundle-Description>
            <Bundle-SymbolicName>io.stargate.grpc</Bundle-SymbolicName>
            <Bundle-Activator>io.stargate.grpc.GrpcActivator</Bundle-Activator>
            <Import-Package><![CDATA[
                            org.osgi.framework,
                            io.stargate.core.*,
                            io.stargate.auth,
                            io.stargate.db,
                            io.stargate.db.*,
                            org.apache.cassandra.stargate,
                            org.apache.cassandra.stargate.*,
                            org.javatuples,
                            com.codahale.metrics,
<<<<<<< HEAD
=======
                            com.datastax.oss.driver.api.core,
                            com.datastax.oss.driver.api.core.*,
                            com.datastax.oss.driver.shaded.guava.*,
>>>>>>> 91a3120f
                        ]]></Import-Package>
            <Export-Package>!*</Export-Package>
            <Embed-Dependency>*;scope=compile|runtime</Embed-Dependency>
            <Embed-Transitive>true</Embed-Transitive>
          </instructions>
          <buildDirectory>${project.basedir}/../stargate-lib</buildDirectory>
        </configuration>
      </plugin>
      <plugin>
        <artifactId>maven-jar-plugin</artifactId>
        <configuration>
          <archive>
            <manifestFile>${project.build.outputDirectory}/META-INF/MANIFEST.MF</manifestFile>
            <manifestEntries>
              <x-Stargate-Health-Checkers>grpc</x-Stargate-Health-Checkers>
            </manifestEntries>
          </archive>
          <outputDirectory>${project.basedir}/../stargate-lib</outputDirectory>
        </configuration>
      </plugin>
      <plugin>
        <artifactId>maven-surefire-plugin</artifactId>
        <version>2.22.2</version>
        <dependencies>
          <dependency>
            <groupId>org.junit.jupiter</groupId>
            <artifactId>junit-jupiter-engine</artifactId>
            <version>${junit.version}</version>
          </dependency>
        </dependencies>
      </plugin>
    </plugins>
  </build>
</project><|MERGE_RESOLUTION|>--- conflicted
+++ resolved
@@ -110,12 +110,8 @@
                             org.apache.cassandra.stargate.*,
                             org.javatuples,
                             com.codahale.metrics,
-<<<<<<< HEAD
-=======
                             com.datastax.oss.driver.api.core,
                             com.datastax.oss.driver.api.core.*,
-                            com.datastax.oss.driver.shaded.guava.*,
->>>>>>> 91a3120f
                         ]]></Import-Package>
             <Export-Package>!*</Export-Package>
             <Embed-Dependency>*;scope=compile|runtime</Embed-Dependency>
