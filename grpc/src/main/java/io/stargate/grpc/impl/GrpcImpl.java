/*
 * Copyright The Stargate Authors
 *
 * Licensed under the Apache License, Version 2.0 (the "License");
 * you may not use this file except in compliance with the License.
 * You may obtain a copy of the License at
 *
 * http://www.apache.org/licenses/LICENSE-2.0
 *
 * Unless required by applicable law or agreed to in writing, software
 * distributed under the License is distributed on an "AS IS" BASIS,
 * WITHOUT WARRANTIES OR CONDITIONS OF ANY KIND, either express or implied.
 * See the License for the specific language governing permissions and
 * limitations under the License.
 */
package io.stargate.grpc.impl;

import io.grpc.Server;
import io.grpc.netty.shaded.io.grpc.netty.NettyServerBuilder;
import io.micrometer.core.instrument.binder.grpc.MetricCollectingServerInterceptor;
import io.stargate.auth.AuthenticationService;
import io.stargate.core.metrics.api.Metrics;
import io.stargate.db.Persistence;
import io.stargate.grpc.service.Service;
import io.stargate.grpc.service.interceptors.AuthenticationInterceptor;
import io.stargate.grpc.service.interceptors.HeadersInterceptor;
import io.stargate.grpc.service.interceptors.RemoteAddressInterceptor;
import java.io.IOException;
import java.io.UncheckedIOException;
import java.net.InetAddress;
import java.net.InetSocketAddress;
import java.net.UnknownHostException;
import org.slf4j.Logger;
import org.slf4j.LoggerFactory;

public class GrpcImpl {
  private static final Logger logger = LoggerFactory.getLogger(GrpcImpl.class);

  private final Server server;

  public GrpcImpl(
      Persistence persistence, Metrics metrics, AuthenticationService authenticationService) {

    String listenAddress = null;

    try {
      listenAddress =
          System.getProperty(
              "stargate.listen_address", InetAddress.getLocalHost().getHostAddress());
    } catch (UnknownHostException e) {
      throw new RuntimeException(e);
    }

    if (!Boolean.getBoolean("stargate.bind_to_listen_address")) listenAddress = "0.0.0.0";

    int port = Integer.getInteger("stargate.grpc.port", 8090);

    server =
        NettyServerBuilder.forAddress(new InetSocketAddress(listenAddress, port))
            .intercept(new AuthenticationInterceptor(authenticationService))
            .intercept(new RemoteAddressInterceptor())
<<<<<<< HEAD
            .intercept(new MetricCollectingServerInterceptor(metrics.getMeterRegistry()))
=======
            .intercept(new HeadersInterceptor())
>>>>>>> 5ceb59fc
            .addService(new Service(persistence, metrics))
            .build();
  }

  public void start() {
    try {
      server.start();
    } catch (IOException e) {
      throw new UncheckedIOException(e);
    }
  }

  public void stop() {
    try {
      server.shutdown().awaitTermination();
    } catch (InterruptedException e) {
      logger.error("Failed waiting for gRPC shutdown", e);
    }
  }
}<|MERGE_RESOLUTION|>--- conflicted
+++ resolved
@@ -59,11 +59,8 @@
         NettyServerBuilder.forAddress(new InetSocketAddress(listenAddress, port))
             .intercept(new AuthenticationInterceptor(authenticationService))
             .intercept(new RemoteAddressInterceptor())
-<<<<<<< HEAD
+            .intercept(new HeadersInterceptor())
             .intercept(new MetricCollectingServerInterceptor(metrics.getMeterRegistry()))
-=======
-            .intercept(new HeadersInterceptor())
->>>>>>> 5ceb59fc
             .addService(new Service(persistence, metrics))
             .build();
   }
