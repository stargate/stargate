/*
 * Copyright The Stargate Authors
 *
 * Licensed under the Apache License, Version 2.0 (the "License");
 * you may not use this file except in compliance with the License.
 * You may obtain a copy of the License at
 *
 * http://www.apache.org/licenses/LICENSE-2.0
 *
 * Unless required by applicable law or agreed to in writing, software
 * distributed under the License is distributed on an "AS IS" BASIS,
 * WITHOUT WARRANTIES OR CONDITIONS OF ANY KIND, either express or implied.
 * See the License for the specific language governing permissions and
 * limitations under the License.
 */
package io.stargate.grpc.service;

import com.github.benmanes.caffeine.cache.Cache;
import com.github.benmanes.caffeine.cache.Caffeine;
import io.grpc.Context;
import io.grpc.Metadata;
import io.grpc.Metadata.Key;
import io.grpc.Status;
import io.grpc.StatusException;
import io.grpc.StatusRuntimeException;
import io.grpc.protobuf.ProtoUtils;
import io.grpc.stub.StreamObserver;
import io.stargate.auth.AuthenticationSubject;
import io.stargate.core.metrics.api.Metrics;
import io.stargate.db.AuthenticatedUser;
import io.stargate.db.BatchType;
import io.stargate.db.BoundStatement;
import io.stargate.db.ClientInfo;
import io.stargate.db.ImmutableParameters;
import io.stargate.db.Parameters;
import io.stargate.db.Persistence;
import io.stargate.db.Persistence.Connection;
import io.stargate.db.Result;
import io.stargate.db.Result.Kind;
import io.stargate.db.Result.Prepared;
import io.stargate.db.Result.Rows;
import io.stargate.db.Statement;
import io.stargate.db.tracing.QueryTracingFetcher;
import io.stargate.grpc.payload.PayloadHandler;
import io.stargate.grpc.payload.PayloadHandlers;
import io.stargate.grpc.tracing.TraceEventsMapper;
import io.stargate.proto.QueryOuterClass.AlreadyExists;
import io.stargate.proto.QueryOuterClass.Batch;
import io.stargate.proto.QueryOuterClass.BatchParameters;
import io.stargate.proto.QueryOuterClass.BatchQuery;
import io.stargate.proto.QueryOuterClass.CasWriteUnknown;
import io.stargate.proto.QueryOuterClass.FunctionFailure;
import io.stargate.proto.QueryOuterClass.Payload;
import io.stargate.proto.QueryOuterClass.Query;
import io.stargate.proto.QueryOuterClass.QueryParameters;
import io.stargate.proto.QueryOuterClass.ReadFailure;
import io.stargate.proto.QueryOuterClass.ReadTimeout;
import io.stargate.proto.QueryOuterClass.Response;
import io.stargate.proto.QueryOuterClass.Unavailable;
import io.stargate.proto.QueryOuterClass.WriteFailure;
import io.stargate.proto.QueryOuterClass.WriteTimeout;
import java.net.InetSocketAddress;
import java.net.SocketAddress;
import java.nio.ByteBuffer;
import java.util.ArrayList;
import java.util.Collections;
import java.util.List;
import java.util.UUID;
import java.util.concurrent.CompletableFuture;
import java.util.concurrent.atomic.AtomicInteger;
import java.util.function.BiConsumer;
import java.util.function.BiFunction;
import javax.annotation.Nullable;
import org.apache.cassandra.stargate.db.ConsistencyLevel;
import org.apache.cassandra.stargate.exceptions.AlreadyExistsException;
import org.apache.cassandra.stargate.exceptions.CasWriteUnknownResultException;
import org.apache.cassandra.stargate.exceptions.FunctionExecutionException;
import org.apache.cassandra.stargate.exceptions.PersistenceException;
import org.apache.cassandra.stargate.exceptions.PreparedQueryNotFoundException;
import org.apache.cassandra.stargate.exceptions.ReadFailureException;
import org.apache.cassandra.stargate.exceptions.ReadTimeoutException;
import org.apache.cassandra.stargate.exceptions.UnavailableException;
import org.apache.cassandra.stargate.exceptions.WriteFailureException;
import org.apache.cassandra.stargate.exceptions.WriteTimeoutException;
import org.immutables.value.Value;
import org.jetbrains.annotations.NotNull;

public class Service extends io.stargate.proto.StargateGrpc.StargateImplBase {
  public static final Context.Key<AuthenticationSubject> AUTHENTICATION_KEY =
      Context.key("authentication");
  public static final Context.Key<SocketAddress> REMOTE_ADDRESS_KEY = Context.key("remoteAddress");
  public static final ConsistencyLevel DEFAULT_TRACING_CONSISTENCY = ConsistencyLevel.ONE;

  public static Key<Unavailable> UNAVAILABLE_KEY =
      ProtoUtils.keyForProto(Unavailable.getDefaultInstance());
  public static Key<WriteTimeout> WRITE_TIMEOUT_KEY =
      ProtoUtils.keyForProto(WriteTimeout.getDefaultInstance());
  public static Key<ReadTimeout> READ_TIMEOUT_KEY =
      ProtoUtils.keyForProto(ReadTimeout.getDefaultInstance());
  public static Key<ReadFailure> READ_FAILURE_KEY =
      ProtoUtils.keyForProto(ReadFailure.getDefaultInstance());
  public static Key<FunctionFailure> FUNCTION_FAILURE_KEY =
      ProtoUtils.keyForProto(FunctionFailure.getDefaultInstance());
  public static Key<WriteFailure> WRITE_FAILURE_KEY =
      ProtoUtils.keyForProto(WriteFailure.getDefaultInstance());
  public static Key<AlreadyExists> ALREADY_EXISTS_KEY =
      ProtoUtils.keyForProto(AlreadyExists.getDefaultInstance());
  public static Key<CasWriteUnknown> CAS_WRITE_UNKNOWN_KEY =
      ProtoUtils.keyForProto(CasWriteUnknown.getDefaultInstance());

  private static final InetSocketAddress DUMMY_ADDRESS = new InetSocketAddress(9042);

  /** The maximum number of batch queries to prepare simultaneously. */
  private static final int MAX_CONCURRENT_PREPARES_FOR_BATCH =
      Math.max(Integer.getInteger("stargate.grpc.max_concurrent_prepares_for_batch", 1), 1);

  // TODO: Add a maximum size and add tuning options
  private final Cache<PrepareInfo, Prepared> preparedCache = Caffeine.newBuilder().build();

  private final Persistence persistence;
  private final ByteBuffer unsetValue;

  @SuppressWarnings("unused")
  private final Metrics metrics;

  /** Used as key for the the local prepare cache. */
  @Value.Immutable
  interface PrepareInfo {

    @Nullable
    String keyspace();

    @Nullable
    String user();

    String cql();
  }

  public Service(Persistence persistence, Metrics metrics) {
    this.persistence = persistence;
    this.metrics = metrics;
    assert this.metrics != null;
    unsetValue = persistence.unsetValue();
  }

  @Override
  public void executeQuery(Query query, StreamObserver<Response> responseObserver) {
    try {
      AuthenticationSubject authenticationSubject = AUTHENTICATION_KEY.get();
      Connection connection = newConnection(authenticationSubject.asUser());
      QueryParameters queryParameters = query.getParameters();

      PrepareInfo prepareInfo =
          ImmutablePrepareInfo.builder()
              .keyspace(
                  queryParameters.hasKeyspace() ? queryParameters.getKeyspace().getValue() : null)
              .user(connection.loggedUser().map(AuthenticatedUser::name).orElse(null))
              .cql(query.getCql())
              .build();

      prepareQuery(connection, prepareInfo, queryParameters.getTracing())
          .whenComplete(
              (prepared, t) -> {
                if (t != null) {
                  handleException(t, responseObserver);
                } else {
                  executePrepared(connection, prepared, query, responseObserver, prepareInfo);
                }
              });
    } catch (Throwable t) {
      handleException(t, responseObserver);
    }
  }

  @Override
  public void executeBatch(Batch batch, StreamObserver<Response> responseObserver) {
    try {
      AuthenticationSubject authenticationSubject = AUTHENTICATION_KEY.get();
      Connection connection = newConnection(authenticationSubject.asUser());

      if (batch.getQueriesCount() == 0) {
        responseObserver.onError(
            Status.INVALID_ARGUMENT.withDescription("No queries in batch").asException());
        return;
      }

      // TODO: Add a limit for the maximum number of queries in a batch? The setting
      // `batch_size_fail_threshold_in_kb` provides some protection at the persistence layer.

      new BatchPreparer(connection, batch)
          .prepare()
          .whenComplete(
              (preparedBatch, t) -> {
                if (t != null) {
                  handleException(t, responseObserver);
                } else {
                  executeBatch(connection, preparedBatch, batch, responseObserver);
                }
              });

    } catch (Throwable t) {
      handleException(t, responseObserver);
    }
  }

  private void handleException(Throwable throwable, StreamObserver<?> responseObserver) {
    if (throwable instanceof StatusException || throwable instanceof StatusRuntimeException) {
      responseObserver.onError(throwable);
    } else if (throwable instanceof PersistenceException) {
      handlePersistenceException((PersistenceException) throwable, responseObserver);
    } else {
      responseObserver.onError(
          Status.UNKNOWN
              .withDescription(throwable.getMessage())
              .withCause(throwable)
              .asRuntimeException());
    }
  }

  private void handlePersistenceException(
      PersistenceException pe, StreamObserver<?> responseObserver) {
    switch (pe.code()) {
      case SERVER_ERROR:
      case PROTOCOL_ERROR: // Fallthrough
      case UNPREPARED: // Fallthrough
        onError(responseObserver, Status.INTERNAL, pe);
        break;
      case INVALID:
      case SYNTAX_ERROR: // Fallthrough
        onError(responseObserver, Status.INVALID_ARGUMENT, pe);
        break;
      case TRUNCATE_ERROR:
      case CDC_WRITE_FAILURE: // Fallthrough
        onError(responseObserver, Status.ABORTED, pe);
        break;
      case BAD_CREDENTIALS:
        onError(responseObserver, Status.UNAUTHENTICATED, pe);
        break;
      case UNAVAILABLE:
        UnavailableException ue = (UnavailableException) pe;
        onError(
            responseObserver,
            Status.UNAVAILABLE,
            ue,
            makeTrailer(
                UNAVAILABLE_KEY,
                Unavailable.newBuilder()
                    .setConsistencyValue(ue.consistency.code)
                    .setAlive(ue.alive)
                    .setRequired(ue.required)
                    .build()));
        break;
      case OVERLOADED:
        onError(responseObserver, Status.RESOURCE_EXHAUSTED, pe);
        break;
      case IS_BOOTSTRAPPING:
        onError(responseObserver, Status.UNAVAILABLE, pe);
        break;
      case WRITE_TIMEOUT:
        WriteTimeoutException wte = (WriteTimeoutException) pe;
        onError(
            responseObserver,
            Status.DEADLINE_EXCEEDED,
            pe,
            makeTrailer(
                WRITE_TIMEOUT_KEY,
                WriteTimeout.newBuilder()
                    .setConsistencyValue(wte.consistency.code)
                    .setBlockFor(wte.blockFor)
                    .setReceived(wte.received)
                    .setWriteType(wte.writeType.name())
                    .build()));
        break;
      case READ_TIMEOUT:
        ReadTimeoutException rte = (ReadTimeoutException) pe;
        onError(
            responseObserver,
            Status.DEADLINE_EXCEEDED,
            pe,
            makeTrailer(
                READ_TIMEOUT_KEY,
                ReadTimeout.newBuilder()
                    .setConsistencyValue(rte.consistency.code)
                    .setBlockFor(rte.blockFor)
                    .setReceived(rte.received)
                    .setDataPresent(rte.dataPresent)
                    .build()));
        break;
      case READ_FAILURE:
        ReadFailureException rfe = (ReadFailureException) pe;
        onError(
            responseObserver,
            Status.ABORTED,
            pe,
            makeTrailer(
                READ_FAILURE_KEY,
                ReadFailure.newBuilder()
                    .setConsistencyValue(rfe.consistency.code)
                    .setNumFailures(rfe.failureReasonByEndpoint.size())
                    .setBlockFor(rfe.blockFor)
                    .setReceived(rfe.received)
                    .setDataPresent(rfe.dataPresent)
                    .build()));
        break;
      case FUNCTION_FAILURE:
        FunctionExecutionException fee = (FunctionExecutionException) pe;
        onError(
            responseObserver,
            Status.FAILED_PRECONDITION,
            pe,
            makeTrailer(
                FUNCTION_FAILURE_KEY,
                FunctionFailure.newBuilder()
                    .setKeyspace(fee.functionName.keyspace)
                    .setFunction(fee.functionName.name)
                    .addAllArgTypes(fee.argTypes)
                    .build()));
        break;
      case WRITE_FAILURE:
        WriteFailureException wfe = (WriteFailureException) pe;
        onError(
            responseObserver,
            Status.ABORTED,
            pe,
            makeTrailer(
                WRITE_FAILURE_KEY,
                WriteFailure.newBuilder()
                    .setConsistencyValue(wfe.consistency.code)
                    .setNumFailures(wfe.failureReasonByEndpoint.size())
                    .setBlockFor(wfe.blockFor)
                    .setReceived(wfe.received)
                    .setWriteType(wfe.writeType.name())
                    .build()));
        break;
      case CAS_WRITE_UNKNOWN:
        CasWriteUnknownResultException cwe = (CasWriteUnknownResultException) pe;
        onError(
            responseObserver,
            Status.ABORTED,
            pe,
            makeTrailer(
                CAS_WRITE_UNKNOWN_KEY,
                CasWriteUnknown.newBuilder()
                    .setConsistencyValue(cwe.consistency.code)
                    .setBlockFor(cwe.blockFor)
                    .setReceived(cwe.received)
                    .build()));
        break;
      case UNAUTHORIZED:
        onError(responseObserver, Status.PERMISSION_DENIED, pe);
        break;
      case CONFIG_ERROR:
        onError(responseObserver, Status.FAILED_PRECONDITION, pe);
        break;
      case ALREADY_EXISTS:
        AlreadyExistsException aee = (AlreadyExistsException) pe;
        onError(
            responseObserver,
            Status.ALREADY_EXISTS,
            pe,
            makeTrailer(
                ALREADY_EXISTS_KEY,
                AlreadyExists.newBuilder().setKeyspace(aee.ksName).setTable(aee.cfName).build()));
        break;
      default:
        onError(responseObserver, Status.UNKNOWN, pe);
        break;
    }
  }

  private void onError(
      StreamObserver<?> responseObserver, Status status, Throwable throwable, Metadata trailer) {
    status = status.withDescription(throwable.getMessage()).withCause(throwable);
    responseObserver.onError(
        trailer != null ? status.asRuntimeException(trailer) : status.asRuntimeException());
  }

  public void onError(StreamObserver<?> responseObserver, Status status, Throwable throwable) {
    onError(responseObserver, status, throwable, null);
  }

  private <T> Metadata makeTrailer(Key<T> key, T value) {
    Metadata trailer = new Metadata();
    trailer.put(key, value);
    return trailer;
  }

  private CompletableFuture<Prepared> prepareQuery(
      Connection connection, PrepareInfo prepareInfo, boolean tracing) {
    return prepareQuery(connection, prepareInfo, tracing, false);
  }

  private CompletableFuture<Prepared> prepareQuery(
      Connection connection, PrepareInfo prepareInfo, boolean tracing, boolean shouldInvalidate) {
    CompletableFuture<Prepared> future = new CompletableFuture<>();
    Prepared prepared = null;

    // In the event a query is being retried due to a PreparedQueryNotFoundException invalidate the
    // local cache to refresh with the remote cache
    if (shouldInvalidate) {
      preparedCache.invalidate(prepareInfo);
    } else {
      // Caching here to avoid round trip to the persistence backend thread.
      prepared = preparedCache.getIfPresent(prepareInfo);
      if (prepared != null) {
        future.complete(prepared);
      }
    }

    if (prepared == null) {
      ImmutableParameters.Builder parameterBuilder =
          ImmutableParameters.builder().tracingRequested(tracing);
      String keyspace = prepareInfo.keyspace();
      if (keyspace != null) {
        parameterBuilder.defaultKeyspace(keyspace);
      }
      connection
          .prepare(prepareInfo.cql(), parameterBuilder.build())
          .whenComplete(
              (p, t) -> {
                if (t != null) {
                  future.completeExceptionally(t);
                } else {
                  preparedCache.put(prepareInfo, p);
                  future.complete(p);
                }
              });
    }
    return future;
  }

  private void executePrepared(
      Connection connection,
      Prepared prepared,
      Query query,
      StreamObserver<Response> responseObserver,
      PrepareInfo prepareInfo) {
    try {
      long queryStartNanoTime = System.nanoTime();

      Payload values = query.getValues();
      PayloadHandler handler = PayloadHandlers.get(values.getType());

      QueryParameters parameters = query.getParameters();

      connection
          .execute(
              bindValues(handler, prepared, values), makeParameters(parameters), queryStartNanoTime)
          .handle(handleQuery(query, responseObserver, handler))
          .whenComplete(
<<<<<<< HEAD
              executeTracingQueryIfNeeded(
                  connection,
                  responseObserver,
                  parameters.getTracing(),
                  getTracingConsistency(parameters)));
=======
              (result, t) -> {
                if (t != null) {
                  if (t instanceof PreparedQueryNotFoundException) {
                    prepareQuery(connection, prepareInfo, parameters.getTracing(), true)
                        .whenComplete(
                            (p, t1) -> {
                              if (t1 != null) {
                                handleException(t1, responseObserver);
                              } else {
                                executePrepared(
                                    connection, p, query, responseObserver, prepareInfo);
                              }
                            });
                  } else {
                    handleException(t, responseObserver);
                  }
                } else {
                  try {
                    Response.Builder responseBuilder = makeResponseBuilder(result);
                    switch (result.kind) {
                      case Void:
                        // fill tracing id for queries that doesn't return any data (i.e. INSERT)
                        handleTraceId(
                            result.getTracingId(), query.getParameters(), responseBuilder);
                        break;
                      case SchemaChange:
                        break;
                      case Rows:
                        responseBuilder.setResultSet(
                            Payload.newBuilder()
                                .setType(query.getValues().getType())
                                .setData(
                                    handler.processResult((Rows) result, query.getParameters())));
                        handleTraceId(
                            result.getTracingId(), query.getParameters(), responseBuilder);
                        break;
                      case SetKeyspace:
                        throw Status.INVALID_ARGUMENT
                            .withDescription("USE <keyspace> not supported")
                            .asException();
                      default:
                        throw Status.INTERNAL
                            .withDescription("Unhandled result kind")
                            .asException();
                    }
                    responseObserver.onNext(responseBuilder.build());
                    responseObserver.onCompleted();
                  } catch (Throwable th) {
                    handleException(th, responseObserver);
                  }
                }
              });
>>>>>>> 91c95b35
    } catch (Throwable t) {
      handleException(t, responseObserver);
    }
  }

  @NotNull
  private BiConsumer<ResponseAndTraceId, Throwable> executeTracingQueryIfNeeded(
      Connection connection,
      StreamObserver<Response> responseObserver,
      boolean tracingEnabled,
      ConsistencyLevel consistencyLevel) {
    return (responseAndTraceId, t) -> {
      if (t != null) {
        handleException(t, responseObserver);
      } else if (!tracingEnabled || responseAndTraceId.tracingIdIsEmpty()) {
        // tracing is not enabled or not present, fill the response observer immediately
        Response response = responseAndTraceId.responseBuilder.build();
        responseObserver.onNext(response);
        responseObserver.onCompleted();
      } else {
        try {
          new QueryTracingFetcher(responseAndTraceId.tracingId, connection, consistencyLevel)
              .fetch()
              .whenComplete(
                  (traces, throwable) -> {
                    if (throwable != null) {
                      handleException(throwable, responseObserver);
                    } else {
                      responseAndTraceId.responseBuilder.setTraces(
                          TraceEventsMapper.toTraceEvents(
                              traces, responseAndTraceId.responseBuilder.getTraces().getId()));
                      responseObserver.onNext(responseAndTraceId.responseBuilder.build());
                      responseObserver.onCompleted();
                    }
                  });
        } catch (Throwable throwable) {
          handleException(throwable, responseObserver);
        }
      }
    };
  }

  @NotNull
  private BiFunction<Result, Throwable, ResponseAndTraceId> handleQuery(
      Query query, StreamObserver<Response> responseObserver, PayloadHandler handler) {
    return (result, t) -> {
      if (t != null) {
        handleException(t, responseObserver);
      } else {
        try {
          ResponseAndTraceId responseAndTraceId = new ResponseAndTraceId();
          Response.Builder responseBuilder = makeResponseBuilder(result);
          switch (result.kind) {
            case Void:
              // fill tracing id for queries that doesn't return any data (i.e. INSERT)
              handleTraceId(result.getTracingId(), query.getParameters(), responseAndTraceId);
              break;
            case SchemaChange:
              break;
            case Rows:
              responseBuilder.setResultSet(
                  Payload.newBuilder()
                      .setType(query.getValues().getType())
                      .setData(handler.processResult((Rows) result, query.getParameters())));
              handleTraceId(result.getTracingId(), query.getParameters(), responseAndTraceId);
              break;
            case SetKeyspace:
              throw Status.INVALID_ARGUMENT
                  .withDescription("USE <keyspace> not supported")
                  .asException();
            default:
              throw Status.INTERNAL.withDescription("Unhandled result kind").asException();
          }
          responseAndTraceId.setResponseBuilder(responseBuilder);
          return responseAndTraceId;
        } catch (Throwable th) {
          handleException(th, responseObserver);
        }
      }
      return new ResponseAndTraceId(makeResponseBuilder(result));
    };
  }

  private void handleTraceId(
      UUID tracingId, QueryParameters parameters, ResponseAndTraceId responseAndTraceId) {
    handleTraceId(tracingId, parameters.getTracing(), responseAndTraceId);
  }

  private void handleTraceId(
      UUID tracingId, BatchParameters parameters, ResponseAndTraceId responseAndTraceId) {
    handleTraceId(tracingId, parameters.getTracing(), responseAndTraceId);
  }

  private void handleTraceId(
      UUID tracingId, boolean tracingEnabled, ResponseAndTraceId responseAndTraceId) {
    if (tracingEnabled && tracingId != null) {
      responseAndTraceId.setTracingId(tracingId);
    }
  }

  private void executeBatch(
      Connection connection,
      io.stargate.db.Batch preparedBatch,
      Batch batch,
      StreamObserver<Response> responseObserver) {
    try {
      long queryStartNanoTime = System.nanoTime();
      BatchParameters parameters = batch.getParameters();

      connection
          .batch(preparedBatch, makeParameters(parameters), queryStartNanoTime)
          .handle(handleBatchQuery(parameters, responseObserver))
          .whenComplete(
<<<<<<< HEAD
              executeTracingQueryIfNeeded(
                  connection,
                  responseObserver,
                  parameters.getTracing(),
                  getTracingConsistency(parameters)));
=======
              (result, t) -> {
                if (t != null) {
                  if (t instanceof PreparedQueryNotFoundException) {
                    new BatchPreparer(connection, batch)
                        .prepareForRetry()
                        .whenComplete(
                            (p, t1) -> {
                              if (t1 != null) {
                                handleException(t1, responseObserver);
                              } else {
                                executeBatch(connection, p, batch, responseObserver);
                              }
                            });
                  } else {
                    handleException(t, responseObserver);
                  }
                } else {
                  try {
                    Response.Builder responseBuilder = makeResponseBuilder(result);
                    handleTraceId(result.getTracingId(), parameters, responseBuilder);
                    if (result.kind != Kind.Void) {
                      throw Status.INTERNAL.withDescription("Unhandled result kind").asException();
                    }
                    responseObserver.onNext(responseBuilder.build());
                    responseObserver.onCompleted();
                  } catch (Throwable th) {
                    handleException(th, responseObserver);
                  }
                }
              });
>>>>>>> 91c95b35
    } catch (Throwable t) {
      handleException(t, responseObserver);
    }
  }

  private ConsistencyLevel getTracingConsistency(QueryParameters parameters) {
    if (parameters.hasTracingConsistency()) {
      return ConsistencyLevel.fromCode(parameters.getTracingConsistency().getValue().getNumber());
    } else {
      return DEFAULT_TRACING_CONSISTENCY;
    }
  }

  private ConsistencyLevel getTracingConsistency(BatchParameters parameters) {
    if (parameters.hasTracingConsistency()) {
      return ConsistencyLevel.fromCode(parameters.getTracingConsistency().getValue().getNumber());
    } else {
      return DEFAULT_TRACING_CONSISTENCY;
    }
  }

  @NotNull
  private BiFunction<Result, Throwable, ResponseAndTraceId> handleBatchQuery(
      BatchParameters parameters, StreamObserver<Response> responseObserver) {
    return (result, t) -> {
      if (t != null) {
        handleException(t, responseObserver);
      } else {
        try {
          ResponseAndTraceId responseAndTraceId = new ResponseAndTraceId();
          Response.Builder responseBuilder = makeResponseBuilder(result);
          handleTraceId(result.getTracingId(), parameters, responseAndTraceId);
          if (result.kind != Kind.Void) {
            throw Status.INTERNAL.withDescription("Unhandled result kind").asException();
          }
          responseAndTraceId.setResponseBuilder(responseBuilder);
          return responseAndTraceId;
        } catch (Throwable th) {
          handleException(th, responseObserver);
        }
      }
      return new ResponseAndTraceId(makeResponseBuilder(result));
    };
  }

  private BoundStatement bindValues(PayloadHandler handler, Prepared prepared, Payload values)
      throws Exception {
    if (!values.hasData()) {
      return new BoundStatement(prepared.statementId, Collections.emptyList(), null);
    }
    return handler.bindValues(prepared, values.getData(), unsetValue);
  }

  private Parameters makeParameters(QueryParameters parameters) {
    ImmutableParameters.Builder builder = ImmutableParameters.builder();

    if (parameters.hasConsistency()) {
      builder.consistencyLevel(
          ConsistencyLevel.fromCode(parameters.getConsistency().getValue().getNumber()));
    }

    if (parameters.hasKeyspace()) {
      builder.defaultKeyspace(parameters.getKeyspace().getValue());
    }

    if (parameters.hasPageSize()) {
      builder.pageSize(parameters.getPageSize().getValue());
    }

    if (parameters.hasPagingState()) {
      builder.pagingState(ByteBuffer.wrap(parameters.getPagingState().getValue().toByteArray()));
    }

    if (parameters.hasSerialConsistency()) {
      builder.serialConsistencyLevel(
          ConsistencyLevel.fromCode(parameters.getSerialConsistency().getValue().getNumber()));
    }

    if (parameters.hasTimestamp()) {
      builder.defaultTimestamp(parameters.getTimestamp().getValue());
    }

    if (parameters.hasNowInSeconds()) {
      builder.nowInSeconds(parameters.getNowInSeconds().getValue());
    }

    return builder.tracingRequested(parameters.getTracing()).build();
  }

  private Parameters makeParameters(BatchParameters parameters) {
    ImmutableParameters.Builder builder = ImmutableParameters.builder();

    if (parameters.hasConsistency()) {
      builder.consistencyLevel(
          ConsistencyLevel.fromCode(parameters.getConsistency().getValue().getNumber()));
    }

    if (parameters.hasKeyspace()) {
      builder.defaultKeyspace(parameters.getKeyspace().getValue());
    }

    if (parameters.hasSerialConsistency()) {
      builder.serialConsistencyLevel(
          ConsistencyLevel.fromCode(parameters.getSerialConsistency().getValue().getNumber()));
    }

    if (parameters.hasTimestamp()) {
      builder.defaultTimestamp(parameters.getTimestamp().getValue());
    }

    if (parameters.hasNowInSeconds()) {
      builder.nowInSeconds(parameters.getNowInSeconds().getValue());
    }

    return builder.tracingRequested(parameters.getTracing()).build();
  }

  private Connection newConnection(AuthenticatedUser user) {
    Connection connection;
    if (!user.isFromExternalAuth()) {
      SocketAddress remoteAddress = REMOTE_ADDRESS_KEY.get();
      InetSocketAddress inetSocketAddress = DUMMY_ADDRESS;
      if (remoteAddress instanceof InetSocketAddress) {
        inetSocketAddress = (InetSocketAddress) remoteAddress;
      }
      connection = persistence.newConnection(new ClientInfo(inetSocketAddress, null));
    } else {
      connection = persistence.newConnection();
    }
    connection.login(user);
    return connection;
  }

  private Response.Builder makeResponseBuilder(io.stargate.db.Result result) {
    Response.Builder resultBuilder = Response.newBuilder();
    List<String> warnings = result.getWarnings();
    if (warnings != null) {
      resultBuilder.addAllWarnings(warnings);
    }
    return resultBuilder;
  }

  /**
   * Concurrently prepares queries in a batch. It'll prepare up to {@link
   * Service#MAX_CONCURRENT_PREPARES_FOR_BATCH} queries simultaneously.
   */
  private class BatchPreparer {

    private final AtomicInteger queryIndex = new AtomicInteger();
    private final Connection connection;
    private final Batch batch;
    private final List<Statement> statements;
    private final CompletableFuture<io.stargate.db.Batch> future;

    public BatchPreparer(Connection connection, Batch batch) {
      this.connection = connection;
      this.batch = batch;
      statements = Collections.synchronizedList(new ArrayList<>(batch.getQueriesCount()));
      future = new CompletableFuture<>();
    }

    /**
     * Initiates the initial prepares. When these prepares finish they'll pull the next available
     * query in the batch and prepare it.
     *
     * @return An future which completes with an internal batch statement with all queries prepared.
     */
    public CompletableFuture<io.stargate.db.Batch> prepare() {
      int numToPrepare = Math.min(batch.getQueriesCount(), MAX_CONCURRENT_PREPARES_FOR_BATCH);
      assert numToPrepare != 0;
      for (int i = 0; i < numToPrepare; ++i) {
        next(false);
      }
      return future;
    }

    public CompletableFuture<io.stargate.db.Batch> prepareForRetry() {
      int numToPrepare = Math.min(batch.getQueriesCount(), MAX_CONCURRENT_PREPARES_FOR_BATCH);
      assert numToPrepare != 0;
      for (int i = 0; i < numToPrepare; ++i) {
        next(true);
      }
      return future;
    }

    /** Asynchronously prepares the next query in the batch. */
    private void next(boolean shouldInvalidate) {
      int index = this.queryIndex.getAndIncrement();
      // When there are no more queries to prepare then construct the batch with the prepared
      // statements and complete the future.
      if (index >= batch.getQueriesCount()) {
        future.complete(
            new io.stargate.db.Batch(BatchType.fromId(batch.getTypeValue()), statements));
        return;
      }

      BatchQuery query = batch.getQueries(index);
      BatchParameters batchParameters = batch.getParameters();

      PrepareInfo prepareInfo =
          ImmutablePrepareInfo.builder()
              .keyspace(
                  batchParameters.hasKeyspace() ? batchParameters.getKeyspace().getValue() : null)
              .user(connection.loggedUser().map(AuthenticatedUser::name).orElse(null))
              .cql(query.getCql())
              .build();

      prepareQuery(connection, prepareInfo, batchParameters.getTracing(), shouldInvalidate)
          .whenComplete(
              (prepared, t) -> {
                if (t != null) {
                  future.completeExceptionally(t);
                } else {
                  try {
                    PayloadHandler handler = PayloadHandlers.get(query.getValues().getType());
                    statements.add(bindValues(handler, prepared, query.getValues()));
                    next(shouldInvalidate); // Prepare the next query in the batch
                  } catch (Throwable th) {
                    future.completeExceptionally(th);
                  }
                }
              });
    }
  }

  private static class ResponseAndTraceId {

    @Nullable private UUID tracingId;
    private Response.Builder responseBuilder;

    public ResponseAndTraceId() {}

    public ResponseAndTraceId(Response.Builder responseBuilder) {
      this.responseBuilder = responseBuilder;
    }

    public void setTracingId(UUID tracingId) {
      this.tracingId = tracingId;
    }

    public void setResponseBuilder(Response.Builder responseBuilder) {
      this.responseBuilder = responseBuilder;
    }

    public boolean tracingIdIsEmpty() {
      return tracingId == null || tracingId.toString().isEmpty();
    }
  }
}<|MERGE_RESOLUTION|>--- conflicted
+++ resolved
@@ -86,6 +86,7 @@
 import org.jetbrains.annotations.NotNull;
 
 public class Service extends io.stargate.proto.StargateGrpc.StargateImplBase {
+
   public static final Context.Key<AuthenticationSubject> AUTHENTICATION_KEY =
       Context.key("authentication");
   public static final Context.Key<SocketAddress> REMOTE_ADDRESS_KEY = Context.key("remoteAddress");
@@ -446,68 +447,20 @@
       connection
           .execute(
               bindValues(handler, prepared, values), makeParameters(parameters), queryStartNanoTime)
-          .handle(handleQuery(query, responseObserver, handler))
+          .handle(
+              handleQuery(
+                  query,
+                  responseObserver,
+                  handler,
+                  connection,
+                  prepareInfo,
+                  parameters.getTracing()))
           .whenComplete(
-<<<<<<< HEAD
               executeTracingQueryIfNeeded(
                   connection,
                   responseObserver,
                   parameters.getTracing(),
                   getTracingConsistency(parameters)));
-=======
-              (result, t) -> {
-                if (t != null) {
-                  if (t instanceof PreparedQueryNotFoundException) {
-                    prepareQuery(connection, prepareInfo, parameters.getTracing(), true)
-                        .whenComplete(
-                            (p, t1) -> {
-                              if (t1 != null) {
-                                handleException(t1, responseObserver);
-                              } else {
-                                executePrepared(
-                                    connection, p, query, responseObserver, prepareInfo);
-                              }
-                            });
-                  } else {
-                    handleException(t, responseObserver);
-                  }
-                } else {
-                  try {
-                    Response.Builder responseBuilder = makeResponseBuilder(result);
-                    switch (result.kind) {
-                      case Void:
-                        // fill tracing id for queries that doesn't return any data (i.e. INSERT)
-                        handleTraceId(
-                            result.getTracingId(), query.getParameters(), responseBuilder);
-                        break;
-                      case SchemaChange:
-                        break;
-                      case Rows:
-                        responseBuilder.setResultSet(
-                            Payload.newBuilder()
-                                .setType(query.getValues().getType())
-                                .setData(
-                                    handler.processResult((Rows) result, query.getParameters())));
-                        handleTraceId(
-                            result.getTracingId(), query.getParameters(), responseBuilder);
-                        break;
-                      case SetKeyspace:
-                        throw Status.INVALID_ARGUMENT
-                            .withDescription("USE <keyspace> not supported")
-                            .asException();
-                      default:
-                        throw Status.INTERNAL
-                            .withDescription("Unhandled result kind")
-                            .asException();
-                    }
-                    responseObserver.onNext(responseBuilder.build());
-                    responseObserver.onCompleted();
-                  } catch (Throwable th) {
-                    handleException(th, responseObserver);
-                  }
-                }
-              });
->>>>>>> 91c95b35
     } catch (Throwable t) {
       handleException(t, responseObserver);
     }
@@ -552,10 +505,27 @@
 
   @NotNull
   private BiFunction<Result, Throwable, ResponseAndTraceId> handleQuery(
-      Query query, StreamObserver<Response> responseObserver, PayloadHandler handler) {
+      Query query,
+      StreamObserver<Response> responseObserver,
+      PayloadHandler handler,
+      Connection connection,
+      PrepareInfo prepareInfo,
+      boolean tracingEnabled) {
     return (result, t) -> {
       if (t != null) {
-        handleException(t, responseObserver);
+        if (t instanceof PreparedQueryNotFoundException) {
+          prepareQuery(connection, prepareInfo, tracingEnabled, true)
+              .whenComplete(
+                  (p, t1) -> {
+                    if (t1 != null) {
+                      handleException(t1, responseObserver);
+                    } else {
+                      executePrepared(connection, p, query, responseObserver, prepareInfo);
+                    }
+                  });
+        } else {
+          handleException(t, responseObserver);
+        }
       } else {
         try {
           ResponseAndTraceId responseAndTraceId = new ResponseAndTraceId();
@@ -619,46 +589,13 @@
 
       connection
           .batch(preparedBatch, makeParameters(parameters), queryStartNanoTime)
-          .handle(handleBatchQuery(parameters, responseObserver))
+          .handle(handleBatchQuery(parameters, responseObserver, connection, batch))
           .whenComplete(
-<<<<<<< HEAD
               executeTracingQueryIfNeeded(
                   connection,
                   responseObserver,
                   parameters.getTracing(),
                   getTracingConsistency(parameters)));
-=======
-              (result, t) -> {
-                if (t != null) {
-                  if (t instanceof PreparedQueryNotFoundException) {
-                    new BatchPreparer(connection, batch)
-                        .prepareForRetry()
-                        .whenComplete(
-                            (p, t1) -> {
-                              if (t1 != null) {
-                                handleException(t1, responseObserver);
-                              } else {
-                                executeBatch(connection, p, batch, responseObserver);
-                              }
-                            });
-                  } else {
-                    handleException(t, responseObserver);
-                  }
-                } else {
-                  try {
-                    Response.Builder responseBuilder = makeResponseBuilder(result);
-                    handleTraceId(result.getTracingId(), parameters, responseBuilder);
-                    if (result.kind != Kind.Void) {
-                      throw Status.INTERNAL.withDescription("Unhandled result kind").asException();
-                    }
-                    responseObserver.onNext(responseBuilder.build());
-                    responseObserver.onCompleted();
-                  } catch (Throwable th) {
-                    handleException(th, responseObserver);
-                  }
-                }
-              });
->>>>>>> 91c95b35
     } catch (Throwable t) {
       handleException(t, responseObserver);
     }
@@ -682,10 +619,26 @@
 
   @NotNull
   private BiFunction<Result, Throwable, ResponseAndTraceId> handleBatchQuery(
-      BatchParameters parameters, StreamObserver<Response> responseObserver) {
+      BatchParameters parameters,
+      StreamObserver<Response> responseObserver,
+      Connection connection,
+      Batch batch) {
     return (result, t) -> {
       if (t != null) {
-        handleException(t, responseObserver);
+        if (t instanceof PreparedQueryNotFoundException) {
+          new BatchPreparer(connection, batch)
+              .prepareForRetry()
+              .whenComplete(
+                  (p, t1) -> {
+                    if (t1 != null) {
+                      handleException(t1, responseObserver);
+                    } else {
+                      executeBatch(connection, p, batch, responseObserver);
+                    }
+                  });
+        } else {
+          handleException(t, responseObserver);
+        }
       } else {
         try {
           ResponseAndTraceId responseAndTraceId = new ResponseAndTraceId();
