--- conflicted
+++ resolved
@@ -45,11 +45,7 @@
 
 class QueryHandler extends MessageHandler<Query, Prepared> {
 
-<<<<<<< HEAD
-=======
-  private final PrepareInfo prepareInfo;
   private final String decoratedKeyspace;
->>>>>>> f9a0bda1
   private final ScheduledExecutorService executor;
   private final int schemaAgreementRetries;
 
@@ -63,21 +59,12 @@
     super(query, connection, persistence, responseObserver);
     this.executor = executor;
     this.schemaAgreementRetries = schemaAgreementRetries;
-<<<<<<< HEAD
-=======
     QueryParameters queryParameters = query.getParameters();
     this.decoratedKeyspace =
         queryParameters.hasKeyspace()
             ? persistence.decorateKeyspaceName(
                 queryParameters.getKeyspace().getValue(), GrpcService.HEADERS_KEY.get())
             : null;
-    this.prepareInfo =
-        ImmutablePrepareInfo.builder()
-            .keyspace(decoratedKeyspace)
-            .user(connection.loggedUser().map(AuthenticatedUser::name).orElse(null))
-            .cql(query.getCql())
-            .build();
->>>>>>> f9a0bda1
   }
 
   @Override
