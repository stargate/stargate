/*
 * Copyright The Stargate Authors
 *
 * Licensed under the Apache License, Version 2.0 (the "License");
 * you may not use this file except in compliance with the License.
 * You may obtain a copy of the License at
 *
 * http://www.apache.org/licenses/LICENSE-2.0
 *
 * Unless required by applicable law or agreed to in writing, software
 * distributed under the License is distributed on an "AS IS" BASIS,
 * WITHOUT WARRANTIES OR CONDITIONS OF ANY KIND, either express or implied.
 * See the License for the specific language governing permissions and
 * limitations under the License.
 */
package io.stargate.grpc.service;

import static io.stargate.grpc.retries.RetryDecision.RETHROW;

import com.google.protobuf.GeneratedMessageV3;
<<<<<<< HEAD
import com.google.protobuf.StringValue;
import io.grpc.Metadata;
import io.grpc.Status;
import io.grpc.StatusException;
import io.grpc.StatusRuntimeException;
import io.grpc.protobuf.ProtoUtils;
import io.grpc.stub.StreamObserver;
=======
import io.grpc.Status;
import io.grpc.StatusException;
import io.grpc.StatusRuntimeException;
import io.stargate.db.BoundStatement;
import io.stargate.db.ImmutableParameters;
import io.stargate.db.Parameters;
import io.stargate.db.Persistence;
import io.stargate.db.Persistence.Connection;
>>>>>>> 01a6b574
import io.stargate.db.Result;
import io.stargate.db.Result.SchemaChange;
import io.stargate.db.Result.SchemaChangeMetadata;
import io.stargate.grpc.retries.DefaultRetryPolicy;
import io.stargate.grpc.retries.RetryDecision;
<<<<<<< HEAD
import io.stargate.proto.QueryOuterClass;
import io.stargate.proto.QueryOuterClass.AlreadyExists;
import io.stargate.proto.QueryOuterClass.CasWriteUnknown;
import io.stargate.proto.QueryOuterClass.FunctionFailure;
import io.stargate.proto.QueryOuterClass.ReadFailure;
import io.stargate.proto.QueryOuterClass.ReadTimeout;
import io.stargate.proto.QueryOuterClass.Response;
import io.stargate.proto.QueryOuterClass.Unavailable;
import io.stargate.proto.QueryOuterClass.WriteFailure;
import io.stargate.proto.QueryOuterClass.WriteTimeout;
=======
import io.stargate.grpc.service.GrpcService.ResponseAndTraceId;
import io.stargate.grpc.tracing.TraceEventsMapper;
import io.stargate.proto.QueryOuterClass.Response;
import io.stargate.proto.QueryOuterClass.Values;
import java.util.Collections;
>>>>>>> 01a6b574
import java.util.List;
import java.util.Optional;
import java.util.concurrent.CompletableFuture;
import java.util.concurrent.CompletionException;
import java.util.concurrent.CompletionStage;
import org.apache.cassandra.stargate.db.ConsistencyLevel;
import org.apache.cassandra.stargate.exceptions.PersistenceException;
import org.apache.cassandra.stargate.exceptions.ReadTimeoutException;
import org.apache.cassandra.stargate.exceptions.WriteTimeoutException;

<<<<<<< HEAD
abstract class MessageHandler<MessageT extends GeneratedMessageV3> {

  private static final Logger LOG = LoggerFactory.getLogger(DefaultRetryPolicy.class);

  static final Metadata.Key<Unavailable> UNAVAILABLE_KEY =
      ProtoUtils.keyForProto(Unavailable.getDefaultInstance());
  static final Metadata.Key<WriteTimeout> WRITE_TIMEOUT_KEY =
      ProtoUtils.keyForProto(WriteTimeout.getDefaultInstance());
  static final Metadata.Key<ReadTimeout> READ_TIMEOUT_KEY =
      ProtoUtils.keyForProto(ReadTimeout.getDefaultInstance());
  static final Metadata.Key<ReadFailure> READ_FAILURE_KEY =
      ProtoUtils.keyForProto(ReadFailure.getDefaultInstance());
  static final Metadata.Key<FunctionFailure> FUNCTION_FAILURE_KEY =
      ProtoUtils.keyForProto(FunctionFailure.getDefaultInstance());
  static final Metadata.Key<WriteFailure> WRITE_FAILURE_KEY =
      ProtoUtils.keyForProto(WriteFailure.getDefaultInstance());
  static final Metadata.Key<AlreadyExists> ALREADY_EXISTS_KEY =
      ProtoUtils.keyForProto(AlreadyExists.getDefaultInstance());
  static final Metadata.Key<CasWriteUnknown> CAS_WRITE_UNKNOWN_KEY =
      ProtoUtils.keyForProto(CasWriteUnknown.getDefaultInstance());
=======
/**
 * @param <MessageT> the type of gRPC message being handled.
 * @param <PreparedT> the persistence object resulting from the preparation of the query(ies).
 */
public abstract class MessageHandler<MessageT extends GeneratedMessageV3, PreparedT> {
>>>>>>> 01a6b574

  protected static final ConsistencyLevel DEFAULT_TRACING_CONSISTENCY = ConsistencyLevel.ONE;
  protected final MessageT message;
<<<<<<< HEAD
  private final StreamObserver<Response> responseObserver;
=======
  protected final Connection connection;
  protected final Persistence persistence;
>>>>>>> 01a6b574
  private final DefaultRetryPolicy retryPolicy;
  private final ExceptionHandler exceptionHandler;

<<<<<<< HEAD
  protected MessageHandler(MessageT message, StreamObserver<Response> responseObserver) {
    this.message = message;
    this.responseObserver = responseObserver;
=======
  protected MessageHandler(
      MessageT message,
      Connection connection,
      Persistence persistence,
      ExceptionHandler exceptionHandler) {
    this.message = message;
    this.connection = connection;
    this.persistence = persistence;
>>>>>>> 01a6b574
    this.retryPolicy = new DefaultRetryPolicy();
    this.exceptionHandler = exceptionHandler;
  }

<<<<<<< HEAD
  /** Performs any necessary validation on the message before execution starts. */
  protected abstract void validate() throws Exception;

  /** Executes the CQL querie(s) for this operation. */
  protected abstract CompletionStage<Response> executeQuery();

  void handle() {
=======
  public void handle() {
>>>>>>> 01a6b574
    try {
      validate();
      executeWithRetry(0);

    } catch (Throwable t) {
      exceptionHandler.handleException(t);
    }
  }

  private void executeWithRetry(int retryCount) {
    executeQuery()
        .whenComplete(
            (response, error) -> {
              if (error != null) {
                RetryDecision decision = shouldRetry(error, retryCount);
                switch (decision) {
                  case RETRY:
                    executeWithRetry(retryCount + 1);
                    break;
                  case RETHROW:
                    exceptionHandler.handleException(error);
                    break;
                  default:
                    throw new UnsupportedOperationException(
                        "The retry decision: " + decision + " is not supported.");
                }
              } else {
                setSuccess(response);
              }
            });
  }

  private RetryDecision shouldRetry(Throwable throwable, int retryCount) {
    Optional<PersistenceException> cause = unwrapCause(throwable);
    if (!cause.isPresent()) {
      return RETHROW;
    }
    PersistenceException pe = cause.get();
    switch (pe.code()) {
      case READ_TIMEOUT:
        return retryPolicy.onReadTimeout((ReadTimeoutException) pe, retryCount);
      case WRITE_TIMEOUT:
        if (isIdempotent(throwable)) {
          return retryPolicy.onWriteTimeout((WriteTimeoutException) pe, retryCount);
        } else {
          return RETHROW;
        }
      default:
        return RETHROW;
    }
  }

  private boolean isIdempotent(Throwable throwable) {
    Optional<ExceptionWithIdempotencyInfo> exception =
        unwrapExceptionWithIdempotencyInfo(throwable);
    return exception.map(ExceptionWithIdempotencyInfo::isIdempotent).orElse(false);
  }

  private Optional<ExceptionWithIdempotencyInfo> unwrapExceptionWithIdempotencyInfo(
      Throwable throwable) {
    if (throwable instanceof CompletionException) {
      return unwrapExceptionWithIdempotencyInfo(throwable.getCause());
    } else if (throwable instanceof ExceptionWithIdempotencyInfo) {
      return Optional.of((ExceptionWithIdempotencyInfo) throwable);
    } else {
      return Optional.empty();
    }
  }

  protected Optional<PersistenceException> unwrapCause(Throwable throwable) {
    if (throwable instanceof CompletionException
        || throwable instanceof ExceptionWithIdempotencyInfo) {
      return unwrapCause(throwable.getCause());
    } else if (throwable instanceof StatusException
        || throwable instanceof StatusRuntimeException) {
      return Optional.empty();
    } else if (throwable instanceof PersistenceException) {
      return Optional.of((PersistenceException) throwable);
    } else {
      return Optional.empty();
    }
  }

<<<<<<< HEAD
  protected void setSuccess(Response response) {
    responseObserver.onNext(response);
    responseObserver.onCompleted();
  }

  protected void handleException(Throwable throwable) {
    if (throwable instanceof CompletionException
        || throwable instanceof ExceptionWithIdempotencyInfo) {
      handleException(throwable.getCause());
    } else if (throwable instanceof StatusException
        || throwable instanceof StatusRuntimeException) {
      responseObserver.onError(throwable);
    } else if (throwable instanceof UnhandledClientException) {
      onError(Status.UNAVAILABLE, throwable);
    } else if (throwable instanceof PersistenceException) {
      handlePersistenceException((PersistenceException) throwable);
    } else {
      LOG.error("Unhandled error returning UNKNOWN to the client", throwable);
      responseObserver.onError(
          Status.UNKNOWN
              .withDescription(throwable.getMessage())
              .withCause(throwable)
              .asRuntimeException());
    }
  }

  private void handlePersistenceException(PersistenceException pe) {
    switch (pe.code()) {
      case SERVER_ERROR:
      case PROTOCOL_ERROR: // Fallthrough
      case UNPREPARED: // Fallthrough
        onError(Status.INTERNAL, pe);
        break;
      case INVALID:
      case SYNTAX_ERROR: // Fallthrough
        onError(Status.INVALID_ARGUMENT, pe);
        break;
      case TRUNCATE_ERROR:
      case CDC_WRITE_FAILURE: // Fallthrough
        onError(Status.ABORTED, pe);
        break;
      case BAD_CREDENTIALS:
        onError(Status.UNAUTHENTICATED, pe);
        break;
      case UNAVAILABLE:
        handleUnavailable((UnavailableException) pe);
        break;
      case OVERLOADED:
        onError(Status.RESOURCE_EXHAUSTED, pe);
        break;
      case IS_BOOTSTRAPPING:
        onError(Status.UNAVAILABLE, pe);
        break;
      case WRITE_TIMEOUT:
        handleWriteTimeout((WriteTimeoutException) pe);
        break;
      case READ_TIMEOUT:
        handleReadTimeout((ReadTimeoutException) pe);
        break;
      case READ_FAILURE:
        handleReadFailure((ReadFailureException) pe);
        break;
      case FUNCTION_FAILURE:
        handleFunctionExecutionException((FunctionExecutionException) pe);
        break;
      case WRITE_FAILURE:
        handleWriteFailure((WriteFailureException) pe);
        break;
      case CAS_WRITE_UNKNOWN:
        handleCasWriteUnknown((CasWriteUnknownResultException) pe);
        break;
      case UNAUTHORIZED:
        onError(Status.PERMISSION_DENIED, pe);
        break;
      case CONFIG_ERROR:
        onError(Status.FAILED_PRECONDITION, pe);
        break;
      case ALREADY_EXISTS:
        handleAlreadyExists((AlreadyExistsException) pe);
        break;
      default:
        LOG.error("Unhandled persistence exception returning UNKNOWN to the client", pe);
        onError(Status.UNKNOWN, pe);
        break;
    }
  }

  private void handleUnavailable(UnavailableException ue) {
    onError(
        Status.UNAVAILABLE,
        ue,
        makeTrailer(
            UNAVAILABLE_KEY,
            Unavailable.newBuilder()
                .setConsistencyValue(ue.consistency.code)
                .setAlive(ue.alive)
                .setRequired(ue.required)
                .build()));
  }

  private void handleWriteTimeout(WriteTimeoutException wte) {
    onError(
        Status.DEADLINE_EXCEEDED,
        wte,
        makeTrailer(
            WRITE_TIMEOUT_KEY,
            WriteTimeout.newBuilder()
                .setConsistencyValue(wte.consistency.code)
                .setBlockFor(wte.blockFor)
                .setReceived(wte.received)
                .setWriteType(wte.writeType.name())
                .build()));
  }

  private void handleReadTimeout(ReadTimeoutException rte) {
    onError(
        Status.DEADLINE_EXCEEDED,
        rte,
        makeTrailer(
            READ_TIMEOUT_KEY,
            ReadTimeout.newBuilder()
                .setConsistencyValue(rte.consistency.code)
                .setBlockFor(rte.blockFor)
                .setReceived(rte.received)
                .setDataPresent(rte.dataPresent)
                .build()));
  }

  private void handleReadFailure(ReadFailureException rfe) {
    onError(
        Status.ABORTED,
        rfe,
        makeTrailer(
            READ_FAILURE_KEY,
            ReadFailure.newBuilder()
                .setConsistencyValue(rfe.consistency.code)
                .setNumFailures(rfe.failureReasonByEndpoint.size())
                .setBlockFor(rfe.blockFor)
                .setReceived(rfe.received)
                .setDataPresent(rfe.dataPresent)
                .build()));
  }

  private void handleFunctionExecutionException(FunctionExecutionException fee) {
    onError(
        Status.FAILED_PRECONDITION,
        fee,
        makeTrailer(
            FUNCTION_FAILURE_KEY,
            FunctionFailure.newBuilder()
                .setKeyspace(fee.functionName.keyspace)
                .setFunction(fee.functionName.name)
                .addAllArgTypes(fee.argTypes)
                .build()));
  }

  private void handleWriteFailure(WriteFailureException wfe) {
    onError(
        Status.ABORTED,
        wfe,
        makeTrailer(
            WRITE_FAILURE_KEY,
            WriteFailure.newBuilder()
                .setConsistencyValue(wfe.consistency.code)
                .setNumFailures(wfe.failureReasonByEndpoint.size())
                .setBlockFor(wfe.blockFor)
                .setReceived(wfe.received)
                .setWriteType(wfe.writeType.name())
                .build()));
  }

  private void handleCasWriteUnknown(CasWriteUnknownResultException cwe) {
    onError(
        Status.ABORTED,
        cwe,
        makeTrailer(
            CAS_WRITE_UNKNOWN_KEY,
            CasWriteUnknown.newBuilder()
                .setConsistencyValue(cwe.consistency.code)
                .setBlockFor(cwe.blockFor)
                .setReceived(cwe.received)
                .build()));
  }

  private void handleAlreadyExists(AlreadyExistsException aee) {
    onError(
        Status.ALREADY_EXISTS,
        aee,
        makeTrailer(
            ALREADY_EXISTS_KEY,
            AlreadyExists.newBuilder().setKeyspace(aee.ksName).setTable(aee.cfName).build()));
  }

  private void onError(Status status, Throwable throwable, Metadata trailer) {
    status = status.withDescription(throwable.getMessage()).withCause(throwable);
    responseObserver.onError(
        trailer != null ? status.asRuntimeException(trailer) : status.asRuntimeException());
  }

  private void onError(Status status, Throwable throwable) {
    onError(status, throwable, null);
  }

  private <T> Metadata makeTrailer(Metadata.Key<T> key, T value) {
    Metadata trailer = new Metadata();
    trailer.put(key, value);
    return trailer;
  }
=======
  /** Performs any necessary validation on the message before execution starts. */
  protected abstract void validate() throws Exception;

  /**
   * Prepares any CQL query required for the execution of the request, and returns an executable
   * object.
   */
  protected abstract CompletionStage<PreparedT> prepare();

  /** Executes the prepared object to get the CQL results. */
  protected abstract CompletionStage<Result> executePrepared(PreparedT prepared);

  /** Builds the gRPC response from the CQL result. */
  protected abstract CompletionStage<ResponseAndTraceId> buildResponse(Result result);

  /** Computes the consistency level to use for tracing queries. */
  protected abstract ConsistencyLevel getTracingConsistency();

  protected BoundStatement bindValues(Prepared prepared, Values values) throws Exception {
    return values.getValuesCount() > 0
        ? ValuesHelper.bindValues(prepared, values, persistence.unsetValue())
        : new BoundStatement(prepared.statementId, Collections.emptyList(), null);
  }

  protected CompletionStage<Prepared> prepare(String cql, @Nullable String keyspace) {
    return maybePrepared(cql, keyspace)
        .thenApply(
            prepared -> {
              if (prepared.isUseKeyspace) {
                throw Status.INVALID_ARGUMENT
                    .withDescription("USE <keyspace> not supported")
                    .asRuntimeException();
              }
              return prepared;
            });
  }

  private CompletionStage<Prepared> maybePrepared(String cql, @Nullable String keyspace) {
    Parameters parameters =
        (keyspace == null)
            ? Parameters.defaults()
            : ImmutableParameters.builder().defaultKeyspace(keyspace).build();

    Prepared preparedInCache = connection.getPrepared(cql, parameters);
    return preparedInCache != null
        ? CompletableFuture.completedFuture(preparedInCache)
        : connection.prepare(cql, parameters);
  }

  /**
   * If our local prepared statement cache gets out of sync with the server, we might get an
   * UNPREPARED response when executing a query. This method allows us to recover from that case
   * (other execution errors get propagated as-is).
   */
  private CompletionStage<Result> handleUnprepared(CompletionStage<Result> source) {
    CompletableFuture<Result> target = new CompletableFuture<>();
    source.whenComplete(
        (result, error) -> {
          if (error != null) {
            if (error instanceof CompletionException) {
              error = error.getCause();
            }
            target.completeExceptionally(error);
          } else {
            target.complete(result);
          }
        });
    return target;
  }

  protected Response.Builder makeResponseBuilder(Result result) {
    Response.Builder resultBuilder = Response.newBuilder();
    List<String> warnings = result.getWarnings();
    if (warnings != null) {
      resultBuilder.addAllWarnings(warnings);
    }
    return resultBuilder;
  }

  protected CompletionStage<Response> executeTracingQueryIfNeeded(
      ResponseAndTraceId responseAndTraceId) {
    Response.Builder responseBuilder = responseAndTraceId.responseBuilder;
    return responseAndTraceId.tracingIdIsEmpty()
        ? CompletableFuture.completedFuture(responseBuilder.build())
        : new QueryTracingFetcher(responseAndTraceId.tracingId, connection, getTracingConsistency())
            .fetch()
            .handle(
                (traces, error) -> {
                  if (error == null) {
                    responseBuilder.setTraces(
                        TraceEventsMapper.toTraceEvents(
                            traces, responseBuilder.getTraces().getId()));
                  }
                  // If error != null, ignore and still return the main result with an empty trace
                  // TODO log error?
                  return responseBuilder.build();
                });
  }

  protected abstract void setSuccess(Response response);
>>>>>>> 01a6b574

  protected <V> CompletionStage<V> failedFuture(Exception e, boolean isIdempotent) {
    CompletableFuture<V> failedFuture = new CompletableFuture<>();
    failedFuture.completeExceptionally(new ExceptionWithIdempotencyInfo(e, isIdempotent));
    return failedFuture;
  }

  protected Response.Builder makeResponseBuilder(Result result) {
    Response.Builder resultBuilder = Response.newBuilder();
    List<String> warnings = result.getWarnings();
    if (warnings != null) {
      resultBuilder.addAllWarnings(warnings);
    }
    return resultBuilder;
  }

  protected static QueryOuterClass.SchemaChange buildSchemaChange(SchemaChange result) {
    SchemaChangeMetadata metadata = result.metadata;
    QueryOuterClass.SchemaChange.Builder schemaChangeBuilder =
        QueryOuterClass.SchemaChange.newBuilder()
            .setChangeType(QueryOuterClass.SchemaChange.Type.valueOf(metadata.change))
            .setTarget(QueryOuterClass.SchemaChange.Target.valueOf(metadata.target))
            .setKeyspace(metadata.keyspace);
    if (metadata.name != null) {
      schemaChangeBuilder.setName(StringValue.of(metadata.name));
    }
    if (metadata.argTypes != null) {
      schemaChangeBuilder.addAllArgumentTypes(metadata.argTypes);
    }
    return schemaChangeBuilder.build();
  }

  public static class ExceptionWithIdempotencyInfo extends Exception {

    private final boolean isIdempotent;

    public ExceptionWithIdempotencyInfo(Exception e, boolean isIdempotent) {
      super(e);
      this.isIdempotent = isIdempotent;
    }

    public boolean isIdempotent() {
      return isIdempotent;
    }
  }
}<|MERGE_RESOLUTION|>--- conflicted
+++ resolved
@@ -18,47 +18,16 @@
 import static io.stargate.grpc.retries.RetryDecision.RETHROW;
 
 import com.google.protobuf.GeneratedMessageV3;
-<<<<<<< HEAD
 import com.google.protobuf.StringValue;
-import io.grpc.Metadata;
-import io.grpc.Status;
 import io.grpc.StatusException;
 import io.grpc.StatusRuntimeException;
-import io.grpc.protobuf.ProtoUtils;
-import io.grpc.stub.StreamObserver;
-=======
-import io.grpc.Status;
-import io.grpc.StatusException;
-import io.grpc.StatusRuntimeException;
-import io.stargate.db.BoundStatement;
-import io.stargate.db.ImmutableParameters;
-import io.stargate.db.Parameters;
-import io.stargate.db.Persistence;
-import io.stargate.db.Persistence.Connection;
->>>>>>> 01a6b574
 import io.stargate.db.Result;
 import io.stargate.db.Result.SchemaChange;
 import io.stargate.db.Result.SchemaChangeMetadata;
 import io.stargate.grpc.retries.DefaultRetryPolicy;
 import io.stargate.grpc.retries.RetryDecision;
-<<<<<<< HEAD
 import io.stargate.proto.QueryOuterClass;
-import io.stargate.proto.QueryOuterClass.AlreadyExists;
-import io.stargate.proto.QueryOuterClass.CasWriteUnknown;
-import io.stargate.proto.QueryOuterClass.FunctionFailure;
-import io.stargate.proto.QueryOuterClass.ReadFailure;
-import io.stargate.proto.QueryOuterClass.ReadTimeout;
 import io.stargate.proto.QueryOuterClass.Response;
-import io.stargate.proto.QueryOuterClass.Unavailable;
-import io.stargate.proto.QueryOuterClass.WriteFailure;
-import io.stargate.proto.QueryOuterClass.WriteTimeout;
-=======
-import io.stargate.grpc.service.GrpcService.ResponseAndTraceId;
-import io.stargate.grpc.tracing.TraceEventsMapper;
-import io.stargate.proto.QueryOuterClass.Response;
-import io.stargate.proto.QueryOuterClass.Values;
-import java.util.Collections;
->>>>>>> 01a6b574
 import java.util.List;
 import java.util.Optional;
 import java.util.concurrent.CompletableFuture;
@@ -68,76 +37,31 @@
 import org.apache.cassandra.stargate.exceptions.PersistenceException;
 import org.apache.cassandra.stargate.exceptions.ReadTimeoutException;
 import org.apache.cassandra.stargate.exceptions.WriteTimeoutException;
+import org.slf4j.Logger;
+import org.slf4j.LoggerFactory;
 
-<<<<<<< HEAD
-abstract class MessageHandler<MessageT extends GeneratedMessageV3> {
+public abstract class MessageHandler<MessageT extends GeneratedMessageV3> {
 
   private static final Logger LOG = LoggerFactory.getLogger(DefaultRetryPolicy.class);
 
-  static final Metadata.Key<Unavailable> UNAVAILABLE_KEY =
-      ProtoUtils.keyForProto(Unavailable.getDefaultInstance());
-  static final Metadata.Key<WriteTimeout> WRITE_TIMEOUT_KEY =
-      ProtoUtils.keyForProto(WriteTimeout.getDefaultInstance());
-  static final Metadata.Key<ReadTimeout> READ_TIMEOUT_KEY =
-      ProtoUtils.keyForProto(ReadTimeout.getDefaultInstance());
-  static final Metadata.Key<ReadFailure> READ_FAILURE_KEY =
-      ProtoUtils.keyForProto(ReadFailure.getDefaultInstance());
-  static final Metadata.Key<FunctionFailure> FUNCTION_FAILURE_KEY =
-      ProtoUtils.keyForProto(FunctionFailure.getDefaultInstance());
-  static final Metadata.Key<WriteFailure> WRITE_FAILURE_KEY =
-      ProtoUtils.keyForProto(WriteFailure.getDefaultInstance());
-  static final Metadata.Key<AlreadyExists> ALREADY_EXISTS_KEY =
-      ProtoUtils.keyForProto(AlreadyExists.getDefaultInstance());
-  static final Metadata.Key<CasWriteUnknown> CAS_WRITE_UNKNOWN_KEY =
-      ProtoUtils.keyForProto(CasWriteUnknown.getDefaultInstance());
-=======
-/**
- * @param <MessageT> the type of gRPC message being handled.
- * @param <PreparedT> the persistence object resulting from the preparation of the query(ies).
- */
-public abstract class MessageHandler<MessageT extends GeneratedMessageV3, PreparedT> {
->>>>>>> 01a6b574
-
   protected static final ConsistencyLevel DEFAULT_TRACING_CONSISTENCY = ConsistencyLevel.ONE;
   protected final MessageT message;
-<<<<<<< HEAD
-  private final StreamObserver<Response> responseObserver;
-=======
-  protected final Connection connection;
-  protected final Persistence persistence;
->>>>>>> 01a6b574
   private final DefaultRetryPolicy retryPolicy;
   private final ExceptionHandler exceptionHandler;
 
-<<<<<<< HEAD
-  protected MessageHandler(MessageT message, StreamObserver<Response> responseObserver) {
+  protected MessageHandler(MessageT message, ExceptionHandler exceptionHandler) {
     this.message = message;
-    this.responseObserver = responseObserver;
-=======
-  protected MessageHandler(
-      MessageT message,
-      Connection connection,
-      Persistence persistence,
-      ExceptionHandler exceptionHandler) {
-    this.message = message;
-    this.connection = connection;
-    this.persistence = persistence;
->>>>>>> 01a6b574
     this.retryPolicy = new DefaultRetryPolicy();
     this.exceptionHandler = exceptionHandler;
   }
 
-<<<<<<< HEAD
   /** Performs any necessary validation on the message before execution starts. */
   protected abstract void validate() throws Exception;
 
   /** Executes the CQL querie(s) for this operation. */
   protected abstract CompletionStage<Response> executeQuery();
 
-  void handle() {
-=======
   public void handle() {
->>>>>>> 01a6b574
     try {
       validate();
       executeWithRetry(0);
@@ -221,285 +145,7 @@
     }
   }
 
-<<<<<<< HEAD
-  protected void setSuccess(Response response) {
-    responseObserver.onNext(response);
-    responseObserver.onCompleted();
-  }
-
-  protected void handleException(Throwable throwable) {
-    if (throwable instanceof CompletionException
-        || throwable instanceof ExceptionWithIdempotencyInfo) {
-      handleException(throwable.getCause());
-    } else if (throwable instanceof StatusException
-        || throwable instanceof StatusRuntimeException) {
-      responseObserver.onError(throwable);
-    } else if (throwable instanceof UnhandledClientException) {
-      onError(Status.UNAVAILABLE, throwable);
-    } else if (throwable instanceof PersistenceException) {
-      handlePersistenceException((PersistenceException) throwable);
-    } else {
-      LOG.error("Unhandled error returning UNKNOWN to the client", throwable);
-      responseObserver.onError(
-          Status.UNKNOWN
-              .withDescription(throwable.getMessage())
-              .withCause(throwable)
-              .asRuntimeException());
-    }
-  }
-
-  private void handlePersistenceException(PersistenceException pe) {
-    switch (pe.code()) {
-      case SERVER_ERROR:
-      case PROTOCOL_ERROR: // Fallthrough
-      case UNPREPARED: // Fallthrough
-        onError(Status.INTERNAL, pe);
-        break;
-      case INVALID:
-      case SYNTAX_ERROR: // Fallthrough
-        onError(Status.INVALID_ARGUMENT, pe);
-        break;
-      case TRUNCATE_ERROR:
-      case CDC_WRITE_FAILURE: // Fallthrough
-        onError(Status.ABORTED, pe);
-        break;
-      case BAD_CREDENTIALS:
-        onError(Status.UNAUTHENTICATED, pe);
-        break;
-      case UNAVAILABLE:
-        handleUnavailable((UnavailableException) pe);
-        break;
-      case OVERLOADED:
-        onError(Status.RESOURCE_EXHAUSTED, pe);
-        break;
-      case IS_BOOTSTRAPPING:
-        onError(Status.UNAVAILABLE, pe);
-        break;
-      case WRITE_TIMEOUT:
-        handleWriteTimeout((WriteTimeoutException) pe);
-        break;
-      case READ_TIMEOUT:
-        handleReadTimeout((ReadTimeoutException) pe);
-        break;
-      case READ_FAILURE:
-        handleReadFailure((ReadFailureException) pe);
-        break;
-      case FUNCTION_FAILURE:
-        handleFunctionExecutionException((FunctionExecutionException) pe);
-        break;
-      case WRITE_FAILURE:
-        handleWriteFailure((WriteFailureException) pe);
-        break;
-      case CAS_WRITE_UNKNOWN:
-        handleCasWriteUnknown((CasWriteUnknownResultException) pe);
-        break;
-      case UNAUTHORIZED:
-        onError(Status.PERMISSION_DENIED, pe);
-        break;
-      case CONFIG_ERROR:
-        onError(Status.FAILED_PRECONDITION, pe);
-        break;
-      case ALREADY_EXISTS:
-        handleAlreadyExists((AlreadyExistsException) pe);
-        break;
-      default:
-        LOG.error("Unhandled persistence exception returning UNKNOWN to the client", pe);
-        onError(Status.UNKNOWN, pe);
-        break;
-    }
-  }
-
-  private void handleUnavailable(UnavailableException ue) {
-    onError(
-        Status.UNAVAILABLE,
-        ue,
-        makeTrailer(
-            UNAVAILABLE_KEY,
-            Unavailable.newBuilder()
-                .setConsistencyValue(ue.consistency.code)
-                .setAlive(ue.alive)
-                .setRequired(ue.required)
-                .build()));
-  }
-
-  private void handleWriteTimeout(WriteTimeoutException wte) {
-    onError(
-        Status.DEADLINE_EXCEEDED,
-        wte,
-        makeTrailer(
-            WRITE_TIMEOUT_KEY,
-            WriteTimeout.newBuilder()
-                .setConsistencyValue(wte.consistency.code)
-                .setBlockFor(wte.blockFor)
-                .setReceived(wte.received)
-                .setWriteType(wte.writeType.name())
-                .build()));
-  }
-
-  private void handleReadTimeout(ReadTimeoutException rte) {
-    onError(
-        Status.DEADLINE_EXCEEDED,
-        rte,
-        makeTrailer(
-            READ_TIMEOUT_KEY,
-            ReadTimeout.newBuilder()
-                .setConsistencyValue(rte.consistency.code)
-                .setBlockFor(rte.blockFor)
-                .setReceived(rte.received)
-                .setDataPresent(rte.dataPresent)
-                .build()));
-  }
-
-  private void handleReadFailure(ReadFailureException rfe) {
-    onError(
-        Status.ABORTED,
-        rfe,
-        makeTrailer(
-            READ_FAILURE_KEY,
-            ReadFailure.newBuilder()
-                .setConsistencyValue(rfe.consistency.code)
-                .setNumFailures(rfe.failureReasonByEndpoint.size())
-                .setBlockFor(rfe.blockFor)
-                .setReceived(rfe.received)
-                .setDataPresent(rfe.dataPresent)
-                .build()));
-  }
-
-  private void handleFunctionExecutionException(FunctionExecutionException fee) {
-    onError(
-        Status.FAILED_PRECONDITION,
-        fee,
-        makeTrailer(
-            FUNCTION_FAILURE_KEY,
-            FunctionFailure.newBuilder()
-                .setKeyspace(fee.functionName.keyspace)
-                .setFunction(fee.functionName.name)
-                .addAllArgTypes(fee.argTypes)
-                .build()));
-  }
-
-  private void handleWriteFailure(WriteFailureException wfe) {
-    onError(
-        Status.ABORTED,
-        wfe,
-        makeTrailer(
-            WRITE_FAILURE_KEY,
-            WriteFailure.newBuilder()
-                .setConsistencyValue(wfe.consistency.code)
-                .setNumFailures(wfe.failureReasonByEndpoint.size())
-                .setBlockFor(wfe.blockFor)
-                .setReceived(wfe.received)
-                .setWriteType(wfe.writeType.name())
-                .build()));
-  }
-
-  private void handleCasWriteUnknown(CasWriteUnknownResultException cwe) {
-    onError(
-        Status.ABORTED,
-        cwe,
-        makeTrailer(
-            CAS_WRITE_UNKNOWN_KEY,
-            CasWriteUnknown.newBuilder()
-                .setConsistencyValue(cwe.consistency.code)
-                .setBlockFor(cwe.blockFor)
-                .setReceived(cwe.received)
-                .build()));
-  }
-
-  private void handleAlreadyExists(AlreadyExistsException aee) {
-    onError(
-        Status.ALREADY_EXISTS,
-        aee,
-        makeTrailer(
-            ALREADY_EXISTS_KEY,
-            AlreadyExists.newBuilder().setKeyspace(aee.ksName).setTable(aee.cfName).build()));
-  }
-
-  private void onError(Status status, Throwable throwable, Metadata trailer) {
-    status = status.withDescription(throwable.getMessage()).withCause(throwable);
-    responseObserver.onError(
-        trailer != null ? status.asRuntimeException(trailer) : status.asRuntimeException());
-  }
-
-  private void onError(Status status, Throwable throwable) {
-    onError(status, throwable, null);
-  }
-
-  private <T> Metadata makeTrailer(Metadata.Key<T> key, T value) {
-    Metadata trailer = new Metadata();
-    trailer.put(key, value);
-    return trailer;
-  }
-=======
-  /** Performs any necessary validation on the message before execution starts. */
-  protected abstract void validate() throws Exception;
-
-  /**
-   * Prepares any CQL query required for the execution of the request, and returns an executable
-   * object.
-   */
-  protected abstract CompletionStage<PreparedT> prepare();
-
-  /** Executes the prepared object to get the CQL results. */
-  protected abstract CompletionStage<Result> executePrepared(PreparedT prepared);
-
-  /** Builds the gRPC response from the CQL result. */
-  protected abstract CompletionStage<ResponseAndTraceId> buildResponse(Result result);
-
-  /** Computes the consistency level to use for tracing queries. */
-  protected abstract ConsistencyLevel getTracingConsistency();
-
-  protected BoundStatement bindValues(Prepared prepared, Values values) throws Exception {
-    return values.getValuesCount() > 0
-        ? ValuesHelper.bindValues(prepared, values, persistence.unsetValue())
-        : new BoundStatement(prepared.statementId, Collections.emptyList(), null);
-  }
-
-  protected CompletionStage<Prepared> prepare(String cql, @Nullable String keyspace) {
-    return maybePrepared(cql, keyspace)
-        .thenApply(
-            prepared -> {
-              if (prepared.isUseKeyspace) {
-                throw Status.INVALID_ARGUMENT
-                    .withDescription("USE <keyspace> not supported")
-                    .asRuntimeException();
-              }
-              return prepared;
-            });
-  }
-
-  private CompletionStage<Prepared> maybePrepared(String cql, @Nullable String keyspace) {
-    Parameters parameters =
-        (keyspace == null)
-            ? Parameters.defaults()
-            : ImmutableParameters.builder().defaultKeyspace(keyspace).build();
-
-    Prepared preparedInCache = connection.getPrepared(cql, parameters);
-    return preparedInCache != null
-        ? CompletableFuture.completedFuture(preparedInCache)
-        : connection.prepare(cql, parameters);
-  }
-
-  /**
-   * If our local prepared statement cache gets out of sync with the server, we might get an
-   * UNPREPARED response when executing a query. This method allows us to recover from that case
-   * (other execution errors get propagated as-is).
-   */
-  private CompletionStage<Result> handleUnprepared(CompletionStage<Result> source) {
-    CompletableFuture<Result> target = new CompletableFuture<>();
-    source.whenComplete(
-        (result, error) -> {
-          if (error != null) {
-            if (error instanceof CompletionException) {
-              error = error.getCause();
-            }
-            target.completeExceptionally(error);
-          } else {
-            target.complete(result);
-          }
-        });
-    return target;
-  }
+  protected abstract void setSuccess(Response response);
 
   protected Response.Builder makeResponseBuilder(Result result) {
     Response.Builder resultBuilder = Response.newBuilder();
@@ -510,42 +156,10 @@
     return resultBuilder;
   }
 
-  protected CompletionStage<Response> executeTracingQueryIfNeeded(
-      ResponseAndTraceId responseAndTraceId) {
-    Response.Builder responseBuilder = responseAndTraceId.responseBuilder;
-    return responseAndTraceId.tracingIdIsEmpty()
-        ? CompletableFuture.completedFuture(responseBuilder.build())
-        : new QueryTracingFetcher(responseAndTraceId.tracingId, connection, getTracingConsistency())
-            .fetch()
-            .handle(
-                (traces, error) -> {
-                  if (error == null) {
-                    responseBuilder.setTraces(
-                        TraceEventsMapper.toTraceEvents(
-                            traces, responseBuilder.getTraces().getId()));
-                  }
-                  // If error != null, ignore and still return the main result with an empty trace
-                  // TODO log error?
-                  return responseBuilder.build();
-                });
-  }
-
-  protected abstract void setSuccess(Response response);
->>>>>>> 01a6b574
-
   protected <V> CompletionStage<V> failedFuture(Exception e, boolean isIdempotent) {
     CompletableFuture<V> failedFuture = new CompletableFuture<>();
     failedFuture.completeExceptionally(new ExceptionWithIdempotencyInfo(e, isIdempotent));
     return failedFuture;
-  }
-
-  protected Response.Builder makeResponseBuilder(Result result) {
-    Response.Builder resultBuilder = Response.newBuilder();
-    List<String> warnings = result.getWarnings();
-    if (warnings != null) {
-      resultBuilder.addAllWarnings(warnings);
-    }
-    return resultBuilder;
   }
 
   protected static QueryOuterClass.SchemaChange buildSchemaChange(SchemaChange result) {
