/*
 * Copyright The Stargate Authors
 *
 * Licensed under the Apache License, Version 2.0 (the "License");
 * you may not use this file except in compliance with the License.
 * You may obtain a copy of the License at
 *
 * http://www.apache.org/licenses/LICENSE-2.0
 *
 * Unless required by applicable law or agreed to in writing, software
 * distributed under the License is distributed on an "AS IS" BASIS,
 * WITHOUT WARRANTIES OR CONDITIONS OF ANY KIND, either express or implied.
 * See the License for the specific language governing permissions and
 * limitations under the License.
 */
package io.stargate.grpc.service;

import com.github.benmanes.caffeine.cache.Cache;
import com.google.protobuf.GeneratedMessageV3;
import io.grpc.Metadata;
import io.grpc.Status;
import io.grpc.StatusException;
import io.grpc.StatusRuntimeException;
import io.grpc.protobuf.ProtoUtils;
import io.grpc.stub.StreamObserver;
import io.stargate.db.BoundStatement;
import io.stargate.db.ImmutableParameters;
import io.stargate.db.Parameters;
import io.stargate.db.Persistence;
import io.stargate.db.Persistence.Connection;
import io.stargate.db.Result;
import io.stargate.db.Result.Prepared;
import io.stargate.db.tracing.QueryTracingFetcher;
import io.stargate.grpc.payload.PayloadHandler;
import io.stargate.grpc.retries.DefaultRetryPolicy;
import io.stargate.grpc.retries.RetryDecision;
import io.stargate.grpc.service.Service.PrepareInfo;
import io.stargate.grpc.service.Service.ResponseAndTraceId;
import io.stargate.grpc.tracing.TraceEventsMapper;
import io.stargate.proto.QueryOuterClass;
import io.stargate.proto.QueryOuterClass.AlreadyExists;
import io.stargate.proto.QueryOuterClass.CasWriteUnknown;
import io.stargate.proto.QueryOuterClass.FunctionFailure;
import io.stargate.proto.QueryOuterClass.ReadFailure;
import io.stargate.proto.QueryOuterClass.ReadTimeout;
import io.stargate.proto.QueryOuterClass.Response;
import io.stargate.proto.QueryOuterClass.Unavailable;
import io.stargate.proto.QueryOuterClass.WriteFailure;
import io.stargate.proto.QueryOuterClass.WriteTimeout;
import java.util.Collections;
import java.util.List;
import java.util.Optional;
import java.util.concurrent.CompletableFuture;
import java.util.concurrent.CompletionException;
import java.util.concurrent.CompletionStage;
import org.apache.cassandra.stargate.db.ConsistencyLevel;
import org.apache.cassandra.stargate.exceptions.AlreadyExistsException;
import org.apache.cassandra.stargate.exceptions.CasWriteUnknownResultException;
import org.apache.cassandra.stargate.exceptions.FunctionExecutionException;
import org.apache.cassandra.stargate.exceptions.PersistenceException;
import org.apache.cassandra.stargate.exceptions.PreparedQueryNotFoundException;
import org.apache.cassandra.stargate.exceptions.ReadFailureException;
import org.apache.cassandra.stargate.exceptions.ReadTimeoutException;
import org.apache.cassandra.stargate.exceptions.UnavailableException;
import org.apache.cassandra.stargate.exceptions.WriteFailureException;
import org.apache.cassandra.stargate.exceptions.WriteTimeoutException;

/**
 * @param <MessageT> the type of gRPC message being handled.
 * @param <PreparedT> the persistence object resulting from the preparation of the query(ies).
 */
abstract class MessageHandler<MessageT extends GeneratedMessageV3, PreparedT> {

  static final Metadata.Key<Unavailable> UNAVAILABLE_KEY =
      ProtoUtils.keyForProto(Unavailable.getDefaultInstance());
  static final Metadata.Key<WriteTimeout> WRITE_TIMEOUT_KEY =
      ProtoUtils.keyForProto(WriteTimeout.getDefaultInstance());
  static final Metadata.Key<ReadTimeout> READ_TIMEOUT_KEY =
      ProtoUtils.keyForProto(ReadTimeout.getDefaultInstance());
  static final Metadata.Key<ReadFailure> READ_FAILURE_KEY =
      ProtoUtils.keyForProto(ReadFailure.getDefaultInstance());
  static final Metadata.Key<FunctionFailure> FUNCTION_FAILURE_KEY =
      ProtoUtils.keyForProto(FunctionFailure.getDefaultInstance());
  static final Metadata.Key<WriteFailure> WRITE_FAILURE_KEY =
      ProtoUtils.keyForProto(WriteFailure.getDefaultInstance());
  static final Metadata.Key<AlreadyExists> ALREADY_EXISTS_KEY =
      ProtoUtils.keyForProto(AlreadyExists.getDefaultInstance());
  static final Metadata.Key<CasWriteUnknown> CAS_WRITE_UNKNOWN_KEY =
      ProtoUtils.keyForProto(CasWriteUnknown.getDefaultInstance());

  protected static final ConsistencyLevel DEFAULT_TRACING_CONSISTENCY = ConsistencyLevel.ONE;

  protected final MessageT message;
  protected final Connection connection;
  private final Cache<PrepareInfo, CompletionStage<Prepared>> preparedCache;
  protected final Persistence persistence;
  private final StreamObserver<Response> responseObserver;
  private final DefaultRetryPolicy retryPolicy;

  protected MessageHandler(
      MessageT message,
      Connection connection,
      Cache<PrepareInfo, CompletionStage<Prepared>> preparedCache,
      Persistence persistence,
      StreamObserver<Response> responseObserver) {
    this.message = message;
    this.connection = connection;
    this.preparedCache = preparedCache;
    this.persistence = persistence;
    this.responseObserver = responseObserver;
    this.retryPolicy = new DefaultRetryPolicy();
  }

  void handle() {
    try {
      validate();
      executeWithRetry(0);

<<<<<<< HEAD
=======
      CompletionStage<ResultAndIdempotencyInfo> resultFuture =
          prepare(false).thenCompose(this::executePrepared);
      handleUnprepared(resultFuture)
          .thenApply(this::buildResponse)
          .thenCompose(this::executeTracingQueryIfNeeded)
          .whenComplete(
              (response, error) -> {
                if (error != null) {
                  handleException(error);
                } else {
                  setSuccess(response);
                }
              });
>>>>>>> 3e3e7453
    } catch (Throwable t) {
      handleException(t);
    }
  }

  private void executeWithRetry(int retryCount) {
    executeQuery()
        .whenComplete(
            (response, error) -> {
              if (error != null) {
                RetryDecision decision = shouldRetry(error, retryCount);
                if (decision == RetryDecision.RETRY) {
                  executeWithRetry(retryCount + 1);
                } else if (decision == RetryDecision.RETHROW) {
                  handleException(error);
                }
              } else {
                setSuccess(response);
              }
            });
  }

  protected RetryDecision shouldRetry(Throwable throwable, int retryCount) {
    Optional<PersistenceException> cause = unwrapCause(throwable);
    if (!cause.isPresent()) {
      return RetryDecision.RETHROW;
    }
    PersistenceException pe = cause.get();
    switch (pe.code()) {
      case READ_TIMEOUT:
        return retryPolicy.onReadTimeout((ReadTimeoutException) pe, retryCount);
      case WRITE_TIMEOUT:
        // todo only if isIdempotent
        return retryPolicy.onWriteTimeout((WriteTimeoutException) pe, retryCount);
      default:
        return RetryDecision.RETHROW;
    }
  }

  protected Optional<PersistenceException> unwrapCause(Throwable throwable) {
    if (throwable instanceof CompletionException) {
      return unwrapCause(throwable.getCause());
    } else if (throwable instanceof StatusException
        || throwable instanceof StatusRuntimeException) {
      return Optional.empty();
    } else if (throwable instanceof PersistenceException) {
      return Optional.of((PersistenceException) throwable);
    } else {
      return Optional.empty();
    }
  }

  public CompletionStage<Response> executeQuery() {
    CompletionStage<Result> resultFuture = prepare(false).thenCompose(this::executePrepared);
    return handleUnprepared(resultFuture)
        .thenApply(this::buildResponse)
        .thenCompose(this::executeTracingQueryIfNeeded);
  }

  /** Performs any necessary validation on the message before execution starts. */
  protected abstract void validate() throws Exception;

  /**
   * Prepares any CQL query required for the execution of the request, and returns an executable
   * object.
   *
   * @param shouldInvalidate whether to invalidate the corresponding entries in the prepared
   *     statement cache.
   */
  protected abstract CompletionStage<PreparedT> prepare(boolean shouldInvalidate);

  /** Executes the prepared object to get the CQL results. */
  protected abstract CompletionStage<ResultAndIdempotencyInfo> executePrepared(PreparedT prepared);

  /** Builds the gRPC response from the CQL result. */
  protected abstract ResponseAndTraceId buildResponse(ResultAndIdempotencyInfo result);

  /** Computes the consistency level to use for tracing queries. */
  protected abstract ConsistencyLevel getTracingConsistency();

  protected BoundStatement bindValues(
      PayloadHandler handler, Prepared prepared, QueryOuterClass.Payload values) throws Exception {
    return values.hasData()
        ? handler.bindValues(prepared, values.getData(), persistence.unsetValue())
        : new BoundStatement(prepared.statementId, Collections.emptyList(), null);
  }

  protected CompletionStage<Prepared> prepare(PrepareInfo prepareInfo, boolean shouldInvalidate) {
    // In the event a query is being retried due to a PreparedQueryNotFoundException invalidate the
    // local cache to refresh with the remote cache
    if (shouldInvalidate) {
      preparedCache.invalidate(prepareInfo);
    }
    CompletionStage<Prepared> result = preparedCache.getIfPresent(prepareInfo);
    if (result == null) {
      // Cache miss: compute the entry ourselves, but be prepared for another thread trying
      // concurrently
      CompletableFuture<Prepared> myEntry = new CompletableFuture<>();
      result = preparedCache.get(prepareInfo, __ -> myEntry);
      if (result == myEntry) { // NOPMD: we really want reference equality here
        prepareOnServer(prepareInfo)
            .whenComplete(
                (prepared, error) -> {
                  if (error != null) {
                    myEntry.completeExceptionally(error);
                    // Don't cache failures:
                    preparedCache.invalidate(prepareInfo);
                  } else {
                    myEntry.complete(prepared);
                  }
                });
      }
    }
    return result;
  }

  private CompletionStage<Prepared> prepareOnServer(PrepareInfo prepareInfo) {
    String keyspace = prepareInfo.keyspace();
    Parameters parameters =
        (keyspace == null)
            ? Parameters.defaults()
            : ImmutableParameters.builder().defaultKeyspace(keyspace).build();
    return connection.prepare(prepareInfo.cql(), parameters);
  }

  /**
   * If our local prepared statement cache gets out of sync with the server, we might get an
   * UNPREPARED response when executing a query. This method allows us to recover from that case
   * (other execution errors get propagated as-is).
   */
  private CompletionStage<ResultAndIdempotencyInfo> handleUnprepared(
      CompletionStage<ResultAndIdempotencyInfo> source) {
    CompletableFuture<ResultAndIdempotencyInfo> target = new CompletableFuture<>();
    source.whenComplete(
        (result, error) -> {
          if (error != null) {
            if (error instanceof CompletionException) {
              error = error.getCause();
            }
            if (error instanceof PreparedQueryNotFoundException) {
              reprepareAndRetry()
                  .whenComplete(
                      (result2, error2) -> {
                        if (error2 != null) {
                          target.completeExceptionally(error2);
                        } else {
                          target.complete(result2);
                        }
                      });
            } else {
              target.completeExceptionally(error);
            }
          } else {
            target.complete(result);
          }
        });
    return target;
  }

  private CompletionStage<ResultAndIdempotencyInfo> reprepareAndRetry() {
    return prepare(true).thenCompose(this::executePrepared);
  }

  protected Response.Builder makeResponseBuilder(Result result) {
    Response.Builder resultBuilder = Response.newBuilder();
    List<String> warnings = result.getWarnings();
    if (warnings != null) {
      resultBuilder.addAllWarnings(warnings);
    }
    return resultBuilder;
  }

  protected CompletionStage<Response> executeTracingQueryIfNeeded(
      ResponseAndTraceId responseAndTraceId) {
    Response.Builder responseBuilder = responseAndTraceId.responseBuilder;
    return (responseAndTraceId.tracingIdIsEmpty())
        ? CompletableFuture.completedFuture(responseBuilder.build())
        : new QueryTracingFetcher(responseAndTraceId.tracingId, connection, getTracingConsistency())
            .fetch()
            .handle(
                (traces, error) -> {
                  if (error == null) {
                    responseBuilder.setTraces(
                        TraceEventsMapper.toTraceEvents(
                            traces, responseBuilder.getTraces().getId()));
                  }
                  // If error != null, ignore and still return the main result with an empty trace
                  // TODO log error?
                  return responseBuilder.build();
                });
  }

  protected void setSuccess(Response response) {
    responseObserver.onNext(response);
    responseObserver.onCompleted();
  }

  protected void handleException(Throwable throwable) {
    if (throwable instanceof CompletionException) {
      handleException(throwable.getCause());
    } else if (throwable instanceof StatusException
        || throwable instanceof StatusRuntimeException) {
      responseObserver.onError(throwable);
    } else if (throwable instanceof PersistenceException) {
      handlePersistenceException((PersistenceException) throwable);
    } else {
      responseObserver.onError(
          Status.UNKNOWN
              .withDescription(throwable.getMessage())
              .withCause(throwable)
              .asRuntimeException());
    }
  }

  private void handlePersistenceException(PersistenceException pe) {
    switch (pe.code()) {
      case SERVER_ERROR:
      case PROTOCOL_ERROR: // Fallthrough
      case UNPREPARED: // Fallthrough
        onError(Status.INTERNAL, pe);
        break;
      case INVALID:
      case SYNTAX_ERROR: // Fallthrough
        onError(Status.INVALID_ARGUMENT, pe);
        break;
      case TRUNCATE_ERROR:
      case CDC_WRITE_FAILURE: // Fallthrough
        onError(Status.ABORTED, pe);
        break;
      case BAD_CREDENTIALS:
        onError(Status.UNAUTHENTICATED, pe);
        break;
      case UNAVAILABLE:
        handleUnavailable((UnavailableException) pe);
        break;
      case OVERLOADED:
        onError(Status.RESOURCE_EXHAUSTED, pe);
        break;
      case IS_BOOTSTRAPPING:
        onError(Status.UNAVAILABLE, pe);
        break;
      case WRITE_TIMEOUT:
        handleWriteTimeout((WriteTimeoutException) pe);
        break;
      case READ_TIMEOUT:
        handleReadTimeout((ReadTimeoutException) pe);
        break;
      case READ_FAILURE:
        handleReadFailure((ReadFailureException) pe);
        break;
      case FUNCTION_FAILURE:
        handleFunctionExecutionException((FunctionExecutionException) pe);
        break;
      case WRITE_FAILURE:
        handleWriteFailure((WriteFailureException) pe);
        break;
      case CAS_WRITE_UNKNOWN:
        handleCasWriteUnknown((CasWriteUnknownResultException) pe);
        break;
      case UNAUTHORIZED:
        onError(Status.PERMISSION_DENIED, pe);
        break;
      case CONFIG_ERROR:
        onError(Status.FAILED_PRECONDITION, pe);
        break;
      case ALREADY_EXISTS:
        handleAlreadyExists((AlreadyExistsException) pe);
        break;
      default:
        onError(Status.UNKNOWN, pe);
        break;
    }
  }

  private void handleUnavailable(UnavailableException ue) {
    onError(
        Status.UNAVAILABLE,
        ue,
        makeTrailer(
            UNAVAILABLE_KEY,
            Unavailable.newBuilder()
                .setConsistencyValue(ue.consistency.code)
                .setAlive(ue.alive)
                .setRequired(ue.required)
                .build()));
  }

  private void handleWriteTimeout(WriteTimeoutException wte) {
    onError(
        Status.DEADLINE_EXCEEDED,
        wte,
        makeTrailer(
            WRITE_TIMEOUT_KEY,
            WriteTimeout.newBuilder()
                .setConsistencyValue(wte.consistency.code)
                .setBlockFor(wte.blockFor)
                .setReceived(wte.received)
                .setWriteType(wte.writeType.name())
                .build()));
  }

  private void handleReadTimeout(ReadTimeoutException rte) {
    onError(
        Status.DEADLINE_EXCEEDED,
        rte,
        makeTrailer(
            READ_TIMEOUT_KEY,
            ReadTimeout.newBuilder()
                .setConsistencyValue(rte.consistency.code)
                .setBlockFor(rte.blockFor)
                .setReceived(rte.received)
                .setDataPresent(rte.dataPresent)
                .build()));
  }

  private void handleReadFailure(ReadFailureException rfe) {
    onError(
        Status.ABORTED,
        rfe,
        makeTrailer(
            READ_FAILURE_KEY,
            ReadFailure.newBuilder()
                .setConsistencyValue(rfe.consistency.code)
                .setNumFailures(rfe.failureReasonByEndpoint.size())
                .setBlockFor(rfe.blockFor)
                .setReceived(rfe.received)
                .setDataPresent(rfe.dataPresent)
                .build()));
  }

  private void handleFunctionExecutionException(FunctionExecutionException fee) {
    onError(
        Status.FAILED_PRECONDITION,
        fee,
        makeTrailer(
            FUNCTION_FAILURE_KEY,
            FunctionFailure.newBuilder()
                .setKeyspace(fee.functionName.keyspace)
                .setFunction(fee.functionName.name)
                .addAllArgTypes(fee.argTypes)
                .build()));
  }

  private void handleWriteFailure(WriteFailureException wfe) {
    onError(
        Status.ABORTED,
        wfe,
        makeTrailer(
            WRITE_FAILURE_KEY,
            WriteFailure.newBuilder()
                .setConsistencyValue(wfe.consistency.code)
                .setNumFailures(wfe.failureReasonByEndpoint.size())
                .setBlockFor(wfe.blockFor)
                .setReceived(wfe.received)
                .setWriteType(wfe.writeType.name())
                .build()));
  }

  private void handleCasWriteUnknown(CasWriteUnknownResultException cwe) {
    onError(
        Status.ABORTED,
        cwe,
        makeTrailer(
            CAS_WRITE_UNKNOWN_KEY,
            CasWriteUnknown.newBuilder()
                .setConsistencyValue(cwe.consistency.code)
                .setBlockFor(cwe.blockFor)
                .setReceived(cwe.received)
                .build()));
  }

  private void handleAlreadyExists(AlreadyExistsException aee) {
    onError(
        Status.ALREADY_EXISTS,
        aee,
        makeTrailer(
            ALREADY_EXISTS_KEY,
            AlreadyExists.newBuilder().setKeyspace(aee.ksName).setTable(aee.cfName).build()));
  }

  private void onError(Status status, Throwable throwable, Metadata trailer) {
    status = status.withDescription(throwable.getMessage()).withCause(throwable);
    responseObserver.onError(
        trailer != null ? status.asRuntimeException(trailer) : status.asRuntimeException());
  }

  private void onError(Status status, Throwable throwable) {
    onError(status, throwable, null);
  }

  private <T> Metadata makeTrailer(Metadata.Key<T> key, T value) {
    Metadata trailer = new Metadata();
    trailer.put(key, value);
    return trailer;
  }

  protected <V> CompletionStage<V> failedFuture(Exception e) {
    CompletableFuture<V> failedFuture = new CompletableFuture<>();
    failedFuture.completeExceptionally(e);
    return failedFuture;
  }

  static class ResultAndIdempotencyInfo {
    public final Result result;
    public final boolean isIdempotent;

    ResultAndIdempotencyInfo(Result result, boolean isIdempotent) {
      this.result = result;
      this.isIdempotent = isIdempotent;
    }
  }
}<|MERGE_RESOLUTION|>--- conflicted
+++ resolved
@@ -116,22 +116,6 @@
       validate();
       executeWithRetry(0);
 
-<<<<<<< HEAD
-=======
-      CompletionStage<ResultAndIdempotencyInfo> resultFuture =
-          prepare(false).thenCompose(this::executePrepared);
-      handleUnprepared(resultFuture)
-          .thenApply(this::buildResponse)
-          .thenCompose(this::executeTracingQueryIfNeeded)
-          .whenComplete(
-              (response, error) -> {
-                if (error != null) {
-                  handleException(error);
-                } else {
-                  setSuccess(response);
-                }
-              });
->>>>>>> 3e3e7453
     } catch (Throwable t) {
       handleException(t);
     }
@@ -185,7 +169,8 @@
   }
 
   public CompletionStage<Response> executeQuery() {
-    CompletionStage<Result> resultFuture = prepare(false).thenCompose(this::executePrepared);
+    CompletionStage<ResultAndIdempotencyInfo> resultFuture =
+        prepare(false).thenCompose(this::executePrepared);
     return handleUnprepared(resultFuture)
         .thenApply(this::buildResponse)
         .thenCompose(this::executeTracingQueryIfNeeded);
