/*
 * Copyright The Stargate Authors
 *
 * Licensed under the Apache License, Version 2.0 (the "License");
 * you may not use this file except in compliance with the License.
 * You may obtain a copy of the License at
 *
 * http://www.apache.org/licenses/LICENSE-2.0
 *
 * Unless required by applicable law or agreed to in writing, software
 * distributed under the License is distributed on an "AS IS" BASIS,
 * WITHOUT WARRANTIES OR CONDITIONS OF ANY KIND, either express or implied.
 * See the License for the specific language governing permissions and
 * limitations under the License.
 */
package io.stargate.grpc.service;

import static org.assertj.core.api.Assertions.assertThat;
import static org.mockito.ArgumentMatchers.any;
import static org.mockito.ArgumentMatchers.anyLong;
import static org.mockito.Mockito.verify;
import static org.mockito.Mockito.when;

import io.grpc.Metadata;
import io.grpc.Metadata.Key;
import io.stargate.db.Parameters;
import io.stargate.db.Result;
import io.stargate.db.Statement;
import io.stargate.grpc.Utils;
import io.stargate.proto.StargateGrpc;
import java.util.Map;
import java.util.concurrent.CompletableFuture;
import org.junit.jupiter.api.DisplayName;
import org.junit.jupiter.api.Test;
import org.mockito.ArgumentCaptor;
import org.mockito.Captor;

public class HeadersTest extends BaseServiceTest {

  private static final Key<String> HEADER1_KEY =
      Key.of("header1", Metadata.ASCII_STRING_MARSHALLER);
  private static final Key<String> HEADER2_KEY =
      Key.of("header2", Metadata.ASCII_STRING_MARSHALLER);
  private static final Key<byte[]> HEADER3_KEY_BIN =
      Key.of("header3-bin", Metadata.BINARY_BYTE_MARSHALLER);

  @Captor private ArgumentCaptor<Map<String, String>> propertiesCaptor;

  @Test
  @DisplayName("Should propagate gRPC string headers as connection properties")
  public void propagateStringHeaders() {
    // Given
    StargateGrpc.StargateBlockingStub stub =
        makeBlockingStubWithClientHeaders(
            headers -> {
              headers.put(HEADER1_KEY, "value1");
              headers.put(HEADER2_KEY, "value2");
              headers.put(HEADER3_KEY_BIN, new byte[] {});
            });
    mockAnyQueryAsVoid();
    when(persistence.newConnection()).thenReturn(connection);
    startServer(persistence);

    // When
    executeQuery(stub, "mock query");

    // Then
    verify(connection).setCustomProperties(propertiesCaptor.capture());
    assertThat(propertiesCaptor.getValue())
        .containsEntry(HEADER1_KEY.name(), "value1")
        .containsEntry(HEADER2_KEY.name(), "value2")
        .doesNotContainKey(HEADER3_KEY_BIN.name());
  }

  private void mockAnyQueryAsVoid() {
    Result.Prepared prepared =
        new Result.Prepared(
            Utils.STATEMENT_ID,
            Utils.RESULT_METADATA_ID,
            Utils.makeResultMetadata(),
            Utils.makePreparedMetadata(),
<<<<<<< HEAD
            false);
=======
            true);
>>>>>>> 965683ea
    when(connection.prepare(any(String.class), any(Parameters.class)))
        .thenReturn(CompletableFuture.completedFuture(prepared));
    when(connection.execute(any(Statement.class), any(Parameters.class), anyLong()))
        .thenReturn(CompletableFuture.completedFuture(new Result.Void()));
  }
}<|MERGE_RESOLUTION|>--- conflicted
+++ resolved
@@ -79,11 +79,7 @@
             Utils.RESULT_METADATA_ID,
             Utils.makeResultMetadata(),
             Utils.makePreparedMetadata(),
-<<<<<<< HEAD
-            false);
-=======
             true);
->>>>>>> 965683ea
     when(connection.prepare(any(String.class), any(Parameters.class)))
         .thenReturn(CompletableFuture.completedFuture(prepared));
     when(connection.execute(any(Statement.class), any(Parameters.class), anyLong()))
