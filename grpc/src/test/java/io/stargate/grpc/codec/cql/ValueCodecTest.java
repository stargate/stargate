/*
 * Copyright The Stargate Authors
 *
 * Licensed under the Apache License, Version 2.0 (the "License");
 * you may not use this file except in compliance with the License.
 * You may obtain a copy of the License at
 *
 * http://www.apache.org/licenses/LICENSE-2.0
 *
 * Unless required by applicable law or agreed to in writing, software
 * distributed under the License is distributed on an "AS IS" BASIS,
 * WITHOUT WARRANTIES OR CONDITIONS OF ANY KIND, either express or implied.
 * See the License for the specific language governing permissions and
 * limitations under the License.
 */
package io.stargate.grpc.codec.cql;

import static org.assertj.core.api.Assertions.assertThat;
import static org.assertj.core.api.Assertions.assertThatThrownBy;
import static org.junit.jupiter.params.provider.Arguments.arguments;

import com.datastax.oss.driver.api.core.uuid.Uuids;
import com.google.common.collect.ImmutableMap;
import io.stargate.db.schema.Column;
import io.stargate.db.schema.Column.ColumnType;
import io.stargate.db.schema.Column.Type;
import io.stargate.db.schema.ImmutableUserDefinedType;
import io.stargate.db.schema.UserDefinedType;
import io.stargate.grpc.Values;
import io.stargate.proto.QueryOuterClass.Value;
import java.math.BigDecimal;
import java.math.BigInteger;
import java.net.Inet4Address;
import java.net.Inet6Address;
import java.net.UnknownHostException;
import java.nio.ByteBuffer;
import java.time.LocalDate;
import java.time.LocalTime;
import java.util.Arrays;
import java.util.HashSet;
import java.util.UUID;
import java.util.stream.Stream;
import org.junit.jupiter.params.ParameterizedTest;
import org.junit.jupiter.params.provider.Arguments;
import org.junit.jupiter.params.provider.MethodSource;

public class ValueCodecTest {

  @ParameterizedTest
  @MethodSource({
    "bigintValues",
    "booleanValues",
    "byteValues",
    "byteBufferValues",
    "dateValues",
    "doubleValues",
    "floatValues",
    "inetValues",
    "intValues",
    "smallintValues",
    "stringValues",
    "timeValues",
    "tinyintValues",
    "uuidValues",
    "listValues",
    "setValues",
    "mapValues",
<<<<<<< HEAD
    "tupleValues",
    "bigIntegerValues",
    "bigDecimalValues",
=======
    "tupleValues"
>>>>>>> 21f2ecec
  })
  public void validValues(ColumnType type, Value expectedValue) {
    ValueCodec codec = ValueCodecs.get(type.rawType());
    assertThat(codec).isNotNull();
    ByteBuffer bytes = codec.encode(expectedValue, type);
    Value actualValue = codec.decode(bytes, type);
    assertThat(actualValue).isEqualTo(expectedValue);
  }

  @ParameterizedTest
  @MethodSource({"udtValues"})
  public void validValues(ColumnType type, Value value, Value expectedValue) {
    ValueCodec codec = ValueCodecs.get(type.rawType());
    assertThat(codec).isNotNull();
    ByteBuffer bytes = codec.encode(value, type);
    Value actualValue = codec.decode(bytes, type);
    assertThat(actualValue).isEqualTo(expectedValue);
  }

  @ParameterizedTest
  @MethodSource({
    "invalidBigintValues",
    "invalidBooleanValues",
    "invalidByteValues",
    "invalidByteBufferValues",
    "invalidDateValues",
    "invalidDoubleValues",
    "invalidFloatValues",
    "invalidIntValues",
    "invalidInetValues",
    "invalidSmallintValues",
    "invalidStringValues",
    "invalidTimeValues",
    "invalidTinyintValues",
    "invalidUuidValues",
    "invalidListValues",
    "invalidSetValues",
    "invalidMapValues",
    "invalidTupleValues",
    "invalidUdtValues",
    "invalidBigIntegerValues",
    "invalidBigDecimalValues"
  })
  public void invalidValues(ColumnType type, Value value, String expectedMessage) {
    ValueCodec codec = ValueCodecs.get(type.rawType());
    assertThatThrownBy(() -> codec.encode(value, type))
        .isInstanceOf(IllegalArgumentException.class)
        .hasMessageContaining(expectedMessage);
  }

  public static Stream<Arguments> bigintValues() {
    return Stream.of(
        arguments(Type.Bigint, Values.of(0)),
        arguments(Type.Bigint, Values.of(1)),
        arguments(Type.Bigint, Values.of(Long.MAX_VALUE)),
        arguments(Type.Bigint, Values.of(Long.MIN_VALUE)));
  }

  public static Stream<Arguments> invalidBigintValues() {
    return Stream.of(
        arguments(Type.Bigint, Values.NULL, "Expected integer type"),
        arguments(Type.Bigint, Values.UNSET, "Expected integer type"));
  }

  public static Stream<Arguments> booleanValues() {
    return Stream.of(
        arguments(Type.Boolean, Values.of(true)), arguments(Type.Boolean, Values.of(false)));
  }

  public static Stream<Arguments> invalidBooleanValues() {
    return Stream.of(
        arguments(Type.Boolean, Values.NULL, "Expected boolean type"),
        arguments(Type.Boolean, Values.UNSET, "Expected boolean type"));
  }

  public static Stream<Arguments> byteValues() {
    return Stream.of(
        arguments(Type.Blob, Values.of(new byte[] {'a', 'b', 'c'})),
        arguments(Type.Blob, Values.of(new byte[] {})));
  }

  public static Stream<Arguments> byteBufferValues() {
    return Stream.of(
        arguments(Type.Blob, Values.of(ByteBuffer.wrap(new byte[] {'a', 'b', 'c'}))),
        arguments(Type.Blob, Values.of(ByteBuffer.wrap(new byte[] {}))));
  }

  public static Stream<Arguments> invalidByteValues() {
    return Stream.of(
        arguments(Type.Blob, Values.NULL, "Expected bytes type"),
        arguments(Type.Blob, Values.UNSET, "Expected bytes type"));
  }

  public static Stream<Arguments> invalidByteBufferValues() {
    return Stream.of(
        arguments(Type.Blob, Values.NULL, "Expected bytes type"),
        arguments(Type.Blob, Values.UNSET, "Expected bytes type"));
  }

  public static Stream<Arguments> dateValues() {
    return Stream.of(
        arguments(Type.Date, Values.of(LocalDate.of(2021, 2, 28))),
        arguments(Type.Date, Values.of(LocalDate.ofEpochDay(0))),
        arguments(Type.Date, Values.of(LocalDate.MAX)),
        arguments(Type.Date, Values.of(LocalDate.MIN)));
  }

  public static Stream<Arguments> invalidDateValues() {
    return Stream.of(
        arguments(Type.Date, Values.NULL, "Expected date type"),
        arguments(Type.Date, Values.UNSET, "Expected date type"));
  }

  public static Stream<Arguments> doubleValues() {
    return Stream.of(
        arguments(Type.Double, Values.of(3.14159)),
        arguments(Type.Double, Values.of(0d)),
        arguments(Type.Double, Values.of(Double.NaN)),
        arguments(Type.Double, Values.of(Double.MAX_VALUE)),
        arguments(Type.Double, Values.of(Double.MIN_VALUE)));
  }

  public static Stream<Arguments> invalidDoubleValues() {
    return Stream.of(
        arguments(Type.Double, Values.NULL, "Expected double type"),
        arguments(Type.Double, Values.UNSET, "Expected double type"));
  }

  public static Stream<Arguments> floatValues() {
    return Stream.of(
        arguments(Type.Float, Values.of(3.14159f)),
        arguments(Type.Float, Values.of(0f)),
        arguments(Type.Float, Values.of(Float.NaN)),
        arguments(Type.Float, Values.of(Float.MAX_VALUE)),
        arguments(Type.Float, Values.of(Float.MIN_VALUE)));
  }

  public static Stream<Arguments> invalidFloatValues() {
    return Stream.of(
        arguments(Type.Float, Values.NULL, "Expected float type"),
        arguments(Type.Float, Values.UNSET, "Expected float type"));
  }

  public static Stream<Arguments> inetValues() throws UnknownHostException {
    return Stream.of(
        arguments(Type.Inet, Values.of(Inet4Address.getByName("127.0.0.1"))),
        arguments(Type.Inet, Values.of(Inet6Address.getByName("::0"))));
  }

  public static Stream<Arguments> invalidInetValues() {
    return Stream.of(
        arguments(Type.Inet, Values.NULL, "Expected bytes type"),
        arguments(Type.Inet, Values.UNSET, "Expected bytes type"),
        arguments(
            Type.Inet,
            Values.of(new byte[] {}),
            "Expected 4 or 16 bytes for an IPv4 or IPv6 address"),
        arguments(
            Type.Inet,
            Values.of(new byte[] {1, 2}),
            "Expected 4 or 16 bytes for an IPv4 or IPv6 address"),
        arguments(
            Type.Inet,
            Values.of(new byte[] {1, 2, 3, 4, 5, 6, 7, 8, 9, 10, 11, 12, 13, 14, 15, 16, 17}),
            "Expected 4 or 16 bytes for an IPv4 or IPv6 address"));
  }

  public static Stream<Arguments> intValues() {
    return Stream.of(
        arguments(Type.Int, Values.of(0)),
        arguments(Type.Int, Values.of(1)),
        arguments(Type.Int, Values.of(Integer.MAX_VALUE)),
        arguments(Type.Int, Values.of(Integer.MIN_VALUE)));
  }

  public static Stream<Arguments> invalidIntValues() {
    return Stream.of(
        arguments(Type.Int, Values.NULL, "Expected integer type"),
        arguments(Type.Int, Values.UNSET, "Expected integer type"),
        arguments(
            Type.Int,
            Values.of((long) Integer.MAX_VALUE + 1),
            "Valid range for int is -2147483648 to 2147483647"),
        arguments(
            Type.Int,
            Values.of((long) Integer.MIN_VALUE - 1),
            "Valid range for int is -2147483648 to 2147483647"));
  }

  public static Stream<Arguments> smallintValues() {
    return Stream.of(
        arguments(Type.Smallint, Values.of(0)),
        arguments(Type.Smallint, Values.of(1)),
        arguments(Type.Smallint, Values.of(Short.MAX_VALUE)),
        arguments(Type.Smallint, Values.of(Short.MIN_VALUE)));
  }

  public static Stream<Arguments> invalidSmallintValues() {
    return Stream.of(
        arguments(Type.Smallint, Values.NULL, "Expected integer type"),
        arguments(Type.Smallint, Values.UNSET, "Expected integer type"),
        arguments(
            Type.Smallint,
            Values.of((long) Short.MAX_VALUE + 1),
            "Valid range for smallint is -32768 to 32767"),
        arguments(
            Type.Smallint,
            Values.of((long) Short.MIN_VALUE - 1),
            "Valid range for smallint is -32768 to 32767"));
  }

  public static Stream<Arguments> stringValues() {
    return Stream.of(
        arguments(Type.Ascii, Values.of("Hello, world")),
        arguments(Type.Varchar, Values.of("你好，世界")),
        arguments(Type.Text, Values.of("你好，世界")),
        arguments(Type.Varchar, Values.of("")),
        arguments(Type.Text, Values.of("")),
        arguments(Type.Ascii, Values.of("")));
  }

  public static Stream<Arguments> invalidStringValues() {
    return Stream.of(
        arguments(Type.Text, Values.NULL, "Expected string type"),
        arguments(Type.Varchar, Values.UNSET, "Expected string type"),
        arguments(
            Type.Ascii,
            Values.of("你好，世界"),
            "java.nio.charset.UnmappableCharacterException: Input length = 1"));
  }

  public static Stream<Arguments> tinyintValues() {
    return Stream.of(
        arguments(Type.Tinyint, Values.of(0)),
        arguments(Type.Tinyint, Values.of(1)),
        arguments(Type.Tinyint, Values.of(Byte.MAX_VALUE)),
        arguments(Type.Tinyint, Values.of(Byte.MIN_VALUE)));
  }

  public static Stream<Arguments> invalidTinyintValues() {
    return Stream.of(
        arguments(Type.Tinyint, Values.NULL, "Expected integer type"),
        arguments(Type.Tinyint, Values.UNSET, "Expected integer type"),
        arguments(
            Type.Tinyint,
            Values.of((long) Byte.MAX_VALUE + 1),
            "Valid range for tinyint is -128 to 127"),
        arguments(
            Type.Tinyint,
            Values.of((long) Byte.MIN_VALUE - 1),
            "Valid range for tinyint is -128 to 127"));
  }

  public static Stream<Arguments> timeValues() {
    return Stream.of(
        arguments(Type.Time, Values.of(LocalTime.now())),
        arguments(Type.Time, Values.of(LocalTime.MAX)),
        arguments(Type.Time, Values.of(LocalTime.MIN)));
  }

  public static Stream<Arguments> invalidTimeValues() {
    return Stream.of(
        arguments(Type.Time, Values.NULL, "Expected time type"),
        arguments(Type.Time, Values.UNSET, "Expected time type"),
        arguments(
            Type.Time,
            Value.newBuilder().setTime(-1).build(),
            "Valid range for time is 0 to 86399999999999 nanoseconds"));
  }

  public static Stream<Arguments> uuidValues() {
    return Stream.of(
        arguments(Type.Uuid, Values.of(Uuids.random())),
        arguments(Type.Uuid, Values.of(UUID.nameUUIDFromBytes("abc".getBytes()))),
        arguments(Type.Timeuuid, Values.of(Uuids.timeBased())));
  }

  public static Stream<Arguments> invalidUuidValues() {
    return Stream.of(
        arguments(Type.Uuid, Values.NULL, "Expected UUID type"),
        arguments(Type.Timeuuid, Values.UNSET, "Expected UUID type"),
        arguments(
            Type.Timeuuid, Values.of(UUID.randomUUID()), "is not a Type 1 (time-based) UUID"));
  }

  public static Stream<Arguments> listValues() {
    return Stream.of(
        arguments(Type.List.of(Type.Varchar), Values.of()),
        arguments(
            Type.List.of(Type.Varchar), Values.of(Values.of("a"), Values.of("b"), Values.of("c"))),
        arguments(Type.List.of(Type.Int), Values.of(Values.of(1), Values.of(2), Values.of(3))),
        arguments(
            Type.List.of(Type.Int),
            Values.of(Arrays.asList(Values.of(1), Values.of(2), Values.of(3)))));
  }

  public static Stream<Arguments> invalidListValues() {
    return Stream.of(
        arguments(
            Type.List.of(Type.Varchar),
            Values.of(Values.of("a"), Values.of(1)),
            "Expected string type"),
        arguments(Type.List.of(Type.Varchar), Values.of(Values.UNSET), "Expected string type"),
        arguments(Type.List.of(Type.Int), Values.NULL, "Expected collection type"),
        arguments(Type.List.of(Type.Int), Values.UNSET, "Expected collection type"),
        arguments(
            Type.List.of(Type.Varchar),
            Values.of(Values.NULL),
            "null is not supported inside lists"),
        arguments(
            Type.List.of(Type.Int), Values.of(Values.NULL), "null is not supported inside lists"));
  }

  public static Stream<Arguments> setValues() {
    return Stream.of(
        arguments(Type.Set.of(Type.Varchar), Values.of()),
        arguments(
            Type.Set.of(Type.Varchar), Values.of(Values.of("a"), Values.of("b"), Values.of("c"))),
        arguments(
            Type.Set.of(Type.Varchar),
            Values.of(
                new HashSet<Value>() {
                  {
                    add(Values.of("a"));
                    add(Values.of("b"));
                    add(Values.of("c"));
                  }
                })));
  }

  public static Stream<Arguments> invalidSetValues() {
    return Stream.of(
        arguments(
            Type.Set.of(Type.Varchar), Values.of(Values.NULL), "null is not supported inside sets"),
        arguments(
            Type.Set.of(Type.Int), Values.of(Values.NULL), "null is not supported inside sets"));
  }

  public static Stream<Arguments> mapValues() {

    return Stream.of(
        arguments(Type.Map.of(Type.Varchar, Type.Int), Values.of()),
        arguments(
            Type.Map.of(Type.Varchar, Type.Int),
            Values.of(
                Values.of("a"), Values.of(1),
                Values.of("b"), Values.of(2),
                Values.of("c"), Values.of(3))),
        arguments(
            Type.Map.of(Type.Uuid, Type.Varchar),
            Values.of(
                Values.of(Uuids.random()), Values.of("a"),
                Values.of(Uuids.random()), Values.of("b"),
                Values.of(Uuids.random()), Values.of("c"))),
        arguments(
            Type.Map.of(Type.Uuid, Type.Varchar),
            Values.of(
                ImmutableMap.<Value, Value>builder()
                    .put(Values.of(Uuids.random()), Values.of("a"))
                    .put(Values.of(Uuids.random()), Values.of("b"))
                    .put(Values.of(Uuids.random()), Values.of("c"))
                    .build())));
  }

  public static Stream<Arguments> invalidMapValues() {
    return Stream.of(
        arguments(
            Type.Map.of(Type.Varchar, Type.Int),
            Values.of(
                Values.of("a"), Values.of(1),
                Values.of("b"), Values.of(2),
                Values.of("c"), Values.of(Uuids.random())),
            "Expected integer type"),
        arguments(
            Type.Map.of(Type.Varchar, Type.Int),
            Values.of(
                Values.of("a"), Values.of(1),
                Values.of("b"), Values.of(2),
                Values.of("c"), Values.UNSET),
            "Expected integer type"),
        arguments(
            Type.Map.of(Type.Uuid, Type.Varchar),
            Values.of(
                Values.of(Uuids.random()), Values.of("a"),
                Values.of(Uuids.random()), Values.of("b"),
                Values.of(1), Values.of("c")),
            "Expected UUID type"),
        arguments(
            Type.Map.of(Type.Uuid, Type.Varchar),
            Values.of(
                Values.of(Uuids.random()),
                Values.of("a"),
                Values.of(Uuids.random()),
                Values.of("b"),
                Values.UNSET,
                Values.of("c")),
            "Expected UUID type"),
        arguments(
            Type.Map.of(Type.Uuid, Type.Varchar),
            Values.of(Values.of(Uuids.random())),
            "Expected an even number of elements"),
        arguments(Type.Map.of(Type.Uuid, Type.Varchar), Values.NULL, "Expected collection type"),
        arguments(Type.Map.of(Type.Uuid, Type.Varchar), Values.UNSET, "Expected collection type"),
        arguments(
            Type.Map.of(Type.Varchar, Type.Int),
            Values.of(Values.of("a"), Values.NULL),
            "null is not supported inside maps"),
        arguments(
            Type.Map.of(Type.Uuid, Type.Varchar),
            Values.of(Values.NULL, Values.of("a")),
            "null is not supported inside maps"));
  }

  public static Stream<Arguments> tupleValues() {
    return Stream.of(
        arguments(Type.Tuple.of(Type.Varchar, Type.Int, Type.Uuid), Values.of(Values.of("a"))),
        arguments(
            Type.Tuple.of(Type.Varchar, Type.Int, Type.Uuid),
            Values.of(Values.of("a"), Values.of(1))),
        arguments(
            Type.Tuple.of(Type.Varchar, Type.Int, Type.Uuid),
            Values.of(Values.of("a"), Values.of(1), Values.of(Uuids.random()))),
        arguments(
            Type.Tuple.of(Type.Varchar, Type.Int, Type.Uuid),
            Values.of(Values.NULL, Values.NULL, Values.NULL)));
  }

  public static Stream<Arguments> invalidTupleValues() {
    return Stream.of(
        arguments(
            Type.Tuple.of(Type.Varchar, Type.Int, Type.Uuid),
            Values.of(Values.of("a"), Values.of(1), Values.of("wrong")),
            "Expected UUID type"),
        arguments(
            Type.Tuple.of(Type.Varchar, Type.Int, Type.Uuid),
            Values.of(Values.of("a"), Values.of(1), Values.UNSET),
            "Expected UUID type"),
        arguments(
            Type.Tuple.of(Type.Varchar),
            Values.of(Values.of("a"), Values.of(1)),
            "Too many tuple fields. Expected 1, but received 2"),
        arguments(
            Type.Tuple.of(Type.Varchar, Type.Int, Type.Uuid),
            Values.NULL,
            "Expected collection type"),
        arguments(
            Type.Tuple.of(Type.Varchar, Type.Int, Type.Uuid),
            Values.UNSET,
            "Expected collection type"));
  }

  public static Stream<Arguments> udtValues() {
    return Stream.of(
        arguments( // Simple case
            udt(Column.create("a", Type.Int), Column.create("b", Type.Varchar)),
            Values.udtOf(ImmutableMap.of("a", Values.of(1), "b", Values.of("abc"))),
            Values.udtOf(ImmutableMap.of("a", Values.of(1), "b", Values.of("abc")))),
        arguments( // Flipped
            udt(Column.create("a", Type.Int), Column.create("b", Type.Varchar)),
            Values.udtOf(ImmutableMap.of("a", Values.of(1), "b", Values.of("abc"))),
            Values.udtOf(ImmutableMap.of("b", Values.of("abc"), "a", Values.of(1)))),
        arguments( // Single first value
            udt(Column.create("a", Type.Int), Column.create("b", Type.Varchar)),
            Values.udtOf(ImmutableMap.of("a", Values.of(1))),
            Values.udtOf(ImmutableMap.of("a", Values.of(1), "b", Values.NULL))),
        arguments( // Single second value
            udt(Column.create("a", Type.Int), Column.create("b", Type.Varchar)),
            Values.udtOf(ImmutableMap.of("b", Values.of("abc"))),
            Values.udtOf(ImmutableMap.of("a", Values.NULL, "b", Values.of("abc")))),
        arguments( // Empty
            udt(Column.create("a", Type.Int), Column.create("b", Type.Varchar)),
            Values.udtOf(ImmutableMap.of()),
            Values.udtOf(ImmutableMap.of("a", Values.NULL, "b", Values.NULL))),
        arguments( // Null
            udt(Column.create("a", Type.Int), Column.create("b", Type.Varchar)),
            Values.udtOf(ImmutableMap.of("a", Values.NULL, "b", Values.NULL)),
            Values.udtOf(ImmutableMap.of("a", Values.NULL, "b", Values.NULL))),
        arguments( // Embedded UDT
            udt(
                Column.create(
                    "c", udt(Column.create("a", Type.Int), Column.create("b", Type.Varchar)))),
            Values.udtOf(
                ImmutableMap.of(
                    "c", Values.udtOf(ImmutableMap.of("a", Values.of(1), "b", Values.of("abc"))))),
            Values.udtOf(
                ImmutableMap.of(
                    "c", Values.udtOf(ImmutableMap.of("a", Values.of(1), "b", Values.of("abc")))))),
        arguments( // Embedded collections
            udt(
                Column.create("a", Type.List.of(Type.Int)),
                Column.create("b", Type.Tuple.of(Type.Varchar, Type.Boolean))),
            Values.udtOf(
                ImmutableMap.of(
                    "a",
                    Values.of(Values.of(1), Values.of(2), Values.of(3)),
                    "b",
                    Values.of(Values.of("c"), Values.of(true)))),
            Values.udtOf(
                ImmutableMap.of(
                    "a",
                    Values.of(Values.of(1), Values.of(2), Values.of(3)),
                    "b",
                    Values.of(Values.of("c"), Values.of(true))))));
  }

  public static Stream<Arguments> invalidUdtValues() {
    return Stream.of(
        arguments(
            udt(Column.create("a", Type.Int), Column.create("b", Type.Varchar)),
            Values.udtOf(ImmutableMap.of("c", Values.of(1))),
            "User-defined type doesn't contain a field named 'c'"),
        arguments(
            udt(Column.create("a", Type.Int), Column.create("b", Type.Varchar)),
            Values.udtOf(ImmutableMap.of("a", Values.of("abc"), "b", Values.of("abc"))),
            "Expected integer type"),
        arguments(
            udt(Column.create("a", Type.Int), Column.create("b", Type.Varchar)),
            Values.udtOf(ImmutableMap.of("a", Values.of(1), "b", Values.of(2))),
            "Expected string type"),
        arguments(
            udt(Column.create("a", Type.Int), Column.create("b", Type.Varchar)),
            Values.NULL,
            "Expected user-defined type"),
        arguments(
            udt(Column.create("a", Type.Int), Column.create("b", Type.Varchar)),
            Values.UNSET,
            "Expected user-defined type"));
  }

  private static UserDefinedType udt(Column... columns) {
    return ImmutableUserDefinedType.builder()
        .name("name") // Dummy value
        .keyspace("keyspace") // Dummy value
        .columns(Arrays.asList(columns))
        .build();
  }

  public static Stream<Arguments> bigIntegerValues() {
    return Stream.of(
        arguments(Type.Varint, Values.of(BigInteger.ZERO)),
        arguments(Type.Varint, Values.of(BigInteger.ONE)),
        arguments(Type.Varint, Values.of(BigInteger.valueOf(Long.MAX_VALUE))),
        arguments(Type.Varint, Values.of(BigInteger.valueOf(Long.MIN_VALUE))));
  }

  public static Stream<Arguments> invalidBigIntegerValues() {
    return Stream.of(
        arguments(Type.Varint, Values.NULL, "Expected varint type"),
        arguments(Type.Varint, Values.UNSET, "Expected varint type"));
  }

  public static Stream<Arguments> bigDecimalValues() {
    return Stream.of(
        arguments(Type.Decimal, Values.of(BigDecimal.ZERO)),
        arguments(Type.Decimal, Values.of(BigDecimal.ONE)),
        arguments(Type.Decimal, Values.of(BigDecimal.valueOf(Long.MAX_VALUE))),
        arguments(Type.Decimal, Values.of(BigDecimal.valueOf(Long.MIN_VALUE))));
  }

  public static Stream<Arguments> invalidBigDecimalValues() {
    return Stream.of(
        arguments(Type.Decimal, Values.NULL, "Expected decimal type"),
        arguments(Type.Decimal, Values.UNSET, "Expected decimal type"));
  }
}<|MERGE_RESOLUTION|>--- conflicted
+++ resolved
@@ -65,13 +65,9 @@
     "listValues",
     "setValues",
     "mapValues",
-<<<<<<< HEAD
     "tupleValues",
     "bigIntegerValues",
     "bigDecimalValues",
-=======
-    "tupleValues"
->>>>>>> 21f2ecec
   })
   public void validValues(ColumnType type, Value expectedValue) {
     ValueCodec codec = ValueCodecs.get(type.rawType());
@@ -411,7 +407,6 @@
   }
 
   public static Stream<Arguments> mapValues() {
-
     return Stream.of(
         arguments(Type.Map.of(Type.Varchar, Type.Int), Values.of()),
         arguments(
