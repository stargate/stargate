package io.stargate.web.docsapi.resources;

import static io.stargate.web.docsapi.resources.RequestToHeadersMapper.getAllHeaders;

import com.datastax.oss.driver.api.core.NoNodeAvailableException;
import com.fasterxml.jackson.databind.JsonNode;
import com.fasterxml.jackson.databind.ObjectMapper;
import com.google.common.annotations.VisibleForTesting;
import io.stargate.auth.UnauthorizedException;
import io.stargate.web.docsapi.dao.DocumentDB;
import io.stargate.web.docsapi.examples.WriteDocResponse;
import io.stargate.web.docsapi.exception.DocumentAPIRequestException;
import io.stargate.web.docsapi.models.DocumentResponseWrapper;
import io.stargate.web.docsapi.service.DocumentService;
import io.stargate.web.docsapi.service.filter.FilterCondition;
import io.stargate.web.resources.Db;
import io.swagger.annotations.Api;
import io.swagger.annotations.ApiOperation;
import io.swagger.annotations.ApiParam;
import io.swagger.annotations.ApiResponse;
import io.swagger.annotations.ApiResponses;
import io.swagger.annotations.ResponseHeader;
import java.net.URI;
import java.nio.ByteBuffer;
import java.util.*;
import java.util.concurrent.Callable;
import java.util.stream.Collectors;
import javax.inject.Inject;
import javax.servlet.http.HttpServletRequest;
import javax.ws.rs.Consumes;
import javax.ws.rs.DELETE;
import javax.ws.rs.GET;
import javax.ws.rs.HeaderParam;
import javax.ws.rs.PATCH;
import javax.ws.rs.POST;
import javax.ws.rs.PUT;
import javax.ws.rs.Path;
import javax.ws.rs.PathParam;
import javax.ws.rs.Produces;
import javax.ws.rs.QueryParam;
import javax.ws.rs.core.Context;
import javax.ws.rs.core.HttpHeaders;
import javax.ws.rs.core.MediaType;
import javax.ws.rs.core.PathSegment;
import javax.ws.rs.core.Response;
import javax.ws.rs.core.UriInfo;
import org.apache.commons.lang3.tuple.ImmutablePair;
import org.glassfish.jersey.server.ManagedAsync;
import org.slf4j.Logger;
import org.slf4j.LoggerFactory;

@Path("/v2/namespaces/{namespace-id: [a-zA-Z_0-9]+}")
@Api(
    produces = MediaType.APPLICATION_JSON,
    consumes = MediaType.APPLICATION_JSON,
    tags = {"documents"})
@Produces(MediaType.APPLICATION_JSON)
public class DocumentResourceV2 {
  @Inject private Db dbFactory;
  private static final Logger logger = LoggerFactory.getLogger(DocumentResourceV2.class);
  private static final ObjectMapper mapper = new ObjectMapper();
  private final DocumentService documentService;
  private final int DEFAULT_PAGE_SIZE = 100;

  public DocumentResourceV2() {
    documentService = new DocumentService();
  }

  @VisibleForTesting
  DocumentResourceV2(Db dbFactory, DocumentService documentService) {
    this.dbFactory = dbFactory;
    this.documentService = documentService;
  }

  @POST
  @ManagedAsync
  @ApiOperation(
      value = "Create a new document",
      notes = "Auto-generates an ID for the newly created document",
      code = 201)
  @ApiResponses(
      value = {
        @ApiResponse(
            code = 201,
            message = "Created",
            responseHeaders = @ResponseHeader(name = "Location"),
            response = WriteDocResponse.class),
        @ApiResponse(code = 400, message = "Bad request"),
        @ApiResponse(code = 401, message = "Unauthorized"),
        @ApiResponse(code = 403, message = "Forbidden"),
        @ApiResponse(code = 500, message = "Internal Server Error", response = Error.class)
      })
  @Path("collections/{collection-id}")
  @Consumes("application/json, application/x-www-form-urlencoded")
  @Produces("application/json")
  public Response postDoc(
      @Context HttpHeaders headers,
      @Context UriInfo ui,
      @ApiParam(
              value =
                  "The token returned from the authorization endpoint. Use this token in each request.",
              required = true)
          @HeaderParam("X-Cassandra-Token")
          String authToken,
      @ApiParam(value = "the namespace that the collection is in", required = true)
          @PathParam("namespace-id")
          String namespace,
      @ApiParam(value = "the name of the collection", required = true) @PathParam("collection-id")
          String collection,
      @ApiParam(value = "The JSON document", required = true) String payload,
      @Context HttpServletRequest request) {
    // This route does nearly the same thing as PUT, except that it assigns an ID for the requester
    // And returns it as a Location header/in JSON body
    logger.debug("Post: Collection = {}", collection);
    String newId = UUID.randomUUID().toString();
    return handle(
        () -> {
          boolean isJson =
              headers
                  .getHeaderString(HttpHeaders.CONTENT_TYPE)
                  .toLowerCase()
                  .contains("application/json");
          documentService.putAtPath(
              authToken,
              namespace,
              collection,
              newId,
              payload,
              new ArrayList<>(),
              false,
              dbFactory,
              isJson,
              getAllHeaders(request));

          return Response.created(
                  URI.create(
                      String.format(
                          "/v2/namespaces/%s/collections/%s/%s", namespace, collection, newId)))
              .entity(mapper.writeValueAsString(new DocumentResponseWrapper<>(newId, null, null)))
              .build();
        });
  }

  @PUT
  @ManagedAsync
  @ApiOperation(value = "Create or update a document with the provided document-id")
  @ApiResponses(
      value = {
        @ApiResponse(code = 200, message = "OK", response = WriteDocResponse.class),
        @ApiResponse(code = 400, message = "Bad request"),
        @ApiResponse(code = 401, message = "Unauthorized"),
        @ApiResponse(code = 403, message = "Forbidden"),
        @ApiResponse(code = 500, message = "Internal Server Error", response = Error.class)
      })
  @Path("collections/{collection-id}/{document-id}")
  @Consumes("application/json, application/x-www-form-urlencoded")
  @Produces("application/json")
  public Response putDoc(
      @Context HttpHeaders headers,
      @Context UriInfo ui,
      @ApiParam(
              value =
                  "The token returned from the authorization endpoint. Use this token in each request.",
              required = true)
          @HeaderParam("X-Cassandra-Token")
          String authToken,
      @ApiParam(value = "the namespace that the collection is in", required = true)
          @PathParam("namespace-id")
          String namespace,
      @ApiParam(value = "the name of the collection", required = true) @PathParam("collection-id")
          String collection,
      @ApiParam(value = "the name of the document", required = true) @PathParam("document-id")
          String id,
      @ApiParam(value = "The JSON document", required = true) String payload,
      @Context HttpServletRequest request) {
    logger.debug("Put: Collection = {}, id = {}", collection, id);
    return handle(
        () -> {
          boolean isJson =
              headers
                  .getHeaderString(HttpHeaders.CONTENT_TYPE)
                  .toLowerCase()
                  .contains("application/json");
          documentService.putAtPath(
              authToken,
              namespace,
              collection,
              id,
              payload,
              new ArrayList<>(),
              false,
              dbFactory,
              isJson,
              getAllHeaders(request));
          return Response.ok()
              .entity(mapper.writeValueAsString(new DocumentResponseWrapper<>(id, null, null)))
              .build();
        });
  }

  @PUT
  @ManagedAsync
  @ApiOperation(
      value = "Replace data at a path in a document",
      notes = "Removes whatever was previously present at the path")
  @ApiResponses(
      value = {
        @ApiResponse(code = 200, message = "OK", response = WriteDocResponse.class),
        @ApiResponse(code = 400, message = "Bad request"),
        @ApiResponse(code = 401, message = "Unauthorized"),
        @ApiResponse(code = 403, message = "Forbidden"),
        @ApiResponse(code = 500, message = "Internal Server Error", response = Error.class)
      })
  @Path("collections/{collection-id}/{document-id}/{document-path: .*}")
  @Consumes("application/json, application/x-www-form-urlencoded")
  @Produces("application/json")
  public Response putDocPath(
      @Context HttpHeaders headers,
      @Context UriInfo ui,
      @ApiParam(
              value =
                  "The token returned from the authorization endpoint. Use this token in each request.",
              required = true)
          @HeaderParam("X-Cassandra-Token")
          String authToken,
      @ApiParam(value = "the namespace that the collection is in", required = true)
          @PathParam("namespace-id")
          String namespace,
      @ApiParam(value = "the name of the collection", required = true) @PathParam("collection-id")
          String collection,
      @ApiParam(value = "the name of the document", required = true) @PathParam("document-id")
          String id,
      @ApiParam(value = "the path in the JSON that you want to retrieve", required = true)
          @PathParam("document-path")
          List<PathSegment> path,
      @ApiParam(value = "The JSON document", required = true) String payload,
      @Context HttpServletRequest request) {
    logger.debug("Put: Collection = {}, id = {}, path = {}", collection, id, path);
    return handle(
        () -> {
          boolean isJson =
              headers
                  .getHeaderString(HttpHeaders.CONTENT_TYPE)
                  .toLowerCase()
                  .contains("application/json");
          documentService.putAtPath(
              authToken,
              namespace,
              collection,
              id,
              payload,
              path,
              false,
              dbFactory,
              isJson,
              getAllHeaders(request));
          return Response.ok()
              .entity(mapper.writeValueAsString(new DocumentResponseWrapper<>(id, null, null)))
              .build();
        });
  }

  @PATCH
  @ManagedAsync
  @ApiOperation(
      value = "Update data at the root of a document",
      notes = "Merges data at the root with requested data.")
  @ApiResponses(
      value = {
        @ApiResponse(code = 200, message = "OK", response = WriteDocResponse.class),
        @ApiResponse(code = 400, message = "Bad request"),
        @ApiResponse(code = 401, message = "Unauthorized"),
        @ApiResponse(code = 403, message = "Forbidden"),
        @ApiResponse(code = 500, message = "Internal Server Error", response = Error.class)
      })
  @Path("collections/{collection-id}/{document-id}")
  @Consumes("application/json, application/x-www-form-urlencoded")
  @Produces("application/json")
  public Response patchDoc(
      @Context HttpHeaders headers,
      @Context UriInfo ui,
      @ApiParam(
              value =
                  "The token returned from the authorization endpoint. Use this token in each request.",
              required = true)
          @HeaderParam("X-Cassandra-Token")
          String authToken,
      @ApiParam(value = "the namespace that the collection is in", required = true)
          @PathParam("namespace-id")
          String namespace,
      @ApiParam(value = "the name of the collection", required = true) @PathParam("collection-id")
          String collection,
      @ApiParam(value = "the name of the document", required = true) @PathParam("document-id")
          String id,
      @ApiParam(value = "The JSON document", required = true) String payload,
      @Context HttpServletRequest request) {
    logger.debug("Patch: Collection = {}, id = {}", collection, id);
    return handle(
        () -> {
          boolean isJson =
              headers
                  .getHeaderString(HttpHeaders.CONTENT_TYPE)
                  .toLowerCase()
                  .contains("application/json");
          documentService.putAtPath(
              authToken,
              namespace,
              collection,
              id,
              payload,
              new ArrayList<>(),
              true,
              dbFactory,
              isJson,
              getAllHeaders(request));
          return Response.ok()
              .entity(mapper.writeValueAsString(new DocumentResponseWrapper<>(id, null, null)))
              .build();
        });
  }

  @PATCH
  @ManagedAsync
  @ApiOperation(
      value = "Update data at a path in a document",
      notes =
          "Merges data at the path with requested data, assumes that the data at the path is already an object.")
  @ApiResponses(
      value = {
        @ApiResponse(code = 200, message = "OK", response = WriteDocResponse.class),
        @ApiResponse(code = 400, message = "Bad request"),
        @ApiResponse(code = 401, message = "Unauthorized"),
        @ApiResponse(code = 403, message = "Forbidden"),
        @ApiResponse(code = 500, message = "Internal Server Error", response = Error.class)
      })
  @Path("collections/{collection-id}/{document-id}/{document-path: .*}")
  @Consumes("application/json, application/x-www-form-urlencoded")
  @Produces("application/json")
  public Response patchDocPath(
      @Context HttpHeaders headers,
      @Context UriInfo ui,
      @ApiParam(
              value =
                  "The token returned from the authorization endpoint. Use this token in each request.",
              required = true)
          @HeaderParam("X-Cassandra-Token")
          String authToken,
      @ApiParam(value = "the namespace that the collection is in", required = true)
          @PathParam("namespace-id")
          String namespace,
      @ApiParam(value = "the name of the collection", required = true) @PathParam("collection-id")
          String collection,
      @ApiParam(value = "the name of the document", required = true) @PathParam("document-id")
          String id,
      @ApiParam(value = "the path in the JSON that you want to retrieve", required = true)
          @PathParam("document-path")
          List<PathSegment> path,
      @ApiParam(value = "The JSON document", required = true) String payload,
      @Context HttpServletRequest request) {
    logger.debug("Patch: Collection = {}, id = {}, path = {}", collection, id, path);
    return handle(
        () -> {
          boolean isJson =
              headers
                  .getHeaderString(HttpHeaders.CONTENT_TYPE)
                  .toLowerCase()
                  .contains("application/json");
          documentService.putAtPath(
              authToken,
              namespace,
              collection,
              id,
              payload,
              path,
              true,
              dbFactory,
              isJson,
              getAllHeaders(request));
          return Response.ok()
              .entity(mapper.writeValueAsString(new DocumentResponseWrapper<>(id, null, null)))
              .build();
        });
  }

  @DELETE
  @ManagedAsync
  @ApiOperation(value = "Delete a document", notes = "Delete a document")
  @ApiResponses(
      value = {
        @ApiResponse(code = 204, message = "No Content"),
        @ApiResponse(code = 401, message = "Unauthorized"),
        @ApiResponse(code = 403, message = "Forbidden"),
        @ApiResponse(code = 500, message = "Internal Server Error", response = Error.class)
      })
  @Path("collections/{collection-id: [a-zA-Z_0-9]+}/{document-id}")
  @Consumes("application/json")
  @Produces("application/json")
  public Response deleteDoc(
      @Context HttpHeaders headers,
      @Context UriInfo ui,
      @ApiParam(
              value =
                  "The token returned from the authorization endpoint. Use this token in each request.",
              required = true)
          @HeaderParam("X-Cassandra-Token")
          String authToken,
      @ApiParam(value = "the namespace that the collection is in", required = true)
          @PathParam("namespace-id")
          String namespace,
      @ApiParam(value = "the name of the collection", required = true) @PathParam("collection-id")
          String collection,
      @ApiParam(value = "the name of the document", required = true) @PathParam("document-id")
          String id,
      @Context HttpServletRequest request) {
    logger.debug("Delete: Collection = {}, id = {}, path = {}", collection, id, new ArrayList<>());
    return handle(
        () -> {
          Map<String, String> allHeaders = getAllHeaders(request);
          DocumentDB db = dbFactory.getDocDataStoreForToken(authToken, allHeaders);
          documentService.deleteAtPath(db, namespace, collection, id, new ArrayList<>());
          return Response.noContent().build();
        });
  }

  @DELETE
  @ManagedAsync
  @ApiOperation(value = "Delete a path in a document", notes = "Delete a path in a document")
  @ApiResponses(
      value = {
        @ApiResponse(code = 204, message = "No Content"),
        @ApiResponse(code = 401, message = "Unauthorized"),
        @ApiResponse(code = 403, message = "Forbidden"),
        @ApiResponse(code = 500, message = "Internal Server Error", response = Error.class)
      })
  @Path("collections/{collection-id: [a-zA-Z_0-9]+}/{document-id}/{document-path: .*}")
  @Consumes("application/json")
  @Produces("application/json")
  public Response deleteDocPath(
      @Context HttpHeaders headers,
      @Context UriInfo ui,
      @ApiParam(
              value =
                  "The token returned from the authorization endpoint. Use this token in each request.",
              required = true)
          @HeaderParam("X-Cassandra-Token")
          String authToken,
      @ApiParam(value = "the namespace that the collection is in", required = true)
          @PathParam("namespace-id")
          String namespace,
      @ApiParam(value = "the name of the collection", required = true) @PathParam("collection-id")
          String collection,
      @ApiParam(value = "the name of the document", required = true) @PathParam("document-id")
          String id,
      @ApiParam(value = "the path in the JSON that you want to retrieve", required = true)
          @PathParam("document-path")
          List<PathSegment> path,
      @Context HttpServletRequest request) {
    logger.debug("Delete: Collection = {}, id = {}, path = {}", collection, id, path);
    return handle(
        () -> {
          Map<String, String> allHeaders = getAllHeaders(request);
          DocumentDB db = dbFactory.getDocDataStoreForToken(authToken, allHeaders);
          documentService.deleteAtPath(db, namespace, collection, id, path);
          return Response.noContent().build();
        });
  }

  @GET
  @ManagedAsync
  @ApiOperation(
      value = "Get a document",
      notes = "Retrieve the JSON representation of the document")
  @ApiResponses(
      value = {
        @ApiResponse(code = 200, message = "OK", response = DocumentResponseWrapper.class),
        @ApiResponse(code = 204, message = "No Content"),
        @ApiResponse(code = 400, message = "Bad Request"),
        @ApiResponse(code = 401, message = "Unauthorized"),
        @ApiResponse(code = 403, message = "Forbidden"),
        @ApiResponse(code = 500, message = "Internal Server Error", response = Error.class)
      })
  @Path("collections/{collection-id: [a-zA-Z_0-9]+}/{document-id}")
  @Consumes("application/json")
  @Produces("application/json")
  public Response getDoc(
      @Context HttpHeaders headers,
      @Context UriInfo ui,
      @ApiParam(
              value =
                  "The token returned from the authorization endpoint. Use this token in each request.",
              required = true)
          @HeaderParam("X-Cassandra-Token")
          String authToken,
      @ApiParam(value = "the namespace that the collection is in", required = true)
          @PathParam("namespace-id")
          String namespace,
      @ApiParam(value = "the name of the collection", required = true) @PathParam("collection-id")
          String collection,
      @ApiParam(value = "the name of the document", required = true) @PathParam("document-id")
          String id,
      @ApiParam(
              value =
                  "a JSON blob with search filters, allowed operators: $eq, $ne, $in, $nin, $gt, $lt, $gte, $lte, $exists",
              required = false)
          @QueryParam("where")
          String where,
      @ApiParam(
              value = "the field names that you want to restrict the results to",
              required = false)
          @QueryParam("fields")
          String fields,
      @ApiParam(
              value = "the max number of results to return, if `where` is defined.",
              defaultValue = "100")
          @QueryParam("page-size")
          int pageSizeParam,
      @ApiParam(
              value = "Cassandra page state, used for pagination on consecutive requests",
              required = false)
          @QueryParam("page-state")
          String pageStateParam,
      @ApiParam(value = "Unwrap results", defaultValue = "false") @QueryParam("raw") Boolean raw,
      @Context HttpServletRequest request) {
    return getDocPath(
        headers,
        ui,
        authToken,
        namespace,
        collection,
        id,
        new ArrayList<>(),
        where,
        fields,
        pageSizeParam,
        pageStateParam,
        raw,
        request);
  }

  @GET
  @ManagedAsync
  @ApiOperation(
      value = "Get a path in a document",
      notes =
          "Retrieve the JSON representation of the document at a provided path, with optional search parameters.",
      response = DocumentResponseWrapper.class)
  @ApiResponses(
      value = {
        @ApiResponse(code = 200, message = "OK", response = DocumentResponseWrapper.class),
        @ApiResponse(code = 204, message = "No Content"),
        @ApiResponse(code = 400, message = "Bad Request"),
        @ApiResponse(code = 401, message = "Unauthorized"),
        @ApiResponse(code = 403, message = "Forbidden"),
        @ApiResponse(code = 500, message = "Internal Server Error", response = Error.class)
      })
  @Path("collections/{collection-id: [a-zA-Z_0-9]+}/{document-id}/{document-path: .*}")
  @Consumes("application/json")
  @Produces("application/json")
  public Response getDocPath(
      @Context HttpHeaders headers,
      @Context UriInfo ui,
      @ApiParam(
              value =
                  "The token returned from the authorization endpoint. Use this token in each request.",
              required = true)
          @HeaderParam("X-Cassandra-Token")
          String authToken,
      @ApiParam(value = "the namespace that the collection is in", required = true)
          @PathParam("namespace-id")
          String namespace,
      @ApiParam(value = "the name of the collection", required = true) @PathParam("collection-id")
          String collection,
      @ApiParam(value = "the name of the document", required = true) @PathParam("document-id")
          String id,
      @ApiParam(value = "the path in the JSON that you want to retrieve", required = true)
          @PathParam("document-path")
          List<PathSegment> path,
      @ApiParam(
              value =
                  "a JSON blob with search filters, allowed operators: $eq, $ne, $in, $nin, $gt, $lt, $gte, $lte, $exists",
              required = false)
          @QueryParam("where")
          String where,
      @ApiParam(
              value = "the field names that you want to restrict the results to",
              required = false)
          @QueryParam("fields")
          String fields,
      @ApiParam(
              value = "the max number of results to return, if `where` is defined",
              defaultValue = "100")
          @QueryParam("page-size")
          int pageSizeParam,
      @ApiParam(
              value = "Cassandra page state, used for pagination on consecutive requests",
              required = false)
          @QueryParam("page-state")
          String pageStateParam,
      @ApiParam(value = "Unwrap results", defaultValue = "false") @QueryParam("raw") Boolean raw,
      @Context HttpServletRequest request) {
    return handle(
        () -> {
          Map<String, String> allHeaders = getAllHeaders(request);
          List<FilterCondition> filters = new ArrayList<>();
          List<String> selectionList = new ArrayList<>();

          if (where != null) {
            JsonNode filterJson = mapper.readTree(where);
            filters = documentService.convertToFilterOps(path, filterJson);
            if (fields != null) {
              JsonNode fieldsJson = mapper.readTree(fields);
              selectionList = documentService.convertToSelectionList(fieldsJson);
            }
          } else if (fields != null) {
            throw new DocumentAPIRequestException(
                "Selecting fields is not allowed without `where`");
          }

          if (!filters.isEmpty()) {
            Set<String> distinctFields =
                filters.stream().map(FilterCondition::getFullFieldPath).collect(Collectors.toSet());
            if (distinctFields.size() > 1) {
              throw new DocumentAPIRequestException(
                  String.format(
                      "Conditions across multiple fields are not yet supported (found: %s)",
                      distinctFields));
            }
            String fieldName = filters.get(0).getField();
            if (!selectionList.isEmpty() && !selectionList.contains(fieldName)) {
              throw new DocumentAPIRequestException(
                  "When selecting `fields`, the field referenced by `where` must be in the selection.");
            }
          }

          JsonNode node;
          if (filters.isEmpty()) {

            DocumentDB db = dbFactory.getDocDataStoreForToken(authToken, allHeaders);
            node = documentService.getJsonAtPath(db, namespace, collection, id, path);
            if (node == null) {
              return Response.noContent().build();
            }

            String json;
            if (raw == null || !raw) {
              json = mapper.writeValueAsString(new DocumentResponseWrapper<>(id, null, node));
            } else {
              json = mapper.writeValueAsString(node);
            }

            logger.debug(json);
            return Response.ok(json).build();
          } else {
            ByteBuffer pageState = null;
            if (pageStateParam != null) {
              byte[] decodedBytes = Base64.getDecoder().decode(pageStateParam);
              pageState = ByteBuffer.wrap(decodedBytes);
            }
<<<<<<< HEAD
            DocumentDB db = dbFactory.getDocDataStoreForToken(authToken);
            int pageSize = pageSizeParam > 0 ? pageSizeParam : DEFAULT_PAGE_SIZE;
=======
            DocumentDB db =
                dbFactory.getDocDataStoreForToken(
                    authToken,
                    pageSizeParam > 0 ? pageSizeParam : DEFAULT_PAGE_SIZE,
                    pageState,
                    getAllHeaders(request));
>>>>>>> b7416902
            ImmutablePair<JsonNode, ByteBuffer> result =
                documentService.searchDocumentsV2(
                    db, namespace, collection, filters, selectionList, id, pageSize, pageState);

            if (result == null) {
              return Response.noContent().build();
            }

            String json;

            if (raw == null || !raw) {
              String pagingStateStr =
                  result.right != null
                      ? Base64.getEncoder().encodeToString(result.right.array())
                      : null;
              json =
                  mapper.writeValueAsString(
                      new DocumentResponseWrapper<>(id, pagingStateStr, result.left));
            } else {
              json = mapper.writeValueAsString(result.left);
            }

            logger.debug(json);
            return Response.ok(json).build();
          }
        });
  }

  @GET
  @ManagedAsync
  @ApiOperation(
      value = "Search documents in a collection",
      notes =
          "Page over documents in a collection, with optional search parameters. Does not perform well for large documents.",
      response = DocumentResponseWrapper.class)
  @ApiResponses(
      value = {
        @ApiResponse(code = 200, message = "OK", response = DocumentResponseWrapper.class),
        @ApiResponse(code = 204, message = "No Content"),
        @ApiResponse(code = 400, message = "Bad Request"),
        @ApiResponse(code = 401, message = "Unauthorized"),
        @ApiResponse(code = 403, message = "Forbidden"),
        @ApiResponse(code = 500, message = "Internal Server Error", response = Error.class)
      })
  @Path("collections/{collection-id: [a-zA-Z_0-9]+}")
  @Produces("application/json")
  public Response searchDoc(
      @Context HttpHeaders headers,
      @Context UriInfo ui,
      @ApiParam(
              value =
                  "The token returned from the authorization endpoint. Use this token in each request.",
              required = true)
          @HeaderParam("X-Cassandra-Token")
          String authToken,
      @ApiParam(value = "the namespace that the collection is in", required = true)
          @PathParam("namespace-id")
          String namespace,
      @ApiParam(value = "the name of the collection", required = true) @PathParam("collection-id")
          String collection,
      @ApiParam(
              value =
                  "a JSON blob with search filters, allowed operators: $eq, $ne, $in, $nin, $gt, $lt, $gte, $lte, $exists")
          @QueryParam("where")
          String where,
      @ApiParam(
              value = "the field names that you want to restrict the results to",
              required = false)
          @QueryParam("fields")
          String fields,
      @ApiParam(value = "the max number of documents to return, max 20", defaultValue = "1")
          @QueryParam("page-size")
          int pageSizeParam,
      @ApiParam(
              value = "Cassandra page state, used for pagination on consecutive requests",
              required = false)
          @QueryParam("page-state")
          String pageStateParam,
      // TODO: Someday, support this in a non-restrictive way
      // @QueryParam("sort") String sort,
      @ApiParam(value = "Unwrap results", defaultValue = "false") @QueryParam("raw") Boolean raw,
      @Context HttpServletRequest request) {
    return handle(
        () -> {
          List<FilterCondition> filters = new ArrayList<>();
          List<String> selectionList = new ArrayList<>();
          if (where != null) {
            JsonNode filterJson = mapper.readTree(where);
            filters = documentService.convertToFilterOps(new ArrayList<>(), filterJson);
          }

          if (fields != null) {
            JsonNode fieldsJson = mapper.readTree(fields);
            selectionList = documentService.convertToSelectionList(fieldsJson);
          }

          if (!filters.isEmpty()) {
            Set<String> distinctFields =
                filters.stream().map(FilterCondition::getFullFieldPath).collect(Collectors.toSet());
            if (distinctFields.size() > 1) {
              throw new DocumentAPIRequestException(
                  String.format(
                      "Conditions across multiple fields are not yet supported (found: %s)",
                      distinctFields));
            }
          }

          ByteBuffer pageState = null;
          if (pageStateParam != null) {
            byte[] decodedBytes = Base64.getDecoder().decode(pageStateParam);
            pageState = ByteBuffer.wrap(decodedBytes);
          }

          int pageSize = DEFAULT_PAGE_SIZE;

          ByteBuffer cloneState = pageState != null ? pageState.duplicate() : null;
<<<<<<< HEAD
          DocumentDB db = dbFactory.getDocDataStoreForToken(authToken);
=======
          DocumentDB db =
              dbFactory.getDocDataStoreForToken(
                  authToken, pageSize, pageState, getAllHeaders(request));
>>>>>>> b7416902

          ImmutablePair<JsonNode, ByteBuffer> results;

          if (pageSizeParam > 20) {
            throw new DocumentAPIRequestException("The parameter `page-size` is limited to 20.");
          }
          if (filters.isEmpty()) {
            results =
                documentService.getFullDocuments(
                    dbFactory,
                    db,
                    authToken,
                    namespace,
                    collection,
                    selectionList,
                    cloneState,
                    pageSize,
                    Math.max(1, pageSizeParam),
                    getAllHeaders(request));
          } else {
            results =
                documentService.getFullDocumentsFiltered(
                    dbFactory,
                    db,
                    authToken,
                    namespace,
                    collection,
                    filters,
                    selectionList,
                    cloneState,
                    pageSize,
                    Math.max(1, pageSizeParam),
                    getAllHeaders(request));
          }

          if (results == null) {
            return Response.noContent().build();
          }

          JsonNode docsResult = results.left;
          String pagingStateStr =
              results.right != null
                  ? Base64.getEncoder().encodeToString(results.right.array())
                  : null;

          String json;
          if (raw == null || !raw) {
            json =
                mapper.writeValueAsString(
                    new DocumentResponseWrapper<>(null, pagingStateStr, docsResult));
          } else {
            json = mapper.writeValueAsString(docsResult);
          }

          logger.debug(json);
          return Response.ok(json).build();
        });
  }

  static Response handle(Callable<Response> action) {
    try {
      return action.call();
    } catch (UnauthorizedException ue) {
      return Response.status(Response.Status.UNAUTHORIZED)
          .entity("You are not permitted to perform this action. Did you authenticate?")
          .build();
    } catch (DocumentAPIRequestException sre) {
      return Response.status(Response.Status.BAD_REQUEST).entity(sre.getLocalizedMessage()).build();
    } catch (NoNodeAvailableException e) {
      return Response.status(Response.Status.SERVICE_UNAVAILABLE)
          .entity("Internal connection to Cassandra closed")
          .build();
    } catch (Throwable t) {
      logger.error("Error when executing request", t);
      return Response.status(Response.Status.INTERNAL_SERVER_ERROR)
          .entity(t.getLocalizedMessage())
          .build();
    }
  }
}<|MERGE_RESOLUTION|>--- conflicted
+++ resolved
@@ -656,17 +656,8 @@
               byte[] decodedBytes = Base64.getDecoder().decode(pageStateParam);
               pageState = ByteBuffer.wrap(decodedBytes);
             }
-<<<<<<< HEAD
-            DocumentDB db = dbFactory.getDocDataStoreForToken(authToken);
+            DocumentDB db = dbFactory.getDocDataStoreForToken(authToken, getAllHeaders(request));
             int pageSize = pageSizeParam > 0 ? pageSizeParam : DEFAULT_PAGE_SIZE;
-=======
-            DocumentDB db =
-                dbFactory.getDocDataStoreForToken(
-                    authToken,
-                    pageSizeParam > 0 ? pageSizeParam : DEFAULT_PAGE_SIZE,
-                    pageState,
-                    getAllHeaders(request));
->>>>>>> b7416902
             ImmutablePair<JsonNode, ByteBuffer> result =
                 documentService.searchDocumentsV2(
                     db, namespace, collection, filters, selectionList, id, pageSize, pageState);
@@ -783,13 +774,7 @@
           int pageSize = DEFAULT_PAGE_SIZE;
 
           ByteBuffer cloneState = pageState != null ? pageState.duplicate() : null;
-<<<<<<< HEAD
-          DocumentDB db = dbFactory.getDocDataStoreForToken(authToken);
-=======
-          DocumentDB db =
-              dbFactory.getDocDataStoreForToken(
-                  authToken, pageSize, pageState, getAllHeaders(request));
->>>>>>> b7416902
+          DocumentDB db = dbFactory.getDocDataStoreForToken(authToken, getAllHeaders(request));
 
           ImmutablePair<JsonNode, ByteBuffer> results;
 
