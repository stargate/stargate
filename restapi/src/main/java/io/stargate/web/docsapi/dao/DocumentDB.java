package io.stargate.web.docsapi.dao;

import com.datastax.oss.driver.api.core.servererrors.AlreadyExistsException;
import com.fasterxml.jackson.databind.JsonNode;
import com.google.common.annotations.VisibleForTesting;
import com.google.common.collect.ImmutableList;
import io.stargate.auth.AuthenticationPrincipal;
import io.stargate.auth.AuthorizationService;
import io.stargate.auth.Scope;
import io.stargate.auth.SourceAPI;
import io.stargate.auth.UnauthorizedException;
import io.stargate.db.datastore.DataStore;
import io.stargate.db.datastore.ResultSet;
import io.stargate.db.query.BoundQuery;
import io.stargate.db.query.Predicate;
import io.stargate.db.query.TypedValue;
import io.stargate.db.query.builder.BuiltCondition;
import io.stargate.db.query.builder.QueryBuilder;
import io.stargate.db.query.builder.ValueModifier;
import io.stargate.db.schema.Column;
import io.stargate.db.schema.Column.Kind;
import io.stargate.db.schema.Column.Type;
import io.stargate.db.schema.Keyspace;
import io.stargate.web.docsapi.exception.DocumentAPIRequestException;
import java.time.Instant;
import java.time.temporal.ChronoUnit;
import java.util.ArrayList;
import java.util.Arrays;
import java.util.Iterator;
import java.util.LinkedHashMap;
import java.util.List;
import java.util.Map;
import java.util.concurrent.ExecutionException;
import java.util.stream.Collectors;
import org.apache.cassandra.stargate.db.ConsistencyLevel;
import org.slf4j.Logger;
import org.slf4j.LoggerFactory;

public class DocumentDB {
  private static final Logger logger = LoggerFactory.getLogger(DocumentDB.class);
  private static final List<Character> forbiddenCharacters;
  private static final List<String> allColumnNames;
  private static final List<Column.ColumnType> allColumnTypes;
  private static final List<String> allPathColumnNames;
  private static final List<Column.ColumnType> allPathColumnTypes;
  public static final Integer MAX_DEPTH = Integer.getInteger("stargate.document_max_depth", 64);

  // All array elements will be represented as 6 digits, so they get left-padded, such as [000010]
  // instead of [10]
  public static final Integer MAX_ARRAY_LENGTH =
      Integer.getInteger("stargate.document_max_array_len", 1000000);
  public static final String GLOB_VALUE = "*";

  public static final String ROOT_DOC_MARKER = "DOCROOT-a9fb1f04-0394-4c74-b77b-49b4e0ef7900";
  public static final String EMPTY_OBJECT_MARKER = "EMPTYOBJ-bccbeee1-6173-4120-8492-7d7bafaefb1f";
  public static final String EMPTY_ARRAY_MARKER = "EMPTYARRAY-9df4802a-c135-42d6-8be3-d23d9520a4e7";

  private static final String[] VALUE_COLUMN_NAMES =
      new String[] {"leaf", "text_value", "dbl_value", "bool_value"};

  final DataStore dataStore;
  private final AuthorizationService authorizationService;
  private final AuthenticationPrincipal authenticationPrincipal;

  static {
    allColumnNames = new ArrayList<>();
    allColumnTypes = new ArrayList<>();
    allPathColumnNames = new ArrayList<>();
    allPathColumnTypes = new ArrayList<>();
    allColumnNames.add("key");
    allColumnTypes.add(Type.Text);
    for (int i = 0; i < MAX_DEPTH; i++) {
      allPathColumnNames.add("p" + i);
      allPathColumnTypes.add(Type.Text);
    }
    allColumnNames.addAll(allPathColumnNames);
    allColumnTypes.addAll(allPathColumnTypes);
    allColumnNames.add("leaf");
    allColumnTypes.add(Type.Text);
    allColumnNames.add("text_value");
    allColumnTypes.add(Type.Text);
    allColumnNames.add("dbl_value");
    allColumnTypes.add(Type.Double);
    allColumnNames.add("bool_value");
    allColumnTypes.add(Type.Boolean);

    forbiddenCharacters = ImmutableList.of('[', ']', ',', '.', '\'', '*');

    if (MAX_ARRAY_LENGTH > 1000000) {
      throw new IllegalStateException(
          "stargate.document_max_array_len cannot be greater than 1000000.");
    }
  }

  public DocumentDB(
      DataStore dataStore,
      AuthenticationPrincipal authenticationPrincipal,
      AuthorizationService authorizationService) {
    this.dataStore = dataStore;
    this.authenticationPrincipal = authenticationPrincipal;
    this.authorizationService = authorizationService;

    if (!dataStore.supportsSAI() && !dataStore.supportsSecondaryIndex()) {
      throw new IllegalStateException("Backend does not support any known index types.");
    }
  }

  public AuthorizationService getAuthorizationService() {
    return authorizationService;
  }

  public AuthenticationPrincipal getAuthenticationPrincipal() {
    return authenticationPrincipal;
  }

  public boolean treatBooleansAsNumeric() {
    return !dataStore.supportsSecondaryIndex();
  }

  public static List<String> getForbiddenCharactersMessage() {
    return forbiddenCharacters.stream()
        .map(ch -> (new StringBuilder().append("`").append(ch).append("`").toString()))
        .collect(Collectors.toList());
  }

  public static boolean containsIllegalChars(String x) {
    return forbiddenCharacters.stream().anyMatch(ch -> x.indexOf(ch) >= 0);
  }

  public static String replaceIllegalChars(String x) {
    String newStr = x;
    for (Character y : forbiddenCharacters) {
      newStr.replace(y, '_');
    }
    return newStr;
  }

  public static List<Column> allColumns() {
    List<Column> allColumns = new ArrayList<>(allColumnNames.size());
    for (int i = 0; i < allColumnNames.size(); i++) {
      allColumns.add(Column.create(allColumnNames.get(i), allColumnTypes.get(i)));
    }
    return allColumns;
  }

  public QueryBuilder builder() {
    return dataStore.queryBuilder();
  }

  /**
   * Creates the table described by @param tableName, in keyspace @keyspaceName, if it doesn't
   * already exist.
   *
   * @param keyspaceName
   * @param tableName
   * @return true if the table was created
   */
  public boolean maybeCreateTable(String keyspaceName, String tableName) {
    Keyspace ks = dataStore.schema().keyspace(keyspaceName);

    if (ks == null)
      throw new DocumentAPIRequestException(
          String.format("Unknown namespace %s, you must create it first.", keyspaceName));

    if (!tableName.matches("^[a-zA-Z0-9_]+$")) {
      throw new DocumentAPIRequestException(
          String.format(
              "Could not create collection %s, it has invalid characters. Valid characters are alphanumeric and underscores.",
              tableName));
    }

    if (ks.table(tableName) != null) return false;

    try {
      List<Column> columns = new ArrayList<>();
      columns.add(Column.create("key", Kind.PartitionKey, Type.Text));
      for (String columnName : allPathColumnNames) {
        columns.add(Column.create(columnName, Kind.Clustering, Type.Text));
      }
      columns.add(Column.create("leaf", Type.Text));
      columns.add(Column.create("text_value", Type.Text));
      columns.add(Column.create("dbl_value", Type.Double));
      if (treatBooleansAsNumeric()) {
        columns.add(Column.create("bool_value", Type.Tinyint));
      } else {
        columns.add(Column.create("bool_value", Type.Boolean));
      }
      dataStore
          .queryBuilder()
          .create()
          .table(keyspaceName, tableName)
          .column(columns)
          .build()
          .execute()
          .get();
      return true;
    } catch (AlreadyExistsException e) {
      logger.info("Table already exists, skipping creation", e);
      return false;
    } catch (InterruptedException | ExecutionException e) {
      throw new RuntimeException("Unable to create schema for collection", e);
    }
  }

  public boolean maybeCreateTableIndexes(String keyspaceName, String tableName) {
    try {
      if (dataStore.supportsSAI()) {
        createSAIIndexes(keyspaceName, tableName);
      } else {
        createDefaultIndexes(keyspaceName, tableName);
      }
      return true;
    } catch (AlreadyExistsException e) {
      logger.info("Indexes already exist, skipping creation", e);
      return false;
    } catch (InterruptedException | ExecutionException e) {
      throw new RuntimeException("Unable to create indexes for collection " + tableName, e);
    }
  }

  /**
   * Drops indexes for `tableName` and adds SAI indexes in their place. Only works if `isDse` is
   * true.
   *
   * <p>This could cause performance degradation and/or disrupt in-flight requests, since indexes
   * are being dropped and re-created.
   */
  public boolean upgradeTableIndexes(String keyspaceName, String tableName) {
    if (!dataStore.supportsSAI()) {
      logger.info("Upgrade was attempted on a DataStore that does not support SAI.");
      return false;
    }

    dropTableIndexes(keyspaceName, tableName);
    return maybeCreateTableIndexes(keyspaceName, tableName);
  }

  /**
   * Drops indexes of `tableName` in preparation for replacing them with SAI. Note that the boolean
   * column index does not get altered, this is because SAI doesn't support booleans.
   *
   * @param keyspaceName The name of the keyspace containing the indexes that are being dropped.
   * @param tableName The name of the table used in the indexes that are being dropped.
   */
  public void dropTableIndexes(String keyspaceName, String tableName) {
    try {
      for (String name : VALUE_COLUMN_NAMES) {
        dataStore
            .queryBuilder()
            .drop()
            .index(keyspaceName, tableName + "_" + name + "_idx")
            .ifExists()
            .build()
            .execute()
            .get();
      }
    } catch (InterruptedException | ExecutionException e) {
      throw new RuntimeException("Unable to drop indexes in preparation for upgrade", e);
    }
  }

  private void createDefaultIndexes(String keyspaceName, String tableName)
      throws InterruptedException, ExecutionException {
    for (String name : VALUE_COLUMN_NAMES) {
      createDefaultIndex(keyspaceName, tableName, name);
    }
  }

  private void createDefaultIndex(String keyspaceName, String tableName, String columnName)
      throws InterruptedException, ExecutionException {
    dataStore
        .queryBuilder()
        .create()
        .index()
        .ifNotExists()
        .on(keyspaceName, tableName)
        .column(columnName)
        .build()
        .execute()
        .get();
  }

  private void createSAIIndexes(String keyspaceName, String tableName)
      throws InterruptedException, ExecutionException {
    for (String name : VALUE_COLUMN_NAMES) {
      if (name.equals("bool_value") && dataStore.supportsSecondaryIndex()) {
        // SAI doesn't support booleans, so add a non-SAI index here.
        createDefaultIndex(keyspaceName, tableName, name);
      } else {
        // If the data store explicitly does not support secondary indexes,
        // it will use a tinyint to represent booleans and use SAI.
        dataStore
            .queryBuilder()
            .create()
            .custom("StorageAttachedIndex")
            .index()
            .ifNotExists()
            .on(keyspaceName, tableName)
            .column(name)
            .build()
            .execute()
            .get();
      }
    }
  }

  public void deleteTable(String keyspaceName, String tableName)
      throws InterruptedException, ExecutionException {
    dataStore.queryBuilder().drop().table(keyspaceName, tableName).build().execute().get();
  }

  public ResultSet executeSelect(
      String keyspace, String collection, List<BuiltCondition> predicates)
      throws ExecutionException, InterruptedException {
    return this.builder()
        .select()
        .column(DocumentDB.allColumns())
        .writeTimeColumn("leaf")
        .from(keyspace, collection)
        .where(predicates)
        .build()
        .execute()
        .join();
  }

  public ResultSet executeSelect(
      String keyspace, String collection, List<BuiltCondition> predicates, boolean allowFiltering)
      throws UnauthorizedException {
    // Run generic authorizeDataRead for now
<<<<<<< HEAD
    getAuthorizationService().authorizeDataRead(getAuthenticationPrincipal(), keyspace, collection);
=======
    getAuthorizationService()
        .authorizeDataRead(getAuthToken(), keyspace, collection, SourceAPI.REST);
>>>>>>> d8bd4d5f

    return this.builder()
        .select()
        .column(DocumentDB.allColumns())
        .writeTimeColumn("leaf")
        .from(keyspace, collection)
        .where(predicates)
        .allowFiltering(allowFiltering)
        .build()
        .execute()
        .join();
  }

  public ResultSet executeSelectAll(String keyspace, String collection)
      throws UnauthorizedException {
    // Run generic authorizeDataRead for now
<<<<<<< HEAD
    getAuthorizationService().authorizeDataRead(getAuthenticationPrincipal(), keyspace, collection);
=======
    getAuthorizationService()
        .authorizeDataRead(getAuthToken(), keyspace, collection, SourceAPI.REST);
>>>>>>> d8bd4d5f

    return this.builder()
        .select()
        .column(DocumentDB.allColumns())
        .writeTimeColumn("leaf")
        .from(keyspace, collection)
        .build()
        .execute()
        .join();
  }

  public BoundQuery getInsertStatement(
      String keyspaceName, String tableName, long microsTimestamp, Object[] columnValues) {

    List<ValueModifier> modifiers = new ArrayList<>(columnValues.length);
    for (int i = 0; i < columnValues.length; i++) {
      modifiers.add(ValueModifier.set(allColumnNames.get(i), columnValues[i]));
    }
    BoundQuery query =
        dataStore
            .queryBuilder()
            .insertInto(keyspaceName, tableName)
            .value(modifiers)
            .timestamp(microsTimestamp)
            .build()
            .bind();
    logger.debug(query.toString());
    return query;
  }

  /** Deletes from @param tableName all rows that are prefixed by @param pathPrefixToDelete */
  public BoundQuery getPrefixDeleteStatement(
      String keyspaceName,
      String tableName,
      String key,
      long microsTimestamp,
      List<String> pathPrefixToDelete) {

    List<BuiltCondition> where = new ArrayList<>(1 + pathPrefixToDelete.size());
    where.add(BuiltCondition.of("key", Predicate.EQ, key));
    for (int i = 0; i < pathPrefixToDelete.size(); i++) {
      where.add(BuiltCondition.of("p" + i, Predicate.EQ, pathPrefixToDelete.get(i)));
    }
    BoundQuery query =
        dataStore
            .queryBuilder()
            .delete()
            .from(keyspaceName, tableName)
            .timestamp(microsTimestamp)
            .where(where)
            .build()
            .bind();
    logger.debug(query.toString());
    return query;
  }

  /**
   * Prepares a delete from @param tableName with all rows that represent array elements at @param
   * pathToDelete, and also deletes all rows that match the @param patchedKeys at path @param
   * pathToDelete.
   */
  public BoundQuery getSubpathArrayDeleteStatement(
      String keyspaceName,
      String tableName,
      String key,
      long microsTimestamp,
      List<String> pathToDelete) {

    int pathSize = pathToDelete.size();
    List<BuiltCondition> where = new ArrayList<>(3 + pathSize);
    where.add(BuiltCondition.of("key", Predicate.EQ, key));
    for (int i = 0; i < pathSize; i++) {
      where.add(BuiltCondition.of("p" + i, Predicate.EQ, pathToDelete.get(i)));
    }
    // Delete array paths with a range tombstone
    where.add(BuiltCondition.of("p" + pathSize, Predicate.GTE, "[000000]"));
    where.add(BuiltCondition.of("p" + pathSize, Predicate.LTE, "[999999]"));
    BoundQuery query =
        dataStore
            .queryBuilder()
            .delete()
            .from(keyspaceName, tableName)
            .timestamp(microsTimestamp)
            .where(where)
            .build()
            .bind();
    logger.debug(query.toString());
    return query;
  }

  /**
   * Prepares a delete from @param tableName with all rows that match the @param keysToDelete at
   * path @param pathToDelete.
   */
  public BoundQuery getPathKeysDeleteStatement(
      String keyspaceName,
      String tableName,
      String key,
      long microsTimestamp,
      List<String> pathToDelete,
      List<String> keysToDelete) {

    int pathSize = pathToDelete.size();
    List<BuiltCondition> where = new ArrayList<>(3 + pathSize);
    where.add(BuiltCondition.of("key", Predicate.EQ, key));
    for (int i = 0; i < pathSize; i++) {
      where.add(BuiltCondition.of("p" + i, Predicate.EQ, pathToDelete.get(i)));
    }
    if (pathSize < MAX_DEPTH && !keysToDelete.isEmpty()) {
      where.add(BuiltCondition.of("p" + pathSize, Predicate.IN, keysToDelete));
    }
    BoundQuery query =
        dataStore
            .queryBuilder()
            .delete()
            .from(keyspaceName, tableName)
            .timestamp(microsTimestamp)
            .where(where)
            .build()
            .bind();
    logger.debug(query.toString());
    return query;
  }

  /** Deletes from @param tableName all rows that match @param pathToDelete exactly. */
  public BoundQuery getExactPathDeleteStatement(
      String keyspaceName,
      String tableName,
      String key,
      long microsTimestamp,
      List<String> pathToDelete) {

    int pathSize = pathToDelete.size();
    List<BuiltCondition> where = new ArrayList<>(1 + MAX_DEPTH);
    where.add(BuiltCondition.of("key", Predicate.EQ, key));
    for (int i = 0; i < pathSize; i++) {
      where.add(BuiltCondition.of("p" + i, Predicate.EQ, pathToDelete.get(i)));
    }
    for (int i = pathSize; i < MAX_DEPTH; i++) {
      where.add(BuiltCondition.of("p" + i, Predicate.EQ, ""));
    }
    BoundQuery query =
        dataStore
            .queryBuilder()
            .delete()
            .from(keyspaceName, tableName)
            .timestamp(microsTimestamp)
            .where(where)
            .build()
            .bind();
    logger.debug(query.toString());
    return query;
  }

  /**
   * Performs a delete of all the rows that are prefixed by the @param path, and then does an insert
   * using the @param vars provided, all in one batch.
   */
  public void deleteThenInsertBatch(
      String keyspace,
      String table,
      String key,
      List<Object[]> vars,
      List<String> pathToDelete,
      long microsSinceEpoch)
      throws UnauthorizedException {

    List<BoundQuery> queries = new ArrayList<>(1 + vars.size());
    queries.add(getPrefixDeleteStatement(keyspace, table, key, microsSinceEpoch - 1, pathToDelete));

    for (Object[] values : vars) {
      queries.add(getInsertStatement(keyspace, table, microsSinceEpoch, values));
    }

    getAuthorizationService()
<<<<<<< HEAD
        .authorizeDataWrite(authenticationPrincipal, keyspace, table, Scope.DELETE);

    getAuthorizationService()
        .authorizeDataWrite(authenticationPrincipal, keyspace, table, Scope.MODIFY);
=======
        .authorizeDataWrite(authToken, keyspace, table, Scope.DELETE, SourceAPI.REST);

    getAuthorizationService()
        .authorizeDataWrite(authToken, keyspace, table, Scope.MODIFY, SourceAPI.REST);
>>>>>>> d8bd4d5f
    dataStore.batch(queries, ConsistencyLevel.LOCAL_QUORUM).join();
  }

  /**
   * Performs a delete of all the rows that match exactly the @param path, deletes all array paths,
   * and then does an insert using the @param vars provided, all in one batch.
   */
  public void deletePatchedPathsThenInsertBatch(
      String keyspace,
      String table,
      String key,
      List<Object[]> vars,
      List<String> pathToDelete,
      List<String> patchedKeys,
      long microsSinceEpoch)
      throws UnauthorizedException {
    boolean hasPath = !pathToDelete.isEmpty();

    long insertTs = microsSinceEpoch;
    long deleteTs = microsSinceEpoch - 1;

    List<BoundQuery> queries = new ArrayList<>(vars.size() + 3);
    for (Object[] values : vars) {
      queries.add(getInsertStatement(keyspace, table, insertTs, values));
    }

    if (hasPath) {
      // Only deleting the root path when there is a defined `pathToDelete` ensures that the DOCROOT
      // entry is never deleted out.
      queries.add(getExactPathDeleteStatement(keyspace, table, key, deleteTs, pathToDelete));
    }

    queries.add(getSubpathArrayDeleteStatement(keyspace, table, key, deleteTs, pathToDelete));
    queries.add(
        getPathKeysDeleteStatement(keyspace, table, key, deleteTs, pathToDelete, patchedKeys));

    Object[] deleteVarsWithPathKeys = new Object[pathToDelete.size() + patchedKeys.size() + 2];
    deleteVarsWithPathKeys[0] = microsSinceEpoch - 1;
    deleteVarsWithPathKeys[1] = key;
    for (int i = 0; i < pathToDelete.size(); i++) {
      deleteVarsWithPathKeys[i + 2] = pathToDelete.get(i);
    }
    for (int i = 0; i < patchedKeys.size(); i++) {
      deleteVarsWithPathKeys[i + 2 + pathToDelete.size()] = patchedKeys.get(i);
    }

    getAuthorizationService()
<<<<<<< HEAD
        .authorizeDataWrite(authenticationPrincipal, keyspace, table, Scope.DELETE);

    getAuthorizationService()
        .authorizeDataWrite(authenticationPrincipal, keyspace, table, Scope.MODIFY);
=======
        .authorizeDataWrite(authToken, keyspace, table, Scope.DELETE, SourceAPI.REST);

    getAuthorizationService()
        .authorizeDataWrite(authToken, keyspace, table, Scope.MODIFY, SourceAPI.REST);
>>>>>>> d8bd4d5f

    dataStore.batch(queries, ConsistencyLevel.LOCAL_QUORUM).join();
  }

  public void delete(
      String keyspace, String table, String key, List<String> pathToDelete, long microsSinceEpoch)
      throws UnauthorizedException {

    getAuthorizationService()
<<<<<<< HEAD
        .authorizeDataWrite(getAuthenticationPrincipal(), keyspace, table, Scope.DELETE);
=======
        .authorizeDataWrite(getAuthToken(), keyspace, table, Scope.DELETE, SourceAPI.REST);
>>>>>>> d8bd4d5f
    dataStore
        .execute(
            getPrefixDeleteStatement(keyspace, table, key, microsSinceEpoch, pathToDelete),
            ConsistencyLevel.LOCAL_QUORUM)
        .join();
  }

  public void deleteDeadLeaves(
      String keyspaceName, String tableName, String key, Map<String, List<JsonNode>> deadLeaves)
      throws UnauthorizedException {
    long now = ChronoUnit.MICROS.between(Instant.EPOCH, Instant.now());
    deleteDeadLeaves(keyspaceName, tableName, key, now, deadLeaves);
  }

  @VisibleForTesting
  void deleteDeadLeaves(
      String keyspaceName,
      String tableName,
      String key,
      long microsTimestamp,
      Map<String, List<JsonNode>> deadLeaves)
      throws UnauthorizedException {

    getAuthorizationService()
<<<<<<< HEAD
        .authorizeDataWrite(getAuthenticationPrincipal(), keyspaceName, tableName, Scope.DELETE);
=======
        .authorizeDataWrite(getAuthToken(), keyspaceName, tableName, Scope.DELETE, SourceAPI.REST);
>>>>>>> d8bd4d5f

    List<BoundQuery> queries = new ArrayList<>();
    for (Map.Entry<String, List<JsonNode>> entry : deadLeaves.entrySet()) {
      String path = entry.getKey();
      List<JsonNode> deadNodes = entry.getValue();
      String[] pathParts = path.split("\\.");
      String[] pathToDelete = Arrays.copyOfRange(pathParts, 1, pathParts.length);

      boolean deleteArray = false;
      List<String> keysToDelete = new ArrayList<>();
      for (JsonNode deadNode : deadNodes) {
        if (deadNode.isArray()) {
          deleteArray = true;
        } else {
          Iterator<String> it = deadNode.fieldNames();
          while (it.hasNext()) {
            keysToDelete.add(it.next());
          }
        }
      }

      if (!keysToDelete.isEmpty()) {
        queries.add(
            getPathKeysDeleteStatement(
                keyspaceName,
                tableName,
                key,
                microsTimestamp,
                Arrays.asList(pathToDelete),
                keysToDelete));
      }

      if (deleteArray) {
        queries.add(
            getSubpathArrayDeleteStatement(
                keyspaceName, tableName, key, microsTimestamp, Arrays.asList(pathToDelete)));
      }
    }

    // Fire this off in a future
    dataStore.batch(queries, ConsistencyLevel.LOCAL_QUORUM);
  }

  public Map<String, Object> newBindMap(List<String> path) {
    Map<String, Object> bindMap = new LinkedHashMap<>(MAX_DEPTH + 7);

    bindMap.put("key", TypedValue.UNSET);

    for (int i = 0; i < MAX_DEPTH; i++) {
      String value = "";
      if (i < path.size()) {
        value = path.get(i);
      }
      bindMap.put("p" + i, value);
    }

    bindMap.put("leaf", TypedValue.UNSET);
    bindMap.put("text_value", TypedValue.UNSET);
    bindMap.put("dbl_value", TypedValue.UNSET);
    bindMap.put("bool_value", TypedValue.UNSET);

    return bindMap;
  }
}<|MERGE_RESOLUTION|>--- conflicted
+++ resolved
@@ -327,12 +327,8 @@
       String keyspace, String collection, List<BuiltCondition> predicates, boolean allowFiltering)
       throws UnauthorizedException {
     // Run generic authorizeDataRead for now
-<<<<<<< HEAD
-    getAuthorizationService().authorizeDataRead(getAuthenticationPrincipal(), keyspace, collection);
-=======
-    getAuthorizationService()
-        .authorizeDataRead(getAuthToken(), keyspace, collection, SourceAPI.REST);
->>>>>>> d8bd4d5f
+    getAuthorizationService()
+        .authorizeDataRead(getAuthenticationPrincipal(), keyspace, collection, SourceAPI.REST);
 
     return this.builder()
         .select()
@@ -349,12 +345,8 @@
   public ResultSet executeSelectAll(String keyspace, String collection)
       throws UnauthorizedException {
     // Run generic authorizeDataRead for now
-<<<<<<< HEAD
-    getAuthorizationService().authorizeDataRead(getAuthenticationPrincipal(), keyspace, collection);
-=======
-    getAuthorizationService()
-        .authorizeDataRead(getAuthToken(), keyspace, collection, SourceAPI.REST);
->>>>>>> d8bd4d5f
+    getAuthorizationService()
+        .authorizeDataRead(getAuthenticationPrincipal(), keyspace, collection, SourceAPI.REST);
 
     return this.builder()
         .select()
@@ -530,17 +522,10 @@
     }
 
     getAuthorizationService()
-<<<<<<< HEAD
-        .authorizeDataWrite(authenticationPrincipal, keyspace, table, Scope.DELETE);
-
-    getAuthorizationService()
-        .authorizeDataWrite(authenticationPrincipal, keyspace, table, Scope.MODIFY);
-=======
-        .authorizeDataWrite(authToken, keyspace, table, Scope.DELETE, SourceAPI.REST);
-
-    getAuthorizationService()
-        .authorizeDataWrite(authToken, keyspace, table, Scope.MODIFY, SourceAPI.REST);
->>>>>>> d8bd4d5f
+        .authorizeDataWrite(authenticationPrincipal, keyspace, table, Scope.DELETE, SourceAPI.REST);
+
+    getAuthorizationService()
+        .authorizeDataWrite(authenticationPrincipal, keyspace, table, Scope.MODIFY, SourceAPI.REST);
     dataStore.batch(queries, ConsistencyLevel.LOCAL_QUORUM).join();
   }
 
@@ -588,17 +573,10 @@
     }
 
     getAuthorizationService()
-<<<<<<< HEAD
-        .authorizeDataWrite(authenticationPrincipal, keyspace, table, Scope.DELETE);
-
-    getAuthorizationService()
-        .authorizeDataWrite(authenticationPrincipal, keyspace, table, Scope.MODIFY);
-=======
-        .authorizeDataWrite(authToken, keyspace, table, Scope.DELETE, SourceAPI.REST);
-
-    getAuthorizationService()
-        .authorizeDataWrite(authToken, keyspace, table, Scope.MODIFY, SourceAPI.REST);
->>>>>>> d8bd4d5f
+        .authorizeDataWrite(authenticationPrincipal, keyspace, table, Scope.DELETE, SourceAPI.REST);
+
+    getAuthorizationService()
+        .authorizeDataWrite(authenticationPrincipal, keyspace, table, Scope.MODIFY, SourceAPI.REST);
 
     dataStore.batch(queries, ConsistencyLevel.LOCAL_QUORUM).join();
   }
@@ -608,11 +586,8 @@
       throws UnauthorizedException {
 
     getAuthorizationService()
-<<<<<<< HEAD
-        .authorizeDataWrite(getAuthenticationPrincipal(), keyspace, table, Scope.DELETE);
-=======
-        .authorizeDataWrite(getAuthToken(), keyspace, table, Scope.DELETE, SourceAPI.REST);
->>>>>>> d8bd4d5f
+        .authorizeDataWrite(
+            getAuthenticationPrincipal(), keyspace, table, Scope.DELETE, SourceAPI.REST);
     dataStore
         .execute(
             getPrefixDeleteStatement(keyspace, table, key, microsSinceEpoch, pathToDelete),
@@ -637,11 +612,8 @@
       throws UnauthorizedException {
 
     getAuthorizationService()
-<<<<<<< HEAD
-        .authorizeDataWrite(getAuthenticationPrincipal(), keyspaceName, tableName, Scope.DELETE);
-=======
-        .authorizeDataWrite(getAuthToken(), keyspaceName, tableName, Scope.DELETE, SourceAPI.REST);
->>>>>>> d8bd4d5f
+        .authorizeDataWrite(
+            getAuthenticationPrincipal(), keyspaceName, tableName, Scope.DELETE, SourceAPI.REST);
 
     List<BoundQuery> queries = new ArrayList<>();
     for (Map.Entry<String, List<JsonNode>> entry : deadLeaves.entrySet()) {
