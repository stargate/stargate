--- conflicted
+++ resolved
@@ -406,26 +406,15 @@
                   .bind();
 
           db.getAuthorizationService()
-<<<<<<< HEAD
               .authorizeDataWrite(
                   token,
                   keyspaceName,
                   tableName,
-                  values.stream().map(TypedKeyValue::new).collect(Collectors.toList()),
+                  TypedKeyValue.forDML((BoundDMLQuery) query),
                   Scope.MODIFY);
 
-          localDB
-              .query()
-              .insertInto(keyspaceName, tableName)
-              .value(values)
-              .consistencyLevel(ConsistencyLevel.LOCAL_QUORUM)
-              .execute();
-=======
-              .authorizeDataWrite(token, TypedKeyValue.forDML((BoundDMLQuery) query), Scope.MODIFY);
-
           localDB.execute(query, ConsistencyLevel.LOCAL_QUORUM).get();
 
->>>>>>> 2c4dbed9
           return Response.status(Response.Status.CREATED).entity(new RowsResponse(true, 1)).build();
         });
   }
@@ -477,27 +466,15 @@
                   .bind();
 
           db.getAuthorizationService()
-<<<<<<< HEAD
               .authorizeDataWrite(
                   token,
                   keyspaceName,
                   tableName,
-                  wheres.stream().map(TypedKeyValue::new).collect(Collectors.toList()),
+                  TypedKeyValue.forDML((BoundDMLQuery) query),
                   Scope.DELETE);
 
-          localDB
-              .query()
-              .delete()
-              .from(keyspaceName, tableName)
-              .where(wheres)
-              .consistencyLevel(ConsistencyLevel.LOCAL_QUORUM)
-              .execute();
-=======
-              .authorizeDataWrite(token, TypedKeyValue.forDML((BoundDMLQuery) query), Scope.DELETE);
-
           localDB.execute(query, ConsistencyLevel.LOCAL_QUORUM).get();
 
->>>>>>> 2c4dbed9
           return Response.status(Response.Status.NO_CONTENT).entity(new SuccessResponse()).build();
         });
   }
@@ -559,27 +536,15 @@
                   .bind();
 
           db.getAuthorizationService()
-<<<<<<< HEAD
               .authorizeDataWrite(
                   token,
                   keyspaceName,
                   tableName,
-                  wheres.stream().map(TypedKeyValue::new).collect(Collectors.toList()),
+                  TypedKeyValue.forDML((BoundDMLQuery) query),
                   Scope.MODIFY);
 
-          localDB
-              .query()
-              .update(keyspaceName, tableName)
-              .value(changes)
-              .where(wheres)
-              .consistencyLevel(ConsistencyLevel.LOCAL_QUORUM)
-              .execute();
-=======
-              .authorizeDataWrite(token, TypedKeyValue.forDML((BoundDMLQuery) query), Scope.MODIFY);
-
           localDB.execute(query, ConsistencyLevel.LOCAL_QUORUM).get();
 
->>>>>>> 2c4dbed9
           return Response.status(Response.Status.OK).entity(new SuccessResponse()).build();
         });
   }
