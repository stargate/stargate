--- conflicted
+++ resolved
@@ -53,9 +53,6 @@
 @Path("/v1/keyspaces/{keyspaceName}/tables/{tableName}/columns")
 @Produces(MediaType.APPLICATION_JSON)
 public class ColumnResource {
-<<<<<<< HEAD
-
-  private static final Logger logger = LoggerFactory.getLogger(ColumnResource.class);
 
   private Db db;
 
@@ -63,9 +60,6 @@
   public ColumnResource(Db db) {
     this.db = db;
   }
-=======
-  @Inject private Db db;
->>>>>>> 858ae316
 
   @Timed
   @GET
