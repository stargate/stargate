/*
 * Copyright The Stargate Authors
 *
 * Licensed under the Apache License, Version 2.0 (the "License");
 * you may not use this file except in compliance with the License.
 * You may obtain a copy of the License at
 *
 * http://www.apache.org/licenses/LICENSE-2.0
 *
 * Unless required by applicable law or agreed to in writing, software
 * distributed under the License is distributed on an "AS IS" BASIS,
 * WITHOUT WARRANTIES OR CONDITIONS OF ANY KIND, either express or implied.
 * See the License for the specific language governing permissions and
 * limitations under the License.
 */
package io.stargate.web.resources.v2.schemas;

import com.codahale.metrics.annotation.Timed;
import io.stargate.db.datastore.DataStore;
import io.stargate.db.datastore.schema.Column;
import io.stargate.db.datastore.schema.Table;
import io.stargate.web.models.ClusteringExpression;
import io.stargate.web.models.ColumnDefinition;
import io.stargate.web.models.Error;
import io.stargate.web.models.PrimaryKey;
import io.stargate.web.models.ResponseWrapper;
import io.stargate.web.models.TableAdd;
import io.stargate.web.models.TableOptions;
import io.stargate.web.models.TableResponse;
import io.stargate.web.resources.Converters;
import io.stargate.web.resources.Db;
import io.stargate.web.resources.RequestHandler;
import java.util.Collections;
import java.util.List;
import java.util.Objects;
import java.util.Optional;
import java.util.stream.Collectors;
import javax.inject.Inject;
import javax.validation.constraints.NotNull;
import javax.ws.rs.DELETE;
import javax.ws.rs.GET;
import javax.ws.rs.HeaderParam;
import javax.ws.rs.POST;
import javax.ws.rs.PUT;
import javax.ws.rs.Path;
import javax.ws.rs.PathParam;
import javax.ws.rs.Produces;
import javax.ws.rs.QueryParam;
import javax.ws.rs.core.MediaType;
import javax.ws.rs.core.Response;
import org.apache.cassandra.stargate.db.ConsistencyLevel;
import org.slf4j.Logger;
import org.slf4j.LoggerFactory;

@Path("/v2/schemas/keyspaces/{keyspaceName}/tables")
@Produces(MediaType.APPLICATION_JSON)
public class TablesResource {
  private static final Logger logger = LoggerFactory.getLogger(TablesResource.class);

  @Inject private Db db;

  @Timed
  @GET
  public Response listAll(
      @HeaderParam("X-Cassandra-Token") String token,
      @PathParam("keyspaceName") final String keyspaceName,
      @QueryParam("pretty") final boolean pretty,
      @QueryParam("raw") final boolean raw) {
    return RequestHandler.handle(
        () -> {
          DataStore localDB = db.getDataStoreForToken(token);
          List<TableResponse> tableResponses =
              db.getTables(localDB, keyspaceName).stream()
                  .map(this::getTable)
                  .collect(Collectors.toList());

          Object response = raw ? tableResponses : new ResponseWrapper(tableResponses);
          return Response.status(Response.Status.OK)
              .entity(Converters.writeResponse(response, pretty))
              .build();
        });
  }

  @Timed
  @GET
  @Path("/{tableName}")
  public Response getOne(
      @HeaderParam("X-Cassandra-Token") String token,
      @PathParam("keyspaceName") final String keyspaceName,
      @PathParam("tableName") final String tableName,
      @QueryParam("pretty") final boolean pretty,
      @QueryParam("raw") final boolean raw) {
    return RequestHandler.handle(
        () -> {
          DataStore localDB = db.getDataStoreForToken(token);
          Table tableMetadata = db.getTable(localDB, keyspaceName, tableName);

          TableResponse tableResponse = getTable(tableMetadata);
          Object response = raw ? tableResponse : new ResponseWrapper(tableResponse);
          return Response.ok(Converters.writeResponse(response, pretty)).build();
        });
  }

  private TableResponse getTable(Table tableMetadata) {
    final List<ColumnDefinition> columnDefinitions =
        tableMetadata.columns().stream()
            .map(
                (col) ->
                    new ColumnDefinition(
                        col.name(),
                        Objects.requireNonNull(col.type()).isParameterized()
                            ? null
                            : Objects.requireNonNull(col.type()).name(),
                        col.kind() == Column.Kind.Static))
            .collect(Collectors.toList());

    final List<String> partitionKey =
        tableMetadata.partitionKeyColumns().stream().map(Column::name).collect(Collectors.toList());
    final List<String> clusteringKey =
        tableMetadata.clusteringKeyColumns().stream()
            .map(Column::name)
            .collect(Collectors.toList());
    final List<ClusteringExpression> clusteringExpression =
        tableMetadata.clusteringKeyColumns().stream()
            .map(
                (col) ->
                    new ClusteringExpression(
                        col.name(), Objects.requireNonNull(col.order()).name()))
            .collect(Collectors.toList());

    final PrimaryKey primaryKey = new PrimaryKey(partitionKey, clusteringKey);
    final int ttl =
        0; // TODO: [doug] 2020-09-1, Tue, 0:08 get this from schema (select default_time_to_live
<<<<<<< HEAD
           // from tables;)
=======
    // from tables;)
>>>>>>> cd6d63d8
    final TableOptions tableOptions = new TableOptions(ttl, clusteringExpression);

    return new TableResponse(
        tableMetadata.name(),
        tableMetadata.keyspace(),
        columnDefinitions,
        primaryKey,
        tableOptions);
  }

  @Timed
  @POST
  public Response create(
      @HeaderParam("X-Cassandra-Token") String token,
      @PathParam("keyspaceName") final String keyspaceName,
      @QueryParam("pretty") final boolean pretty,
      @NotNull final TableAdd tableAdd) {
    return RequestHandler.handle(
        () -> {
          DataStore localDB = db.getDataStoreForToken(token);

          if (tableAdd.getName() == null || tableAdd.getName().equals("")) {
            return Response.status(Response.Status.BAD_REQUEST)
                .entity(
                    new Error(
                        "table name must be provided", Response.Status.BAD_REQUEST.getStatusCode()))
                .build();
          }

          if (tableAdd.getPrimaryKey() == null) {
            return Response.status(Response.Status.BAD_REQUEST)
                .entity(
                    new Error(
                        "primary key must be provided",
                        Response.Status.BAD_REQUEST.getStatusCode()))
                .build();
          }

          String createStmt = "CREATE TABLE";
          if (tableAdd.getIfNotExists()) {
            createStmt += " IF NOT EXISTS";
          }

          StringBuilder columnDefinitions = new StringBuilder("(");
          for (ColumnDefinition colDef : tableAdd.getColumnDefinitions()) {
            if (colDef.getName() == null || colDef.getName().equals("")) {
              return Response.status(Response.Status.BAD_REQUEST)
                  .entity(
                      new Error(
                          "column name must be provided",
                          Response.Status.BAD_REQUEST.getStatusCode()))
                  .build();
            }
            columnDefinitions
                .append(Converters.maybeQuote(colDef.getName()))
                .append(" ")
                .append(colDef.getTypeDefinition());
            if (colDef.getIsStatic()) {
              columnDefinitions.append(" STATIC");
            }

            columnDefinitions.append(", ");
          }

          String primaryKey =
              "(" + String.join(", ", tableAdd.getPrimaryKey().getPartitionKey()) + ")";
          if (tableAdd.getPrimaryKey().getClusteringKey().size() > 0) {
            String clusteringKey = String.join(", ", tableAdd.getPrimaryKey().getClusteringKey());
            primaryKey = "(" + primaryKey + ", " + clusteringKey + ")";
          }

          columnDefinitions.append("PRIMARY KEY ").append(primaryKey).append(")");

          String tableOptions;
          try {
            tableOptions = Converters.getTableOptions(tableAdd);
          } catch (Exception e) {
            return Response.status(Response.Status.BAD_REQUEST)
                .entity(
                    new Error(
                        "Unable to create table options " + e.getMessage(),
                        Response.Status.BAD_REQUEST.getStatusCode()))
                .build();
          }

          String query =
              String.format(
                  "%s %s.%s %s %s",
                  createStmt,
                  Converters.maybeQuote(keyspaceName),
                  Converters.maybeQuote(tableAdd.getName()),
                  columnDefinitions.toString(),
                  tableOptions);
          localDB
              .query(
                  query.trim(), Optional.of(ConsistencyLevel.LOCAL_QUORUM), Collections.emptyList())
              .get();

          return Response.status(Response.Status.CREATED)
              .entity(
                  Converters.writeResponse(
                      Collections.singletonMap("name", tableAdd.getName()), pretty))
              .build();
        });
  }

  @Timed
  @PUT
  @Path("/{tableName}")
  public Response update(
      @HeaderParam("X-Cassandra-Token") String token,
      @PathParam("keyspaceName") final String keyspaceName,
      @PathParam("tableName") final String tableName,
      @QueryParam("pretty") final boolean pretty,
      @NotNull final TableAdd tableUpdate) {
    return RequestHandler.handle(
        () -> {
          DataStore localDB = db.getDataStoreForToken(token);

          String tableOptions;
          try {
            tableOptions = Converters.getTableOptions(tableUpdate);
          } catch (Exception e) {
            return Response.status(Response.Status.BAD_REQUEST)
                .entity(
                    new Error(
                        "Unable to create table options " + e.getMessage(),
                        Response.Status.BAD_REQUEST.getStatusCode()))
                .build();
          }

          localDB
              .query(
                  String.format(
                      "ALTER TABLE %s.%s %s",
                      Converters.maybeQuote(keyspaceName),
                      Converters.maybeQuote(tableName),
                      tableOptions),
                  Optional.of(ConsistencyLevel.LOCAL_QUORUM),
                  Collections.emptyList())
              .get();

          return Response.status(Response.Status.CREATED)
              .entity(
                  Converters.writeResponse(
                      Collections.singletonMap("name", tableUpdate.getName()), pretty))
              .build();
        });
  }

  @Timed
  @DELETE
  @Path("/{tableName}")
  public Response delete(
      @HeaderParam("X-Cassandra-Token") String token,
      @PathParam("keyspaceName") final String keyspaceName,
      @PathParam("tableName") final String tableName) {
    return RequestHandler.handle(
        () -> {
          DataStore localDB = db.getDataStoreForToken(token);

          localDB
              .query()
              .drop()
              .table(keyspaceName, tableName)
              .consistencyLevel(ConsistencyLevel.LOCAL_QUORUM)
              .execute();

          return Response.status(Response.Status.NO_CONTENT).build();
        });
  }
}<|MERGE_RESOLUTION|>--- conflicted
+++ resolved
@@ -131,11 +131,7 @@
     final PrimaryKey primaryKey = new PrimaryKey(partitionKey, clusteringKey);
     final int ttl =
         0; // TODO: [doug] 2020-09-1, Tue, 0:08 get this from schema (select default_time_to_live
-<<<<<<< HEAD
-           // from tables;)
-=======
     // from tables;)
->>>>>>> cd6d63d8
     final TableOptions tableOptions = new TableOptions(ttl, clusteringExpression);
 
     return new TableResponse(
