package io.stargate.web.docsapi.dao;

import static io.stargate.db.query.TypedValue.javaValues;
import static io.stargate.db.schema.Column.Kind.Clustering;
import static io.stargate.db.schema.Column.Kind.PartitionKey;
import static java.util.Arrays.asList;
import static java.util.Collections.singletonList;
import static org.assertj.core.api.Assertions.assertThat;
<<<<<<< HEAD
import static org.mockito.Matchers.any;
=======
import static org.mockito.ArgumentMatchers.eq;
>>>>>>> d8bd4d5f
import static org.mockito.Matchers.anyString;
import static org.mockito.Mockito.doNothing;
import static org.mockito.Mockito.mock;

import com.fasterxml.jackson.databind.JsonNode;
import com.fasterxml.jackson.databind.ObjectMapper;
import com.fasterxml.jackson.databind.node.ArrayNode;
import com.fasterxml.jackson.databind.node.ObjectNode;
import com.fasterxml.jackson.databind.node.TextNode;
import com.google.common.collect.ImmutableList;
import io.stargate.auth.AuthenticationPrincipal;
import io.stargate.auth.AuthorizationService;
import io.stargate.auth.SourceAPI;
import io.stargate.auth.UnauthorizedException;
import io.stargate.db.BatchType;
import io.stargate.db.Parameters;
import io.stargate.db.datastore.DataStore;
import io.stargate.db.datastore.ResultSet;
import io.stargate.db.query.BoundQuery;
import io.stargate.db.query.Query;
import io.stargate.db.query.TypedValue.Codec;
import io.stargate.db.schema.Column.Type;
import io.stargate.db.schema.Schema;
import io.stargate.db.schema.SchemaBuilder.SchemaBuilder__5;
import java.util.ArrayList;
import java.util.Arrays;
import java.util.Collection;
import java.util.HashMap;
import java.util.List;
import java.util.Map;
import java.util.concurrent.CompletableFuture;
import java.util.function.UnaryOperator;
import org.junit.jupiter.api.BeforeEach;
import org.junit.jupiter.api.Test;

public class DocumentDBTest {
  private static final Schema schema = buildSchema();

  private DocumentDB documentDB;
  private TestDataStore ds;
  private static final ObjectMapper mapper = new ObjectMapper();

  private static Schema buildSchema() {
    SchemaBuilder__5 schemaBuilder =
        Schema.build()
            .keyspace("keyspace")
            .table("table")
            .column("key", Type.Text, PartitionKey)
            .column("leaf", Type.Text)
            .column("text_value", Type.Text)
            .column("dbl_value", Type.Double)
            .column("bool_value", Type.Boolean);

    for (int i = 0; i < DocumentDB.MAX_DEPTH; i++) {
      schemaBuilder = schemaBuilder.column("p" + i, Type.Text, Clustering);
    }

    return schemaBuilder.build();
  }

  @BeforeEach
  public void setup() throws UnauthorizedException {
    ds = new TestDataStore(schema);
    AuthorizationService authorizationService = mock(AuthorizationService.class);
    doNothing()
        .when(authorizationService)
<<<<<<< HEAD
        .authorizeDataRead(any(AuthenticationPrincipal.class), anyString(), anyString());
    documentDB =
        new DocumentDB(ds, new AuthenticationPrincipal("foo", "bar"), authorizationService);
=======
        .authorizeDataRead(anyString(), anyString(), anyString(), eq(SourceAPI.REST));
    documentDB = new DocumentDB(ds, "foo", authorizationService);
>>>>>>> d8bd4d5f
  }

  @Test
  public void getForbiddenCharactersMessage() {
    List<String> res = DocumentDB.getForbiddenCharactersMessage();
    assertThat(res).isEqualTo(ImmutableList.of("`[`", "`]`", "`,`", "`.`", "`\'`", "`*`"));
  }

  @Test
  public void containsIllegalChars() {
    assertThat(DocumentDB.containsIllegalChars("[")).isTrue();
    assertThat(DocumentDB.containsIllegalChars("]")).isTrue();
    assertThat(DocumentDB.containsIllegalChars(",")).isTrue();
    assertThat(DocumentDB.containsIllegalChars(".")).isTrue();
    assertThat(DocumentDB.containsIllegalChars("\'")).isTrue();
    assertThat(DocumentDB.containsIllegalChars("*")).isTrue();
    assertThat(DocumentDB.containsIllegalChars("a[b")).isTrue();
    assertThat(DocumentDB.containsIllegalChars("\"")).isFalse();
  }

  @Test
  public void getInsertStatement() {
    Object[] values = new Object[DocumentDB.allColumns().size()];
    int idx = 0;
    values[idx++] = "key";
    for (int i = 0; i < DocumentDB.MAX_DEPTH; i++) {
      values[idx++] = "value" + i;
    }
    values[idx++] = "leaf";
    values[idx++] = "text";
    values[idx++] = 1.2d; // dbl_value
    values[idx++] = true; // bool_value
    assertThat(idx).isEqualTo(values.length);

    BoundQuery query = documentDB.getInsertStatement("keyspace", "table", 1, values);
    assertThat(query.queryString())
        .isEqualTo(
            "INSERT INTO \"keyspace\".\"table\" (key, p0, p1, p2, p3, p4, p5, p6, p7, p8, p9, p10, p11, p12, p13, p14, p15, p16, p17, p18, p19, p20, p21, p22, p23, p24, p25, p26, p27, p28, p29, p30, p31, p32, p33, p34, p35, p36, p37, p38, p39, p40, p41, p42, p43, p44, p45, p46, p47, p48, p49, p50, p51, p52, p53, p54, p55, p56, p57, p58, p59, p60, p61, p62, p63, leaf, text_value, dbl_value, bool_value) VALUES (?, ?, ?, ?, ?, ?, ?, ?, ?, ?, ?, ?, ?, ?, ?, ?, ?, ?, ?, ?, ?, ?, ?, ?, ?, ?, ?, ?, ?, ?, ?, ?, ?, ?, ?, ?, ?, ?, ?, ?, ?, ?, ?, ?, ?, ?, ?, ?, ?, ?, ?, ?, ?, ?, ?, ?, ?, ?, ?, ?, ?, ?, ?, ?, ?, ?, ?, ?, ?) USING TIMESTAMP ?");
  }

  @Test
  public void getPrefixDeleteStatement() {
    BoundQuery query =
        documentDB.getPrefixDeleteStatement(
            "keyspace", "table", "k", 1, ImmutableList.of("a", "b", "c"));
    assertThat(query.queryString())
        .isEqualTo(
            "DELETE FROM \"keyspace\".\"table\" USING TIMESTAMP ? WHERE key = ? AND p0 = ? AND p1 = ? AND p2 = ?");
    assertThat(javaValues(query.values())).isEqualTo(asList(1L, "k", "a", "b", "c"));
  }

  @Test
  public void getSubpathArrayDeleteStatement() {
    BoundQuery query =
        documentDB.getSubpathArrayDeleteStatement(
            "keyspace", "table", "k", 1, ImmutableList.of("a", "b", "c", "d"));
    assertThat(query.queryString())
        .isEqualTo(
            "DELETE FROM \"keyspace\".\"table\" USING TIMESTAMP ? WHERE key = ? AND p0 = ? AND p1 = ? AND p2 = ? AND p3 = ? AND p4 >= ? AND p4 <= ?");
    assertThat(javaValues(query.values()))
        .isEqualTo(asList(1L, "k", "a", "b", "c", "d", "[000000]", "[999999]"));
  }

  @Test
  public void getPathKeysDeleteStatement() {
    BoundQuery query =
        documentDB.getPathKeysDeleteStatement(
            "keyspace",
            "table",
            "k",
            1,
            ImmutableList.of("a", "b", "c", "d", "e"),
            ImmutableList.of("a", "few", "keys"));
    assertThat(query.queryString())
        .isEqualTo(
            "DELETE FROM \"keyspace\".\"table\" USING TIMESTAMP ? WHERE key = ? AND p0 = ? AND p1 = ? AND p2 = ? AND p3 = ? AND p4 = ? AND p5 IN ?");
    assertThat(javaValues(query.values()))
        .isEqualTo(asList(1L, "k", "a", "b", "c", "d", "e", ImmutableList.of("a", "few", "keys")));
  }

  @Test
  public void getExactPathDeleteStatement() {
    BoundQuery query =
        documentDB.getExactPathDeleteStatement(
            "keyspace", "table", "key", 1, ImmutableList.of("a", "b", "c", "d", "e"));
    StringBuilder expected =
        new StringBuilder("DELETE FROM \"keyspace\".\"table\" USING TIMESTAMP ? WHERE key = ?");
    for (int i = 0; i < 64; i++) {
      expected.append(" AND p").append(i).append(" = ?");
    }
    assertThat(query.queryString()).isEqualTo(expected.toString());

    List<Object> expectedValues = new ArrayList<>();
    expectedValues.add(1L);
    expectedValues.add("key");
    expectedValues.addAll(ImmutableList.of("a", "b", "c", "d", "e"));
    for (int i = 5; i < 64; i++) {
      expectedValues.add("");
    }
    assertThat(javaValues(query.values())).isEqualTo(expectedValues);
  }

  // Args are either "normal" value, Object[] or List<Object>. In the latter cases, we "inline" the
  // array/list.
  private static List<Object> makeValues(Object... valuesOrArraysOfValues) {
    List<Object> allValues = new ArrayList<>();
    for (Object value : valuesOrArraysOfValues) {
      allValues.addAll(maybeUnpack(value));
    }
    return allValues;
  }

  private static List<Object> maybeUnpack(Object value) {
    if (value instanceof Object[]) return asList((Object[]) value);
    if (value instanceof List) return (List) value;
    return singletonList(value);
  }

  @Test
  public void deleteThenInsertBatch() throws UnauthorizedException {
    ds = new TestDataStore(schema);
    AuthorizationService authorizationService = mock(AuthorizationService.class);
    doNothing()
        .when(authorizationService)
<<<<<<< HEAD
        .authorizeDataRead(any(AuthenticationPrincipal.class), anyString(), anyString());
    documentDB =
        new DocumentDB(ds, new AuthenticationPrincipal("foo", "bar"), authorizationService);
=======
        .authorizeDataRead(anyString(), anyString(), anyString(), eq(SourceAPI.REST));
    documentDB = new DocumentDB(ds, "foo", authorizationService);
>>>>>>> d8bd4d5f
    List<String> path = ImmutableList.of("a", "b", "c");
    Map<String, Object> map = documentDB.newBindMap(path);
    map.put("key", "key");
    map.put("leaf", "c");
    map.put("bool_value", true);
    map.put("dbl_value", null);
    map.put("text_value", null);
    Object[] values = map.values().toArray();
    documentDB.deleteThenInsertBatch("keyspace", "table", "key", singletonList(values), path, 1L);

    List<BoundQuery> generatedQueries = ds.getRecentStatements();
    assertThat(generatedQueries).hasSize(2);

    assertThat(generatedQueries.get(0).queryString())
        .isEqualTo(
            "DELETE FROM \"keyspace\".\"table\" USING TIMESTAMP ? WHERE key = ? AND p0 = ? AND p1 = ? AND p2 = ?");
    assertThat(javaValues(generatedQueries.get(0).values())).isEqualTo(makeValues(0L, "key", path));

    assertThat(generatedQueries.get(1).queryString())
        .isEqualTo(
            "INSERT INTO \"keyspace\".\"table\" (key, p0, p1, p2, p3, p4, p5, p6, p7, p8, p9, p10, p11, p12, p13, p14, p15, p16, p17, p18, p19, p20, p21, p22, p23, p24, p25, p26, p27, p28, p29, p30, p31, p32, p33, p34, p35, p36, p37, p38, p39, p40, p41, p42, p43, p44, p45, p46, p47, p48, p49, p50, p51, p52, p53, p54, p55, p56, p57, p58, p59, p60, p61, p62, p63, leaf, text_value, dbl_value, bool_value) VALUES (?, ?, ?, ?, ?, ?, ?, ?, ?, ?, ?, ?, ?, ?, ?, ?, ?, ?, ?, ?, ?, ?, ?, ?, ?, ?, ?, ?, ?, ?, ?, ?, ?, ?, ?, ?, ?, ?, ?, ?, ?, ?, ?, ?, ?, ?, ?, ?, ?, ?, ?, ?, ?, ?, ?, ?, ?, ?, ?, ?, ?, ?, ?, ?, ?, ?, ?, ?, ?) USING TIMESTAMP ?");
    assertThat(javaValues(generatedQueries.get(1).values())).isEqualTo(makeValues(values, 1L));
  }

  @Test
  public void deletePatchedPathsThenInsertBatch() throws UnauthorizedException {
    ds = new TestDataStore(schema);
    AuthorizationService authorizationService = mock(AuthorizationService.class);
    doNothing()
        .when(authorizationService)
<<<<<<< HEAD
        .authorizeDataRead(any(AuthenticationPrincipal.class), anyString(), anyString());
    documentDB =
        new DocumentDB(ds, new AuthenticationPrincipal("foo", "bar"), authorizationService);
=======
        .authorizeDataRead(anyString(), anyString(), anyString(), eq(SourceAPI.REST));
    documentDB = new DocumentDB(ds, "foo", authorizationService);
>>>>>>> d8bd4d5f
    List<String> path = ImmutableList.of("a", "b", "c");
    List<String> patchedKeys = ImmutableList.of("eric");
    Map<String, Object> map = documentDB.newBindMap(path);
    map.put("key", "key");
    map.put("leaf", "c");
    map.put("bool_value", null);
    map.put("dbl_value", 3.0);
    map.put("text_value", null);
    Object[] values = map.values().toArray();
    documentDB.deletePatchedPathsThenInsertBatch(
        "keyspace", "table", "key", singletonList(values), path, patchedKeys, 1L);

    List<BoundQuery> generatedQueries = ds.getRecentStatements();
    assertThat(generatedQueries).hasSize(4);

    assertThat(generatedQueries.get(0).queryString())
        .isEqualTo(
            "INSERT INTO \"keyspace\".\"table\" (key, p0, p1, p2, p3, p4, p5, p6, p7, p8, p9, p10, p11, p12, p13, p14, p15, p16, p17, p18, p19, p20, p21, p22, p23, p24, p25, p26, p27, p28, p29, p30, p31, p32, p33, p34, p35, p36, p37, p38, p39, p40, p41, p42, p43, p44, p45, p46, p47, p48, p49, p50, p51, p52, p53, p54, p55, p56, p57, p58, p59, p60, p61, p62, p63, leaf, text_value, dbl_value, bool_value) VALUES (?, ?, ?, ?, ?, ?, ?, ?, ?, ?, ?, ?, ?, ?, ?, ?, ?, ?, ?, ?, ?, ?, ?, ?, ?, ?, ?, ?, ?, ?, ?, ?, ?, ?, ?, ?, ?, ?, ?, ?, ?, ?, ?, ?, ?, ?, ?, ?, ?, ?, ?, ?, ?, ?, ?, ?, ?, ?, ?, ?, ?, ?, ?, ?, ?, ?, ?, ?, ?) USING TIMESTAMP ?");
    assertThat(javaValues(generatedQueries.get(0).values())).isEqualTo(makeValues(values, 1L));

    assertThat(generatedQueries.get(1).queryString())
        .isEqualTo(
            "DELETE FROM \"keyspace\".\"table\" USING TIMESTAMP ? WHERE key = ? AND p0 = ? AND p1 = ? AND p2 = ? AND p3 = ? AND p4 = ? AND p5 = ? AND p6 = ? AND p7 = ? AND p8 = ? AND p9 = ? AND p10 = ? AND p11 = ? AND p12 = ? AND p13 = ? AND p14 = ? AND p15 = ? AND p16 = ? AND p17 = ? AND p18 = ? AND p19 = ? AND p20 = ? AND p21 = ? AND p22 = ? AND p23 = ? AND p24 = ? AND p25 = ? AND p26 = ? AND p27 = ? AND p28 = ? AND p29 = ? AND p30 = ? AND p31 = ? AND p32 = ? AND p33 = ? AND p34 = ? AND p35 = ? AND p36 = ? AND p37 = ? AND p38 = ? AND p39 = ? AND p40 = ? AND p41 = ? AND p42 = ? AND p43 = ? AND p44 = ? AND p45 = ? AND p46 = ? AND p47 = ? AND p48 = ? AND p49 = ? AND p50 = ? AND p51 = ? AND p52 = ? AND p53 = ? AND p54 = ? AND p55 = ? AND p56 = ? AND p57 = ? AND p58 = ? AND p59 = ? AND p60 = ? AND p61 = ? AND p62 = ? AND p63 = ?");
    String[] emptyStrings = new String[61];
    Arrays.fill(emptyStrings, "");
    assertThat(javaValues(generatedQueries.get(1).values()))
        .isEqualTo(makeValues(0L, "key", path, emptyStrings));

    assertThat(generatedQueries.get(2).queryString())
        .isEqualTo(
            "DELETE FROM \"keyspace\".\"table\" USING TIMESTAMP ? WHERE key = ? AND p0 = ? AND p1 = ? AND p2 = ? AND p3 >= ? AND p3 <= ?");
    assertThat(javaValues(generatedQueries.get(2).values()))
        .isEqualTo(makeValues(0L, "key", path, "[000000]", "[999999]"));

    assertThat(generatedQueries.get(3).queryString())
        .isEqualTo(
            "DELETE FROM \"keyspace\".\"table\" USING TIMESTAMP ? WHERE key = ? AND p0 = ? AND p1 = ? AND p2 = ? AND p3 IN ?");
    assertThat(javaValues(generatedQueries.get(3).values()))
        .isEqualTo(makeValues(0L, "key", path, singletonList(patchedKeys)));
  }

  @Test
  public void delete() throws UnauthorizedException {
    ds = new TestDataStore(schema);
    AuthorizationService authorizationService = mock(AuthorizationService.class);
    doNothing()
        .when(authorizationService)
<<<<<<< HEAD
        .authorizeDataRead(any(AuthenticationPrincipal.class), anyString(), anyString());
    documentDB =
        new DocumentDB(ds, new AuthenticationPrincipal("foo", "bar"), authorizationService);
=======
        .authorizeDataRead(anyString(), anyString(), anyString(), eq(SourceAPI.REST));
    documentDB = new DocumentDB(ds, "foo", authorizationService);
>>>>>>> d8bd4d5f
    List<String> path = ImmutableList.of("a", "b", "c");
    List<Object[]> vars = new ArrayList<>();
    vars.add(new Object[path.size() + 2]);
    vars.get(0)[0] = 1L;
    vars.get(0)[1] = "key";
    vars.get(0)[2] = "a";
    vars.get(0)[3] = "b";
    vars.get(0)[4] = "c";

    documentDB.delete("keyspace", "table", "key", path, 1L);

    List<BoundQuery> generatedQueries = ds.getRecentStatements();
    assertThat(generatedQueries).hasSize(1);

    assertThat(generatedQueries.get(0).queryString())
        .isEqualTo(
            "DELETE FROM \"keyspace\".\"table\" USING TIMESTAMP ? WHERE key = ? AND p0 = ? AND p1 = ? AND p2 = ?");
    assertThat(javaValues(generatedQueries.get(0).values())).isEqualTo(makeValues(1L, "key", path));
  }

  @Test
  public void deleteDeadLeaves() throws UnauthorizedException {
    ds = new TestDataStore(schema);
    AuthorizationService authorizationService = mock(AuthorizationService.class);
    doNothing()
        .when(authorizationService)
<<<<<<< HEAD
        .authorizeDataRead(any(AuthenticationPrincipal.class), anyString(), anyString());
    documentDB =
        new DocumentDB(ds, new AuthenticationPrincipal("foo", "bar"), authorizationService);
=======
        .authorizeDataRead(anyString(), anyString(), anyString(), eq(SourceAPI.REST));
    documentDB = new DocumentDB(ds, "foo", authorizationService);
>>>>>>> d8bd4d5f

    Map<String, List<JsonNode>> deadLeaves = new HashMap<>();
    deadLeaves.put("$.a", new ArrayList<>());
    ObjectNode objectNode = mapper.createObjectNode();
    objectNode.set("b", TextNode.valueOf("b"));
    deadLeaves.get("$.a").add(objectNode);

    ArrayNode arrayNode = mapper.createArrayNode();
    arrayNode.add(TextNode.valueOf("c"));
    deadLeaves.put("$.b", new ArrayList<>());
    deadLeaves.get("$.b").add(arrayNode);

    documentDB.deleteDeadLeaves("keyspace", "table", "key", 1L, deadLeaves);

    List<BoundQuery> generatedQueries = ds.getRecentStatements();
    assertThat(generatedQueries).hasSize(2);

    assertThat(generatedQueries.get(0).queryString())
        .isEqualTo(
            "DELETE FROM \"keyspace\".\"table\" USING TIMESTAMP ? WHERE key = ? AND p0 = ? AND p1 IN ?");
    assertThat(javaValues(generatedQueries.get(0).values()))
        .isEqualTo(asList(1L, "key", "a", singletonList("b")));

    assertThat(generatedQueries.get(1).queryString())
        .isEqualTo(
            "DELETE FROM \"keyspace\".\"table\" USING TIMESTAMP ? WHERE key = ? AND p0 = ? AND p1 >= ? AND p1 <= ?");
    assertThat(javaValues(generatedQueries.get(1).values()))
        .isEqualTo(makeValues(1L, "key", "b", "[000000]", "[999999]"));
  }

  private static class TestDataStore implements DataStore {
    private final List<BoundQuery> recentQueries = new ArrayList<>();
    private final Schema schema;

    public TestDataStore(Schema schema) {
      this.schema = schema;
    }

    @Override
    public Codec valueCodec() {
      return Codec.testCodec();
    }

    @Override
    public <B extends BoundQuery> CompletableFuture<Query<B>> prepare(Query<B> query) {
      return CompletableFuture.completedFuture(query);
    }

    @Override
    public CompletableFuture<ResultSet> execute(
        BoundQuery query, UnaryOperator<Parameters> parametersModifier) {
      this.recentQueries.add(query);
      return CompletableFuture.completedFuture(ResultSet.empty());
    }

    @Override
    public CompletableFuture<ResultSet> batch(
        Collection<BoundQuery> queries,
        BatchType batchType,
        UnaryOperator<Parameters> parametersModifier) {
      this.recentQueries.addAll(queries);
      return CompletableFuture.completedFuture(ResultSet.empty());
    }

    @Override
    public Schema schema() {
      return schema;
    }

    @Override
    public boolean isInSchemaAgreement() {
      return true;
    }

    @Override
    public void waitForSchemaAgreement() {}

    @Override
    public boolean supportsSecondaryIndex() {
      return true;
    }

    @Override
    public boolean supportsSAI() {
      return true;
    }

    public List<BoundQuery> getRecentStatements() {
      List<BoundQuery> recent = new ArrayList<>(this.recentQueries);
      this.recentQueries.clear();
      return recent;
    }
  }
}<|MERGE_RESOLUTION|>--- conflicted
+++ resolved
@@ -6,11 +6,8 @@
 import static java.util.Arrays.asList;
 import static java.util.Collections.singletonList;
 import static org.assertj.core.api.Assertions.assertThat;
-<<<<<<< HEAD
+import static org.mockito.ArgumentMatchers.eq;
 import static org.mockito.Matchers.any;
-=======
-import static org.mockito.ArgumentMatchers.eq;
->>>>>>> d8bd4d5f
 import static org.mockito.Matchers.anyString;
 import static org.mockito.Mockito.doNothing;
 import static org.mockito.Mockito.mock;
@@ -47,6 +44,7 @@
 import org.junit.jupiter.api.Test;
 
 public class DocumentDBTest {
+
   private static final Schema schema = buildSchema();
 
   private DocumentDB documentDB;
@@ -77,14 +75,10 @@
     AuthorizationService authorizationService = mock(AuthorizationService.class);
     doNothing()
         .when(authorizationService)
-<<<<<<< HEAD
-        .authorizeDataRead(any(AuthenticationPrincipal.class), anyString(), anyString());
+        .authorizeDataRead(
+            any(AuthenticationPrincipal.class), anyString(), anyString(), eq(SourceAPI.REST));
     documentDB =
         new DocumentDB(ds, new AuthenticationPrincipal("foo", "bar"), authorizationService);
-=======
-        .authorizeDataRead(anyString(), anyString(), anyString(), eq(SourceAPI.REST));
-    documentDB = new DocumentDB(ds, "foo", authorizationService);
->>>>>>> d8bd4d5f
   }
 
   @Test
@@ -209,14 +203,10 @@
     AuthorizationService authorizationService = mock(AuthorizationService.class);
     doNothing()
         .when(authorizationService)
-<<<<<<< HEAD
-        .authorizeDataRead(any(AuthenticationPrincipal.class), anyString(), anyString());
+        .authorizeDataRead(
+            any(AuthenticationPrincipal.class), anyString(), anyString(), eq(SourceAPI.REST));
     documentDB =
         new DocumentDB(ds, new AuthenticationPrincipal("foo", "bar"), authorizationService);
-=======
-        .authorizeDataRead(anyString(), anyString(), anyString(), eq(SourceAPI.REST));
-    documentDB = new DocumentDB(ds, "foo", authorizationService);
->>>>>>> d8bd4d5f
     List<String> path = ImmutableList.of("a", "b", "c");
     Map<String, Object> map = documentDB.newBindMap(path);
     map.put("key", "key");
@@ -247,14 +237,10 @@
     AuthorizationService authorizationService = mock(AuthorizationService.class);
     doNothing()
         .when(authorizationService)
-<<<<<<< HEAD
-        .authorizeDataRead(any(AuthenticationPrincipal.class), anyString(), anyString());
+        .authorizeDataRead(
+            any(AuthenticationPrincipal.class), anyString(), anyString(), eq(SourceAPI.REST));
     documentDB =
         new DocumentDB(ds, new AuthenticationPrincipal("foo", "bar"), authorizationService);
-=======
-        .authorizeDataRead(anyString(), anyString(), anyString(), eq(SourceAPI.REST));
-    documentDB = new DocumentDB(ds, "foo", authorizationService);
->>>>>>> d8bd4d5f
     List<String> path = ImmutableList.of("a", "b", "c");
     List<String> patchedKeys = ImmutableList.of("eric");
     Map<String, Object> map = documentDB.newBindMap(path);
@@ -302,14 +288,10 @@
     AuthorizationService authorizationService = mock(AuthorizationService.class);
     doNothing()
         .when(authorizationService)
-<<<<<<< HEAD
-        .authorizeDataRead(any(AuthenticationPrincipal.class), anyString(), anyString());
+        .authorizeDataRead(
+            any(AuthenticationPrincipal.class), anyString(), anyString(), eq(SourceAPI.REST));
     documentDB =
         new DocumentDB(ds, new AuthenticationPrincipal("foo", "bar"), authorizationService);
-=======
-        .authorizeDataRead(anyString(), anyString(), anyString(), eq(SourceAPI.REST));
-    documentDB = new DocumentDB(ds, "foo", authorizationService);
->>>>>>> d8bd4d5f
     List<String> path = ImmutableList.of("a", "b", "c");
     List<Object[]> vars = new ArrayList<>();
     vars.add(new Object[path.size() + 2]);
@@ -336,14 +318,10 @@
     AuthorizationService authorizationService = mock(AuthorizationService.class);
     doNothing()
         .when(authorizationService)
-<<<<<<< HEAD
-        .authorizeDataRead(any(AuthenticationPrincipal.class), anyString(), anyString());
+        .authorizeDataRead(
+            any(AuthenticationPrincipal.class), anyString(), anyString(), eq(SourceAPI.REST));
     documentDB =
         new DocumentDB(ds, new AuthenticationPrincipal("foo", "bar"), authorizationService);
-=======
-        .authorizeDataRead(anyString(), anyString(), anyString(), eq(SourceAPI.REST));
-    documentDB = new DocumentDB(ds, "foo", authorizationService);
->>>>>>> d8bd4d5f
 
     Map<String, List<JsonNode>> deadLeaves = new HashMap<>();
     deadLeaves.put("$.a", new ArrayList<>());
@@ -375,6 +353,7 @@
   }
 
   private static class TestDataStore implements DataStore {
+
     private final List<BoundQuery> recentQueries = new ArrayList<>();
     private final Schema schema;
 
