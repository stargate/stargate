FROM ubuntu:focal

ARG DEBIAN_FRONTEND=noninteractive
ENV TZ=UTC
RUN ln -snf /usr/share/zoneinfo/$TZ /etc/localtime && echo $TZ > /etc/timezone

RUN apt-get update \
    && apt-get install -y \
    openjdk-8-jdk \
    git \
    gcc \
    python-dev \
    python2.7 \
    python-setuptools \
    python-six \
    python-yaml \
    sudo \
    maven \
    apt-transport-https \
    ca-certificates \
    curl \
    software-properties-common

RUN curl -fsSL https://download.docker.com/linux/ubuntu/gpg | sudo apt-key add -

RUN add-apt-repository "deb [arch=amd64] https://download.docker.com/linux/ubuntu focal stable" \
    && apt-get update \
    && apt-cache policy docker-ce \
    && apt-get install docker-ce -y

RUN update-alternatives --set java /usr/lib/jvm/java-8-openjdk-amd64/jre/bin/java && \
    export JAVA_HOME="/usr/lib/jvm/java-1.8.0-openjdk-amd64" && \
    export PATH=$PATH:$JAVA_HOME/bin && \
    java -version

RUN ln -sf /usr/bin/python2.7 /usr/bin/python

RUN adduser --disabled-password --gecos "" ubuntu \
    && usermod -aG sudo ubuntu \
    && echo "ubuntu     ALL=(ALL) NOPASSWD:/usr/bin/python" >> /etc/sudoers \
    && usermod -aG docker ubuntu \
    && su - ubuntu

RUN git clone --branch master --single-branch https://github.com/riptano/ccm.git && \
    cd ccm && \
    sudo python setup.py install

# Create clusters to pre-download necessary artifacts
<<<<<<< HEAD
RUN ccm create -v 4.0.3 stargate_40 && ccm remove stargate_40
RUN ccm create -v 3.11.11 stargate_311 && ccm remove stargate_311
=======
RUN ccm create -v 4.0.1 stargate_40 && ccm remove stargate_40
RUN ccm create -v 3.11.12 stargate_311 && ccm remove stargate_311
>>>>>>> 56a4ef17
RUN ccm create -v 6.8.20 --dse stargate_dse68 && ccm remove stargate_dse68

CMD ["/bin/bash"]<|MERGE_RESOLUTION|>--- conflicted
+++ resolved
@@ -46,13 +46,8 @@
     sudo python setup.py install
 
 # Create clusters to pre-download necessary artifacts
-<<<<<<< HEAD
 RUN ccm create -v 4.0.3 stargate_40 && ccm remove stargate_40
-RUN ccm create -v 3.11.11 stargate_311 && ccm remove stargate_311
-=======
-RUN ccm create -v 4.0.1 stargate_40 && ccm remove stargate_40
 RUN ccm create -v 3.11.12 stargate_311 && ccm remove stargate_311
->>>>>>> 56a4ef17
 RUN ccm create -v 6.8.20 --dse stargate_dse68 && ccm remove stargate_dse68
 
 CMD ["/bin/bash"]