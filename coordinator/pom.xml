<?xml version="1.0" encoding="UTF-8"?>
<project xmlns="http://maven.apache.org/POM/4.0.0" xmlns:xsi="http://www.w3.org/2001/XMLSchema-instance" xsi:schemaLocation="http://maven.apache.org/POM/4.0.0 http://maven.apache.org/xsd/maven-4.0.0.xsd">
  <modelVersion>4.0.0</modelVersion>
  <!-- Artifact props -->
  <groupId>io.stargate</groupId>
  <artifactId>stargate</artifactId>
  <name>Stargate - Coordinator Parent pom</name>
<<<<<<< HEAD
  <version>2.1.0-BETA-18-SNAPSHOT</version>
=======
  <version>2.0.32-SNAPSHOT</version>
>>>>>>> 7603ce98
  <packaging>pom</packaging>
  <!-- Description -->
  <description>Stargate - An open source data API gateway</description>
  <url>https://github.com/stargate/stargate</url>
  <!-- Dev props -->
  <developers>
    <developer>
      <id>stargate</id>
      <name>The Stargate Authors</name>
      <email>maintainers@stargate.io</email>
      <organization>Stargate</organization>
      <organizationUrl>https://stargate.io</organizationUrl>
    </developer>
  </developers>
  <!-- License -->
  <licenses>
    <license>
      <name>The Apache Software License, Version 2.0</name>
      <url>https://www.apache.org/licenses/LICENSE-2.0.txt</url>
      <distribution>repo</distribution>
    </license>
  </licenses>
  <!-- Source code control management -->
  <scm child.scm.connection.inherit.append.path="false" child.scm.developerConnection.inherit.append.path="false" child.scm.url.inherit.append.path="false">
    <url>https://github.com/stargate/stargate</url>
    <connection>scm:git:git://github.com/stargate/stargate.git</connection>
    <developerConnection>scm:git:git://github.com/stargate/stargate.git</developerConnection>
    <tag>HEAD</tag>
  </scm>
  <!-- Issue management -->
  <issueManagement>
    <system>GitHub</system>
    <url>https://github.com/stargate/stargate/issues/</url>
  </issueManagement>
  <!-- Shared properties -->
  <properties>
    <!-- Compiler -->
    <maven.compiler.source>11</maven.compiler.source>
    <maven.compiler.target>11</maven.compiler.target>
    <!-- Encoding -->
    <project.build.sourceEncoding>UTF-8</project.build.sourceEncoding>
    <project.reporting.outputEncoding>UTF-8</project.reporting.outputEncoding>
    <!-- OSGi -->
    <osgi.bundle.version>${project.version}</osgi.bundle.version>
    <!-- JDK 11 settings -->
    <jdk11.module-exports>--add-exports java.base/jdk.internal.ref=ALL-UNNAMED --add-exports java.base/jdk.internal.misc=ALL-UNNAMED</jdk11.module-exports>
    <!-- Release -->
    <project.scm.id>github</project.scm.id>
    <doclint>none</doclint>
    <driver.version>4.17.0</driver.version>
    <!-- First DropWizard version and things it directly depends on that make sense to sync -->
    <dropwizard.version>2.1.6</dropwizard.version>
    <!--
      Note that this is currently aligned with the metrics version that DropWizard transitively depends on.
      It's probably a good idea to keep the two versions in sync.
    -->
    <dropwizard.metrics.version>4.2.18</dropwizard.metrics.version>
    <!--
      Note that this is currently aligned with the Jetty version that DropWizard transitively depends on.
      It's probably a good idea to keep the two versions in sync (or close)
    -->
    <jetty.version>9.4.53.v20231009</jetty.version>
    <!-- Logging framework likewise in sync -->
    <slf4j.version>2.0.9</slf4j.version>
    <logback.version>1.3.14</logback.version>
    <!-- And then other 3rd party version dependencies, compile/runtime -->
    <caffeine.version>2.9.3</caffeine.version>
    <commons-io.version>2.14.0</commons-io.version>
    <grpc.version>1.56.1</grpc.version>
    <immutables.version>2.8.8</immutables.version>
<<<<<<< HEAD
    <jackson.version>2.14.2</jackson.version>
=======
    <jackson.version>2.15.4</jackson.version>
>>>>>>> 7603ce98
    <javatuples.version>1.2</javatuples.version>
    <!-- Make sure micrometer and prometheus versions are in sync  -->
    <micrometer.version>1.8.2</micrometer.version>
    <prometheus.version>0.12.0</prometheus.version>
    <!-- SnakeYAML needs to be synced with jackson-dataformat-yaml
       most of the time, but occasionally higher for CVEs
      -->
    <snakeyaml.version>1.33</snakeyaml.version>
    <swagger-ui.version>3.52.5</swagger-ui.version>
    <swagger-jersey2-jaxrs.version>1.6.3</swagger-jersey2-jaxrs.version>
    <!-- Netty version used by Cassandra 4.0 (DSE uses different version)
	 NOTE: upgrading version often breaks persistence backend so make sure
	 you know what you are doing if/when upgrading
      -->
    <netty.version>4.1.75.Final</netty.version>
    <netty-boringssl.version>2.0.51.Final</netty-boringssl.version>
    <jacoco.version>0.8.12</jacoco.version>
    <junit.version>5.8.2</junit.version>
    <mockito.version>4.11.0</mockito.version>
    <assertj.version>3.24.2</assertj.version>
    <awaitility.version>4.2.0</awaitility.version>
  </properties>
  <dependencies>
    <!-- Basic OSGi dependency, provided by container -->
    <dependency>
      <groupId>org.osgi</groupId>
      <artifactId>org.osgi.core</artifactId>
      <version>6.0.0</version>
      <scope>provided</scope>
    </dependency>
    <!-- Shared test dependencies -->
    <dependency>
      <groupId>org.jacoco</groupId>
      <artifactId>org.jacoco.agent</artifactId>
      <classifier>runtime</classifier>
      <scope>test</scope>
      <version>${jacoco.version}</version>
    </dependency>
  </dependencies>
  <profiles>
    <!-- Deployment profile (required so these plugins are only used when deploying) -->
    <profile>
      <id>deploy</id>
      <build>
        <plugins>
          <!-- Source plugin -->
          <plugin>
            <artifactId>maven-source-plugin</artifactId>
            <version>2.4</version>
            <executions>
              <execution>
                <id>attach-sources</id>
                <goals>
                  <goal>jar-no-fork</goal>
                </goals>
              </execution>
            </executions>
          </plugin>
          <!-- Javadoc plugin -->
          <plugin>
            <artifactId>maven-javadoc-plugin</artifactId>
            <configuration>
              <verbose>false</verbose>
              <quiet>true</quiet>
              <tags>
                <tag>
                  <name>apiNote</name>
                  <placement>a</placement>
                  <head>API note:</head>
                </tag>
              </tags>
            </configuration>
            <executions>
              <execution>
                <id>attach-javadocs</id>
                <goals>
                  <goal>jar</goal>
                </goals>
              </execution>
            </executions>
          </plugin>
          <!-- GPG plugin -->
          <plugin>
            <artifactId>maven-gpg-plugin</artifactId>
            <version>1.6</version>
            <executions>
              <execution>
                <id>sign-artifacts</id>
                <phase>verify</phase>
                <goals>
                  <goal>sign</goal>
                </goals>
                <configuration>
                  <!-- Prevent `gpg` from using pinentry programs -->
                  <gpgArguments>
                    <arg>--pinentry-mode</arg>
                    <arg>loopback</arg>
                  </gpgArguments>
                  <outputDirectory>${project.basedir}/target</outputDirectory>
                </configuration>
              </execution>
            </executions>
          </plugin>
        </plugins>
      </build>
    </profile>
    <profile>
      <id>default</id>
      <activation>
        <activeByDefault>true</activeByDefault>
      </activation>
      <modules>
        <module>core</module>
        <module>stargate-starter</module>
        <module>persistence-api</module>
        <module>persistence-common</module>
        <module>persistence-test</module>
        <module>persistence-cassandra-4.0</module>
        <module>persistence-cassandra-4.1</module>
        <module>bridge</module>
        <module>cql</module>
        <module>auth-api</module>
        <module>authnz</module>
        <module>auth-table-based-service</module>
        <module>auth-jwt-service</module>
        <module>health-checker</module>
        <module>config-store-api</module>
        <module>config-store-yaml</module>
        <module>grpc-proto</module>
        <module>bridge-proto</module>
        <module>grpc</module>
        <module>metrics-jersey</module>
        <module>grpc-examples</module>
        <!-- testing last -->
        <module>testing-services</module>
        <module>testing</module>
      </modules>
    </profile>
    <profile>
      <id>dse-next</id>
      <activation>
        <activeByDefault>true</activeByDefault>
      </activation>
      <modules>
        <module>core</module>
        <module>stargate-starter</module>
        <module>persistence-api</module>
        <module>persistence-common</module>
        <module>persistence-test</module>
        <module>persistence-dse-next</module>
        <module>bridge</module>
        <module>cql</module>
        <module>auth-api</module>
        <module>authnz</module>
        <module>auth-table-based-service</module>
        <module>auth-jwt-service</module>
        <module>health-checker</module>
        <module>config-store-api</module>
        <module>config-store-yaml</module>
        <module>grpc-proto</module>
        <module>bridge-proto</module>
        <module>grpc</module>
        <module>metrics-jersey</module>
        <module>grpc-examples</module>
        <!-- testing last -->
        <module>testing-services</module>
        <module>testing</module>
      </modules>
    </profile>
    <profile>
      <id>dse</id>
      <activation>
        <activeByDefault>false</activeByDefault>
      </activation>
      <modules>
        <module>core</module>
        <module>stargate-starter</module>
        <module>persistence-api</module>
        <module>persistence-common</module>
        <module>persistence-test</module>
        <module>persistence-cassandra-4.0</module>
        <module>persistence-cassandra-4.1</module>
        <module>persistence-dse-6.8</module>
        <module>bridge</module>
        <module>cql</module>
        <module>auth-api</module>
        <module>authnz</module>
        <module>auth-table-based-service</module>
        <module>auth-jwt-service</module>
        <module>health-checker</module>
        <module>config-store-api</module>
        <module>config-store-yaml</module>
        <module>grpc-proto</module>
        <module>bridge-proto</module>
        <module>grpc</module>
        <module>metrics-jersey</module>
        <module>grpc-examples</module>
        <!-- testing last -->
        <module>testing-services</module>
        <module>testing</module>
      </modules>
    </profile>
    <profile>
      <id>all</id>
      <activation>
        <activeByDefault>true</activeByDefault>
      </activation>
      <modules>
        <module>core</module>
        <module>stargate-starter</module>
        <module>persistence-api</module>
        <module>persistence-common</module>
        <module>persistence-test</module>
        <module>persistence-cassandra-4.0</module>
        <module>persistence-cassandra-4.1</module>
        <module>persistence-dse-next</module>
        <module>persistence-dse-6.8</module>
        <module>bridge</module>
        <module>cql</module>
        <module>auth-api</module>
        <module>authnz</module>
        <module>auth-table-based-service</module>
        <module>auth-jwt-service</module>
        <module>health-checker</module>
        <module>config-store-api</module>
        <module>config-store-yaml</module>
        <module>grpc-proto</module>
        <module>bridge-proto</module>
        <module>grpc</module>
        <module>metrics-jersey</module>
        <module>grpc-examples</module>
        <!-- testing last -->
        <module>testing-services</module>
        <module>testing</module>
      </modules>
    </profile>
  </profiles>
  <build>
    <plugins>
      <plugin>
        <artifactId>maven-clean-plugin</artifactId>
        <version>3.1.0</version>
        <configuration>
          <filesets>
            <fileset>
              <directory>${project.basedir}/stargate-lib/</directory>
              <excludes>
                <exclude>.keep</exclude>
                <exclude>logback.xml</exclude>
              </excludes>
              <followSymlinks>false</followSymlinks>
            </fileset>
          </filesets>
        </configuration>
      </plugin>
      <!-- Nexus Staging Plugin -->
      <plugin>
        <groupId>org.sonatype.plugins</groupId>
        <artifactId>nexus-staging-maven-plugin</artifactId>
        <version>1.6.8</version>
        <extensions>true</extensions>
        <configuration>
          <serverId>ossrh</serverId>
          <nexusUrl>https://oss.sonatype.org/</nexusUrl>
          <autoReleaseAfterClose>true</autoReleaseAfterClose>
        </configuration>
      </plugin>
      <plugin>
        <groupId>com.coveo</groupId>
        <artifactId>fmt-maven-plugin</artifactId>
        <version>2.9</version>
        <executions>
          <execution>
            <goals>
              <goal>check</goal>
            </goals>
            <phase>process-sources</phase>
          </execution>
        </executions>
      </plugin>
      <plugin>
        <groupId>au.com.acegi</groupId>
        <artifactId>xml-format-maven-plugin</artifactId>
        <version>3.2.2</version>
        <executions>
          <execution>
            <goals>
              <goal>xml-check</goal>
            </goals>
          </execution>
        </executions>
        <configuration>
          <excludes>
            <exclude>.idea/**</exclude>
            <exclude>**/target/**</exclude>
            <exclude>**/dependency-reduced-pom.xml</exclude>
          </excludes>
        </configuration>
      </plugin>
      <plugin>
        <groupId>org.apache.maven.plugins</groupId>
        <artifactId>maven-surefire-plugin</artifactId>
        <version>3.1.2</version>
        <configuration>
          <forkCount>1</forkCount>
          <reuseForks>false</reuseForks>
          <excludes>
            <exclude>**/integration/**/*.java</exclude>
          </excludes>
          <systemPropertyVariables>
            <jacoco-agent.destfile>${project.build.directory}/jacoco-ut.exec</jacoco-agent.destfile>
            <projectRoot>${basedir}/..</projectRoot>
            <!-- Assumed to run from module -->
          </systemPropertyVariables>
          <argLine>${surefire.jacoco.args}</argLine>
        </configuration>
      </plugin>
      <plugin>
        <groupId>org.jacoco</groupId>
        <artifactId>jacoco-maven-plugin</artifactId>
        <version>${jacoco.version}</version>
        <configuration>
          <includes>
            <include>io/stargate/**/*</include>
          </includes>
          <inclNoLocationClasses>true</inclNoLocationClasses>
        </configuration>
        <executions>
          <execution>
            <id>before-ut-execution</id>
            <goals>
              <goal>prepare-agent</goal>
            </goals>
            <configuration>
              <destFile>${project.build.directory}/jacoco-ut.exec</destFile>
              <propertyName>surefire.jacoco.args</propertyName>
            </configuration>
          </execution>
          <execution>
            <id>report-ut</id>
            <goals>
              <goal>report</goal>
            </goals>
            <configuration>
              <dataFile>${project.build.directory}/jacoco-ut.exec</dataFile>
              <outputDirectory>${project.reporting.outputDirectory}/jacoco-ut</outputDirectory>
            </configuration>
          </execution>
          <execution>
            <id>before-it-execution</id>
            <phase>pre-integration-test</phase>
            <goals>
              <goal>prepare-agent</goal>
            </goals>
            <configuration>
              <destFile>${project.build.directory}/jacoco-it.exec</destFile>
              <propertyName>failsafe.jacoco.args</propertyName>
            </configuration>
          </execution>
          <execution>
            <id>report-it</id>
            <phase>post-integration-test</phase>
            <goals>
              <goal>report</goal>
            </goals>
            <configuration>
              <dataFile>${project.build.directory}/jacoco-it.exec</dataFile>
              <outputDirectory>${project.reporting.outputDirectory}/jacoco-it</outputDirectory>
            </configuration>
          </execution>
          <execution>
            <id>merge-results</id>
            <phase>verify</phase>
            <goals>
              <goal>merge</goal>
            </goals>
            <configuration>
              <fileSets>
                <fileSet>
                  <directory>${project.build.directory}</directory>
                  <includes>
                    <include>*.exec</include>
                  </includes>
                </fileSet>
              </fileSets>
              <destFile>${project.build.directory}/jacoco.exec</destFile>
            </configuration>
          </execution>
          <execution>
            <id>post-merge-report</id>
            <phase>verify</phase>
            <goals>
              <goal>report</goal>
            </goals>
            <configuration>
              <dataFile>${project.build.directory}/jacoco.exec</dataFile>
              <outputDirectory>${project.reporting.outputDirectory}/jacoco</outputDirectory>
            </configuration>
          </execution>
        </executions>
      </plugin>
      <plugin>
        <groupId>org.apache.maven.plugins</groupId>
        <artifactId>maven-enforcer-plugin</artifactId>
        <executions>
          <execution>
            <id>enforce</id>
            <configuration>
              <rules>
                <requireJavaVersion>
                  <version>[11,12)</version>
                  <message>Project requires JDK 11</message>
                </requireJavaVersion>
                <requireUpperBoundDeps>
                  <!-- If specifying includes ONLY those are checked
		       (default: all)
		      -->
                  <includes>
                    <include>com.fasterxml.jackson.core:*</include>
                    <include>org.glassfish.jersey.core:jersey-common</include>
                  </includes>
                </requireUpperBoundDeps>
              </rules>
            </configuration>
            <goals>
              <goal>enforce</goal>
            </goals>
          </execution>
        </executions>
      </plugin>
    </plugins>
    <pluginManagement>
      <plugins>
        <plugin>
          <artifactId>maven-jar-plugin</artifactId>
          <version>3.3.0</version>
        </plugin>
        <plugin>
          <artifactId>maven-enforcer-plugin</artifactId>
          <version>3.3.0</version>
        </plugin>
        <plugin>
          <artifactId>maven-compiler-plugin</artifactId>
          <version>3.11.0</version>
          <configuration>
            <source>${maven.compiler.source}</source>
            <target>${maven.compiler.target}</target>
            <showWarnings>true</showWarnings>
            <failOnWarning>false</failOnWarning>
          </configuration>
        </plugin>
        <plugin>
          <groupId>org.apache.felix</groupId>
          <artifactId>maven-bundle-plugin</artifactId>
          <extensions>true</extensions>
          <version>5.1.9</version>
          <executions>
            <execution>
              <id>bundle-manifest</id>
              <phase>process-classes</phase>
              <goals>
                <goal>manifest</goal>
              </goals>
            </execution>
          </executions>
        </plugin>
        <plugin>
          <artifactId>maven-source-plugin</artifactId>
          <version>3.3.0</version>
        </plugin>
        <plugin>
          <artifactId>maven-javadoc-plugin</artifactId>
          <version>3.1.1</version>
        </plugin>
        <plugin>
          <groupId>org.sonatype.plugins</groupId>
          <artifactId>nexus-staging-maven-plugin</artifactId>
          <version>1.6.13</version>
        </plugin>
        <plugin>
          <artifactId>maven-gpg-plugin</artifactId>
          <version>1.6</version>
        </plugin>
        <plugin>
          <artifactId>maven-release-plugin</artifactId>
          <version>3.0.1</version>
        </plugin>
        <plugin>
          <artifactId>maven-surefire-plugin</artifactId>
          <version>3.1.2</version>
        </plugin>
        <plugin>
          <artifactId>maven-failsafe-plugin</artifactId>
          <version>3.1.2</version>
        </plugin>
        <plugin>
          <artifactId>maven-wrapper-plugin</artifactId>
          <version>3.2.0</version>
        </plugin>
        <plugin>
          <groupId>org.codehaus.mojo</groupId>
          <artifactId>versions-maven-plugin</artifactId>
          <version>2.10.0</version>
          <configuration>
            <rulesUri>file:///${session.executionRootDirectory}/maven-version-rules.xml</rulesUri>
          </configuration>
        </plugin>
        <plugin>
          <groupId>org.owasp</groupId>
          <artifactId>dependency-check-maven</artifactId>
          <version>7.0.3</version>
          <configuration>
            <suppressionFiles>
              <suppressionFile>file:///${session.executionRootDirectory}/dependency-check-suppression.xml</suppressionFile>
            </suppressionFiles>
          </configuration>
        </plugin>
      </plugins>
    </pluginManagement>
  </build>
  <dependencyManagement>
    <dependencies>
      <!-- To get a consistent set of Jackson components, use BOM:
           will provide default version for all standard components
          (but will not add actual dependencies)
        -->
      <dependency>
        <groupId>com.fasterxml.jackson</groupId>
        <artifactId>jackson-bom</artifactId>
        <version>${jackson.version}</version>
        <type>pom</type>
        <scope>import</scope>
      </dependency>
      <!-- SnakeYAML dependency from Jackson 2.14.1 is 1.33 but Persistence backends
	   try to bring in older versions, so:
	-->
      <dependency>
        <groupId>org.yaml</groupId>
        <artifactId>snakeyaml</artifactId>
        <version>${snakeyaml.version}</version>
      </dependency>
      <!-- BOM/dependencies for dropwizard too: -->
      <dependency>
        <groupId>io.dropwizard</groupId>
        <artifactId>dropwizard-bom</artifactId>
        <version>${dropwizard.version}</version>
        <type>pom</type>
        <scope>import</scope>
      </dependency>
      <!-- But note that dropwizard-bom only contains core components,
	   not dropwizard-metrics, so we still need these:
	  -->
      <dependency>
        <groupId>io.dropwizard.metrics</groupId>
        <artifactId>metrics-core</artifactId>
        <version>${dropwizard.metrics.version}</version>
      </dependency>
      <dependency>
        <groupId>io.dropwizard.metrics</groupId>
        <artifactId>metrics-healthchecks</artifactId>
        <version>${dropwizard.metrics.version}</version>
      </dependency>
      <dependency>
        <groupId>io.dropwizard.metrics</groupId>
        <artifactId>metrics-jvm</artifactId>
        <version>${dropwizard.metrics.version}</version>
      </dependency>
      <dependency>
        <groupId>io.dropwizard.metrics</groupId>
        <artifactId>metrics-servlet</artifactId>
        <version>${dropwizard.metrics.version}</version>
      </dependency>
      <dependency>
        <groupId>io.dropwizard.metrics</groupId>
        <artifactId>metrics-graphite</artifactId>
        <version>${dropwizard.metrics.version}</version>
      </dependency>
      <!-- 24-Apr-2023, tatu: Sync with DropWizard 2.1.6 again -->
      <dependency>
        <groupId>org.glassfish.jersey</groupId>
        <artifactId>jersey-bom</artifactId>
        <version>2.39.1</version>
        <type>pom</type>
        <scope>import</scope>
      </dependency>
      <!-- BOM for gRPC as well -->
      <dependency>
        <groupId>io.grpc</groupId>
        <artifactId>grpc-bom</artifactId>
        <version>${grpc.version}</version>
        <type>pom</type>
        <scope>import</scope>
      </dependency>
      <!-- 30-Sep-2022, tatu: added by [stargate#2074] needed to fix Mac M1 builds
        -->
      <dependency>
        <groupId>net.java.dev.jna</groupId>
        <artifactId>jna</artifactId>
        <version>5.12.1</version>
      </dependency>
      <dependency>
        <groupId>org.eclipse.jetty</groupId>
        <artifactId>jetty-server</artifactId>
        <version>${jetty.version}</version>
      </dependency>
      <dependency>
        <groupId>org.eclipse.jetty</groupId>
        <artifactId>jetty-servlet</artifactId>
        <version>${jetty.version}</version>
      </dependency>
      <dependency>
        <groupId>org.eclipse.jetty</groupId>
        <artifactId>jetty-servlets</artifactId>
        <version>${jetty.version}</version>
      </dependency>
      <dependency>
        <groupId>org.eclipse.jetty</groupId>
        <artifactId>jetty-util</artifactId>
        <version>${jetty.version}</version>
      </dependency>
      <dependency>
        <groupId>org.eclipse.jetty</groupId>
        <artifactId>jetty-http</artifactId>
        <version>${jetty.version}</version>
      </dependency>
      <dependency>
        <groupId>org.eclipse.jetty</groupId>
        <artifactId>jetty-io</artifactId>
        <version>${jetty.version}</version>
      </dependency>
      <dependency>
        <groupId>org.eclipse.jetty</groupId>
        <artifactId>jetty-security</artifactId>
        <version>${jetty.version}</version>
      </dependency>
      <dependency>
        <groupId>org.slf4j</groupId>
        <artifactId>slf4j-api</artifactId>
        <version>${slf4j.version}</version>
      </dependency>
      <dependency>
        <groupId>org.slf4j</groupId>
        <artifactId>log4j-over-slf4j</artifactId>
        <version>${slf4j.version}</version>
      </dependency>
      <dependency>
        <groupId>ch.qos.logback</groupId>
        <artifactId>logback-classic</artifactId>
        <version>${logback.version}</version>
      </dependency>
      <dependency>
        <groupId>ch.qos.logback</groupId>
        <artifactId>logback-core</artifactId>
        <version>${logback.version}</version>
      </dependency>
      <dependency>
        <groupId>com.github.ben-manes.caffeine</groupId>
        <artifactId>caffeine</artifactId>
        <version>${caffeine.version}</version>
      </dependency>
      <dependency>
        <groupId>io.micrometer</groupId>
        <artifactId>micrometer-core</artifactId>
        <version>${micrometer.version}</version>
      </dependency>
      <dependency>
        <groupId>io.micrometer</groupId>
        <artifactId>micrometer-registry-prometheus</artifactId>
        <version>${micrometer.version}</version>
      </dependency>
      <dependency>
        <groupId>io.micrometer</groupId>
        <artifactId>micrometer-jersey2</artifactId>
        <version>${micrometer.version}</version>
      </dependency>
      <dependency>
        <groupId>io.prometheus</groupId>
        <artifactId>simpleclient_dropwizard</artifactId>
        <version>${prometheus.version}</version>
      </dependency>
      <dependency>
        <groupId>org.immutables</groupId>
        <artifactId>value</artifactId>
        <version>${immutables.version}</version>
      </dependency>
      <dependency>
        <groupId>org.javatuples</groupId>
        <artifactId>javatuples</artifactId>
        <version>${javatuples.version}</version>
      </dependency>
      <dependency>
        <groupId>com.bpodgursky</groupId>
        <artifactId>jbool_expressions</artifactId>
        <version>1.23</version>
      </dependency>
      <dependency>
        <groupId>com.datastax.oss</groupId>
        <artifactId>java-driver-shaded-guava</artifactId>
        <version>25.1-jre</version>
      </dependency>
      <dependency>
        <groupId>com.datastax.oss</groupId>
        <artifactId>java-driver-core</artifactId>
        <version>${driver.version}</version>
      </dependency>
      <!-- 14-Jun-2022, tatu: with java-driver-core 4.14+ this dependency is optional
            and not brought as compile-time dependency, so needs to be explicitly added
           (see [stargate#1889] for details). But we better use consistent version
        -->
      <!-- 13-Apr-2023, tatu: And now DSE-6.8.34 upgraded version to 2.2.4 (from 1.2.1)
	     let's hope things still work
	-->
      <dependency>
        <groupId>com.esri.geometry</groupId>
        <artifactId>esri-geometry-api</artifactId>
        <version>2.2.4</version>
      </dependency>
      <dependency>
        <groupId>com.datastax.oss</groupId>
        <artifactId>java-driver-query-builder</artifactId>
        <version>${driver.version}</version>
      </dependency>
      <dependency>
        <groupId>org.junit.jupiter</groupId>
        <artifactId>junit-jupiter</artifactId>
        <version>${junit.version}</version>
      </dependency>
      <dependency>
        <groupId>org.junit.jupiter</groupId>
        <artifactId>junit-jupiter-params</artifactId>
        <version>${junit.version}</version>
      </dependency>
      <dependency>
        <groupId>org.mockito</groupId>
        <artifactId>mockito-inline</artifactId>
        <version>${mockito.version}</version>
      </dependency>
      <dependency>
        <groupId>org.mockito</groupId>
        <artifactId>mockito-core</artifactId>
        <version>${mockito.version}</version>
      </dependency>
      <dependency>
        <groupId>org.mockito</groupId>
        <artifactId>mockito-junit-jupiter</artifactId>
        <version>${mockito.version}</version>
      </dependency>
      <dependency>
        <groupId>org.assertj</groupId>
        <artifactId>assertj-core</artifactId>
        <version>${assertj.version}</version>
      </dependency>
      <dependency>
        <groupId>io.dropwizard</groupId>
        <artifactId>dropwizard-testing</artifactId>
        <version>${dropwizard.version}</version>
        <exclusions>
          <exclusion>
            <groupId>junit</groupId>
            <artifactId>junit</artifactId>
          </exclusion>
        </exclusions>
      </dependency>
      <dependency>
        <groupId>org.awaitility</groupId>
        <artifactId>awaitility</artifactId>
        <version>${awaitility.version}</version>
      </dependency>
      <dependency>
        <groupId>org.xerial.snappy</groupId>
        <artifactId>snappy-java</artifactId>
        <version>1.1.10.4</version>
      </dependency>
      <dependency>
        <groupId>commons-io</groupId>
        <artifactId>commons-io</artifactId>
        <version>${commons-io.version}</version>
      </dependency>
      <dependency>
        <groupId>javax.servlet</groupId>
        <artifactId>javax.servlet-api</artifactId>
        <version>4.0.1</version>
      </dependency>
      <dependency>
        <groupId>com.nimbusds</groupId>
        <artifactId>nimbus-jose-jwt</artifactId>
        <version>9.37.3</version>
      </dependency>
    </dependencies>
  </dependencyManagement>
</project><|MERGE_RESOLUTION|>--- conflicted
+++ resolved
@@ -5,11 +5,7 @@
   <groupId>io.stargate</groupId>
   <artifactId>stargate</artifactId>
   <name>Stargate - Coordinator Parent pom</name>
-<<<<<<< HEAD
   <version>2.1.0-BETA-18-SNAPSHOT</version>
-=======
-  <version>2.0.32-SNAPSHOT</version>
->>>>>>> 7603ce98
   <packaging>pom</packaging>
   <!-- Description -->
   <description>Stargate - An open source data API gateway</description>
@@ -80,11 +76,7 @@
     <commons-io.version>2.14.0</commons-io.version>
     <grpc.version>1.56.1</grpc.version>
     <immutables.version>2.8.8</immutables.version>
-<<<<<<< HEAD
-    <jackson.version>2.14.2</jackson.version>
-=======
     <jackson.version>2.15.4</jackson.version>
->>>>>>> 7603ce98
     <javatuples.version>1.2</javatuples.version>
     <!-- Make sure micrometer and prometheus versions are in sync  -->
     <micrometer.version>1.8.2</micrometer.version>
