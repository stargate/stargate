# Persistence DSE 6.8

This module represents the implementation of the [persistence-api](../persistence-api) for
the DSE (DataStax Enterprise cassandra) `6.8.x` version.

## Cassandra version update

<<<<<<< HEAD
The current Cassandra version this module depends on is `6.8.40`.
=======
The current Cassandra version this module depends on is `6.8.34`.
>>>>>>> e6003e4b
In order to update to a newer patch version, please follow the guidelines below:

* Update the `dse.version` property in the [pom.xml](pom.xml).
* Update the `ccm.version` property (`it-dse-6.8` profile section) in [testing/pom.xml](../testing/pom.xml)
* Create a separate PR for bumping the DSE version in the Quarkus-based API integration tests on the `v2.0.0` branch. Test profiles are defined in the `apis/pom.xml`.
* Make sure everything compiles and CI tests are green.
* Update this `README.md` file with the new or updated instructions.

It's always good to validate your work against the pull requests that bumped the version in the past:

* `6.8.16` -> `6.8.20` [stargate/stargate#1652](https://github.com/stargate/stargate/pull/1652)
* `6.8.21` -> `6.8.24` [stargate/stargate#1898](https://github.com/stargate/stargate/pull/1898)
* `6.8.31` -> `6.8.32` [stargate/stargate#2430](https://github.com/stargate/stargate/pull/2430)
* `6.8.32` -> `6.8.33` [stargate/stargate#2430](https://github.com/stargate/stargate/pull/2497)<|MERGE_RESOLUTION|>--- conflicted
+++ resolved
@@ -5,11 +5,7 @@
 
 ## Cassandra version update
 
-<<<<<<< HEAD
-The current Cassandra version this module depends on is `6.8.40`.
-=======
-The current Cassandra version this module depends on is `6.8.34`.
->>>>>>> e6003e4b
+The current Cassandra version this module depends on is `6.8.41`.
 In order to update to a newer patch version, please follow the guidelines below:
 
 * Update the `dse.version` property in the [pom.xml](pom.xml).
