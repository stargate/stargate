--- conflicted
+++ resolved
@@ -37,11 +37,10 @@
       supportedFeaturesResponse = new LazyReference<>();
 
   DefaultStargateBridgeClientFactory(
-<<<<<<< HEAD
-      Channel channel, SchemaRead.SourceApi sourceApi, MetricRegistry metricRegistry) {
-=======
-      Channel channel, int timeoutSeconds, SchemaRead.SourceApi sourceApi) {
->>>>>>> 94809e6d
+      Channel channel,
+      int timeoutSeconds,
+      SchemaRead.SourceApi sourceApi,
+      MetricRegistry metricRegistry) {
     this.channel = channel;
     this.timeoutSeconds = timeoutSeconds;
     this.sourceApi = sourceApi;
