/*
 * Copyright The Stargate Authors
 *
 * Licensed under the Apache License, Version 2.0 (the "License");
 * you may not use this file except in compliance with the License.
 * You may obtain a copy of the License at
 *
 * http://www.apache.org/licenses/LICENSE-2.0
 *
 * Unless required by applicable law or agreed to in writing, software
 * distributed under the License is distributed on an "AS IS" BASIS,
 * WITHOUT WARRANTIES OR CONDITIONS OF ANY KIND, either express or implied.
 * See the License for the specific language governing permissions and
 * limitations under the License.
 */
package io.stargate.auth.jwt;

import static io.stargate.auth.jwt.AuthnJwtService.CLAIMS_FIELD;
import static io.stargate.auth.jwt.AuthnJwtService.STARGATE_PREFIX;

<<<<<<< HEAD
import io.stargate.auth.AuthenticationPrincipal;
import io.stargate.auth.AuthorizationService;
import io.stargate.auth.Scope;
import io.stargate.auth.TypedKeyValue;
import io.stargate.auth.UnauthorizedException;
=======
import io.stargate.auth.*;
>>>>>>> d8bd4d5f
import io.stargate.db.datastore.ResultSet;
import io.stargate.db.schema.Column;
import io.stargate.db.schema.Column.ColumnType;
import io.stargate.db.schema.Column.Type;
import java.util.Base64;
import java.util.List;
import java.util.concurrent.Callable;
import java.util.regex.Pattern;
import org.json.JSONException;
import org.json.JSONObject;
import org.slf4j.Logger;
import org.slf4j.LoggerFactory;

public class AuthzJwtService implements AuthorizationService {

  private static final Logger log = LoggerFactory.getLogger(AuthzJwtService.class);
  private final Pattern tokenPattern = Pattern.compile("\\.");

  /**
   * Using the provided JWT and the claims it contains will perform pre-authorization where
   * possible, executes the query provided, and then authorizes the response of the query.
   *
   * <p>{@inheritdoc}
   */
  @Override
  public ResultSet authorizedDataRead(
      Callable<ResultSet> action,
      AuthenticationPrincipal authenticationPrincipal,
      String keyspace,
      String table,
      List<TypedKeyValue> typedKeyValues,
      SourceAPI
          sourceAPI) // this isn’t supported but if you want to use it you’ll need something other
      // than a JWT
      throws Exception {
    JSONObject stargateClaims = extractClaimsFromJWT(authenticationPrincipal.getToken());

    preCheckDataReadWrite(stargateClaims, typedKeyValues);

    ResultSet result = action.call();

    if (result == null) {
      return null;
    }

    return result.withRowInspector(
        row -> {
          if (row == null) {
            return true;
          }

          for (Column col : row.columns()) {
            if (stargateClaims.has(STARGATE_PREFIX + col.name())) {

              String stargateClaimValue;
              try {
                stargateClaimValue = stargateClaims.getString(STARGATE_PREFIX + col.name());
              } catch (JSONException e) {
                log.warn("Unable to get stargate claim for " + STARGATE_PREFIX + col.name());
                return false;
              }
              String columnValue = row.getString(col.name());
              if (!stargateClaimValue.equals(columnValue)) {
                return false;
              }
            }
          }
          return true;
        });
  }

  /**
   * Authorization for data resource access without keys is not provided by JWTs so all
   * authorization will be deferred to the underlying permissions assigned to the role the JWT maps
   * to.
   *
   * <p>{@inheritdoc}
   */
  @Override
<<<<<<< HEAD
  public void authorizeDataRead(
      AuthenticationPrincipal authenticationPrincipal, String keyspace, String table)
=======
  public void authorizeDataRead(String token, String keyspace, String table, SourceAPI sourceAPI)
>>>>>>> d8bd4d5f
      throws UnauthorizedException {
    // Cannot perform authorization with a JWT token so just return
  }

  /**
   * Authorization for data resource access without keys is not provided by JWTs so all
   * authorization will be deferred to the underlying permissions assigned to the role the JWT maps
   * to.
   *
   * <p>{@inheritdoc}
   */
  @Override
  public void authorizeDataWrite(
<<<<<<< HEAD
      AuthenticationPrincipal authenticationPrincipal, String keyspace, String table, Scope scope)
=======
      String token, String keyspace, String table, Scope scope, SourceAPI sourceAPI)
>>>>>>> d8bd4d5f
      throws UnauthorizedException {
    // Cannot perform authorization with a JWT token so just return
  }

  /** {@inheritdoc} */
  @Override
  public void authorizeDataWrite(
<<<<<<< HEAD
      AuthenticationPrincipal authenticationPrincipal,
      String keyspace,
      String table,
      List<TypedKeyValue> typedKeyValues,
      Scope scope)
=======
      String token,
      String keyspace,
      String table,
      List<TypedKeyValue> typedKeyValues,
      Scope scope,
      SourceAPI sourceAPI)
>>>>>>> d8bd4d5f
      throws UnauthorizedException {
    JSONObject stargateClaims = extractClaimsFromJWT(authenticationPrincipal.getToken());

    preCheckDataReadWrite(stargateClaims, typedKeyValues);

    // Just return. No value in doing a post check since we can't roll back anyway.
  }

  /**
   * Authorization for schema resource access is not provided by JWTs so all authorization will be
   * deferred to the underlying permissions assigned to the role the JWT maps to.
   *
   * <p>{@inheritdoc}
   */
  @Override
  public void authorizeSchemaRead(
<<<<<<< HEAD
      AuthenticationPrincipal authenticationPrincipal,
      List<String> keyspaceNames,
      List<String> tableNames)
=======
      String token, List<String> keyspaceNames, List<String> tableNames, SourceAPI sourceAPI)
>>>>>>> d8bd4d5f
      throws UnauthorizedException {
    // Cannot perform authorization with a JWT token so just return
  }

  /**
   * Authorization for schema resource access is not provided by JWTs so all authorization will be
   * deferred to the underlying permissions assigned to the role the JWT maps to.
   *
   * <p>{@inheritdoc}
   */
  @Override
  public void authorizeSchemaWrite(
<<<<<<< HEAD
      AuthenticationPrincipal authenticationPrincipal, String keyspace, String table, Scope scope)
=======
      String token, String keyspace, String table, Scope scope, SourceAPI sourceAPI)
>>>>>>> d8bd4d5f
      throws UnauthorizedException {
    // Cannot perform authorization with a JWT token so just return
  }

  /**
   * Authorization for role management is not provided by JWTs so all authorization will be deferred
   * to the underlying permissions assigned to the role the JWT maps to.
   *
   * <p>{@inheritdoc}
   */
  @Override
<<<<<<< HEAD
  public void authorizeRoleManagement(
      AuthenticationPrincipal authenticationPrincipal, String role, Scope scope)
=======
  public void authorizeRoleManagement(String token, String role, Scope scope, SourceAPI sourceAPI)
>>>>>>> d8bd4d5f
      throws UnauthorizedException {
    // Cannot perform authorization with a JWT token so just return
  }

  /**
   * Authorization for role management is not provided by JWTs so all authorization will be deferred
   * to the underlying permissions assigned to the role the JWT maps to.
   *
   * <p>{@inheritdoc}
   */
  @Override
  public void authorizeRoleManagement(
<<<<<<< HEAD
      AuthenticationPrincipal authenticationPrincipal, String role, String grantee, Scope scope)
=======
      String token, String role, String grantee, Scope scope, SourceAPI sourceAPI)
>>>>>>> d8bd4d5f
      throws UnauthorizedException {
    // Cannot perform authorization with a JWT token so just return
  }

  /**
   * Authorization for role management is not provided by JWTs so all authorization will be deferred
   * to the underlying permissions assigned to the role the JWT maps to.
   *
   * <p>{@inheritdoc}
   */
  @Override
<<<<<<< HEAD
  public void authorizeRoleRead(AuthenticationPrincipal authenticationPrincipal, String role)
=======
  public void authorizeRoleRead(String token, String role, SourceAPI sourceAPI)
>>>>>>> d8bd4d5f
      throws UnauthorizedException {
    // Cannot perform authorization with a JWT token so just return
  }

  /**
   * Authorization for permission management is not provided by JWTs so all authorization will be
   * deferred to the underlying permissions assigned to the role the JWT maps to.
   *
   * <p>{@inheritdoc}
   */
  @Override
  public void authorizePermissionManagement(
<<<<<<< HEAD
      AuthenticationPrincipal authenticationPrincipal, String resource, String grantee, Scope scope)
=======
      String token, String resource, String grantee, Scope scope, SourceAPI sourceAPI)
>>>>>>> d8bd4d5f
      throws UnauthorizedException {
    // Cannot perform authorization with a JWT token so just return
  }

  /**
   * Authorization for permission management is not provided by JWTs so all authorization will be
   * deferred to the underlying permissions assigned to the role the JWT maps to.
   *
   * <p>{@inheritdoc}
   */
  @Override
<<<<<<< HEAD
  public void authorizePermissionRead(AuthenticationPrincipal authenticationPrincipal, String role)
=======
  public void authorizePermissionRead(String token, String role, SourceAPI sourceAPI)
>>>>>>> d8bd4d5f
      throws UnauthorizedException {
    // Cannot perform authorization with a JWT token so just return
  }

  private JSONObject extractClaimsFromJWT(String token) throws JSONException {
    // Grab the custom claims from the JWT. It's safe to work with the JWT as a plain Base64 encoded
    // json object here since by this point we've already authenticated the request.
    String[] parts = tokenPattern.split(token);
    if (parts.length < 3) {
      throw new IllegalArgumentException(
          "Valid JWT should contain 3 parts but provided only contains " + parts.length);
    }

    String decodedPayload = new String(Base64.getUrlDecoder().decode(parts[1]));
    JSONObject payload = new JSONObject(decodedPayload);
    return payload.getJSONObject(CLAIMS_FIELD);
  }

  private void preCheckDataReadWrite(JSONObject stargateClaims, List<TypedKeyValue> typedKeyValues)
      throws JSONException, UnauthorizedException {
    for (TypedKeyValue typedKeyValue : typedKeyValues) {
      // If one of the columns exist as a field in the JWT claims and the values do not match then
      // the request is not allowed.
      if (stargateClaims.has(STARGATE_PREFIX + typedKeyValue.getName())) {
        ColumnType targetCellType = typedKeyValue.getType();
        if (!(targetCellType.equals(Type.Varchar) || targetCellType.equals(Type.Text))) {
          throw new IllegalArgumentException(
              "Column must be of type text to be used for authorization");
        }

        String stargateClaimValue =
            stargateClaims.getString(STARGATE_PREFIX + typedKeyValue.getName());
        String columnValue = (String) typedKeyValue.getValue();
        if (!stargateClaimValue.equals(columnValue)) {
          throw new UnauthorizedException("Not allowed to access this resource");
        }
      }
    }
  }
}<|MERGE_RESOLUTION|>--- conflicted
+++ resolved
@@ -18,15 +18,12 @@
 import static io.stargate.auth.jwt.AuthnJwtService.CLAIMS_FIELD;
 import static io.stargate.auth.jwt.AuthnJwtService.STARGATE_PREFIX;
 
-<<<<<<< HEAD
 import io.stargate.auth.AuthenticationPrincipal;
 import io.stargate.auth.AuthorizationService;
 import io.stargate.auth.Scope;
+import io.stargate.auth.SourceAPI;
 import io.stargate.auth.TypedKeyValue;
 import io.stargate.auth.UnauthorizedException;
-=======
-import io.stargate.auth.*;
->>>>>>> d8bd4d5f
 import io.stargate.db.datastore.ResultSet;
 import io.stargate.db.schema.Column;
 import io.stargate.db.schema.Column.ColumnType;
@@ -106,12 +103,11 @@
    * <p>{@inheritdoc}
    */
   @Override
-<<<<<<< HEAD
   public void authorizeDataRead(
-      AuthenticationPrincipal authenticationPrincipal, String keyspace, String table)
-=======
-  public void authorizeDataRead(String token, String keyspace, String table, SourceAPI sourceAPI)
->>>>>>> d8bd4d5f
+      AuthenticationPrincipal authenticationPrincipal,
+      String keyspace,
+      String table,
+      SourceAPI sourceAPI)
       throws UnauthorizedException {
     // Cannot perform authorization with a JWT token so just return
   }
@@ -125,11 +121,11 @@
    */
   @Override
   public void authorizeDataWrite(
-<<<<<<< HEAD
-      AuthenticationPrincipal authenticationPrincipal, String keyspace, String table, Scope scope)
-=======
-      String token, String keyspace, String table, Scope scope, SourceAPI sourceAPI)
->>>>>>> d8bd4d5f
+      AuthenticationPrincipal authenticationPrincipal,
+      String keyspace,
+      String table,
+      Scope scope,
+      SourceAPI sourceAPI)
       throws UnauthorizedException {
     // Cannot perform authorization with a JWT token so just return
   }
@@ -137,20 +133,12 @@
   /** {@inheritdoc} */
   @Override
   public void authorizeDataWrite(
-<<<<<<< HEAD
       AuthenticationPrincipal authenticationPrincipal,
       String keyspace,
       String table,
       List<TypedKeyValue> typedKeyValues,
-      Scope scope)
-=======
-      String token,
-      String keyspace,
-      String table,
-      List<TypedKeyValue> typedKeyValues,
-      Scope scope,
-      SourceAPI sourceAPI)
->>>>>>> d8bd4d5f
+      Scope scope,
+      SourceAPI sourceAPI)
       throws UnauthorizedException {
     JSONObject stargateClaims = extractClaimsFromJWT(authenticationPrincipal.getToken());
 
@@ -167,13 +155,10 @@
    */
   @Override
   public void authorizeSchemaRead(
-<<<<<<< HEAD
       AuthenticationPrincipal authenticationPrincipal,
       List<String> keyspaceNames,
-      List<String> tableNames)
-=======
-      String token, List<String> keyspaceNames, List<String> tableNames, SourceAPI sourceAPI)
->>>>>>> d8bd4d5f
+      List<String> tableNames,
+      SourceAPI sourceAPI)
       throws UnauthorizedException {
     // Cannot perform authorization with a JWT token so just return
   }
@@ -186,11 +171,11 @@
    */
   @Override
   public void authorizeSchemaWrite(
-<<<<<<< HEAD
-      AuthenticationPrincipal authenticationPrincipal, String keyspace, String table, Scope scope)
-=======
-      String token, String keyspace, String table, Scope scope, SourceAPI sourceAPI)
->>>>>>> d8bd4d5f
+      AuthenticationPrincipal authenticationPrincipal,
+      String keyspace,
+      String table,
+      Scope scope,
+      SourceAPI sourceAPI)
       throws UnauthorizedException {
     // Cannot perform authorization with a JWT token so just return
   }
@@ -202,12 +187,11 @@
    * <p>{@inheritdoc}
    */
   @Override
-<<<<<<< HEAD
   public void authorizeRoleManagement(
-      AuthenticationPrincipal authenticationPrincipal, String role, Scope scope)
-=======
-  public void authorizeRoleManagement(String token, String role, Scope scope, SourceAPI sourceAPI)
->>>>>>> d8bd4d5f
+      AuthenticationPrincipal authenticationPrincipal,
+      String role,
+      Scope scope,
+      SourceAPI sourceAPI)
       throws UnauthorizedException {
     // Cannot perform authorization with a JWT token so just return
   }
@@ -220,11 +204,11 @@
    */
   @Override
   public void authorizeRoleManagement(
-<<<<<<< HEAD
-      AuthenticationPrincipal authenticationPrincipal, String role, String grantee, Scope scope)
-=======
-      String token, String role, String grantee, Scope scope, SourceAPI sourceAPI)
->>>>>>> d8bd4d5f
+      AuthenticationPrincipal authenticationPrincipal,
+      String role,
+      String grantee,
+      Scope scope,
+      SourceAPI sourceAPI)
       throws UnauthorizedException {
     // Cannot perform authorization with a JWT token so just return
   }
@@ -236,11 +220,8 @@
    * <p>{@inheritdoc}
    */
   @Override
-<<<<<<< HEAD
-  public void authorizeRoleRead(AuthenticationPrincipal authenticationPrincipal, String role)
-=======
-  public void authorizeRoleRead(String token, String role, SourceAPI sourceAPI)
->>>>>>> d8bd4d5f
+  public void authorizeRoleRead(
+      AuthenticationPrincipal authenticationPrincipal, String role, SourceAPI sourceAPI)
       throws UnauthorizedException {
     // Cannot perform authorization with a JWT token so just return
   }
@@ -253,11 +234,11 @@
    */
   @Override
   public void authorizePermissionManagement(
-<<<<<<< HEAD
-      AuthenticationPrincipal authenticationPrincipal, String resource, String grantee, Scope scope)
-=======
-      String token, String resource, String grantee, Scope scope, SourceAPI sourceAPI)
->>>>>>> d8bd4d5f
+      AuthenticationPrincipal authenticationPrincipal,
+      String resource,
+      String grantee,
+      Scope scope,
+      SourceAPI sourceAPI)
       throws UnauthorizedException {
     // Cannot perform authorization with a JWT token so just return
   }
@@ -269,11 +250,8 @@
    * <p>{@inheritdoc}
    */
   @Override
-<<<<<<< HEAD
-  public void authorizePermissionRead(AuthenticationPrincipal authenticationPrincipal, String role)
-=======
-  public void authorizePermissionRead(String token, String role, SourceAPI sourceAPI)
->>>>>>> d8bd4d5f
+  public void authorizePermissionRead(
+      AuthenticationPrincipal authenticationPrincipal, String role, SourceAPI sourceAPI)
       throws UnauthorizedException {
     // Cannot perform authorization with a JWT token so just return
   }
