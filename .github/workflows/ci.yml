name: Java CI

on: [push]

jobs:
  build:
    runs-on: ubuntu-latest

    steps:
      - uses: actions/checkout@v2
      - name: Set up JDK 1.8
        uses: actions/setup-java@v1.4.2
        with:
          java-version: 1.8
      - name: Setup Maven
        env:
          ARTIFACTORY_USERNAME: ${{ secrets.ARTIFACTORY_USERNAME }}
          ARTIFACTORY_PASSWORD: ${{ secrets.ARTIFACTORY_PASSWORD }}
        run: |
          mkdir -p ~/.m2
          cat <<EOF > ~/.m2/settings.xml
          <settings>
            <servers>
              <server>
                <id>artifactory-snapshots</id>
                <username>${ARTIFACTORY_USERNAME}</username>
                <password>${ARTIFACTORY_PASSWORD}</password>
              </server>
              <server>
                <id>artifactory-releases</id>
                <username>${ARTIFACTORY_USERNAME}</username>
                <password>${ARTIFACTORY_PASSWORD}</password>
             </server>
           </servers>
          </settings>
          EOF
      - name: Cache SonarCloud packages
        uses: actions/cache@v1
        with:
          path: ~/.sonar/cache
          key: ${{ runner.os }}-sonar
          restore-keys: ${{ runner.os }}-sonar
      - name: Clone CCM
        uses: actions/checkout@v2
        with:
          repository: riptano/ccm
          ref: master
          fetch-depth: 1
          path: ccm
      - name: Install CCM
        run: |
          cd ccm
          sudo ./setup.py install
      - name: run tests and analyze
        env:
          GITHUB_TOKEN: ${{ secrets.GITHUB_TOKEN }}  # Needed to get PR information, if any
          SONAR_TOKEN: ${{ secrets.SONAR_TOKEN }}
<<<<<<< HEAD
          CCM_CLUSTER_START_DEFAULT_TIMEOUT: 600
        run: mvn -B verify jacoco:report-aggregate --file pom.xml
      - name: Run codacy-coverage-reporter
        env:
          CODACY_PROJECT_TOKEN: ${{ secrets.CODACY_PROJECT_TOKEN }}
        run: |
          for f in $(find . -type f -name 'jacoco.xml'); do
            bash <(curl -Ls https://coverage.codacy.com/get.sh) report -l Java -r $f --partial
          done
          if [[ -n $(find . -type f -name 'jacoco.xml') ]]
          then
            bash <(curl -Ls https://coverage.codacy.com/get.sh) final
          fi
=======
          CCM_CLUSTER_START_TIMEOUT_OVERRIDE: 600
        run: mvn -B verify org.sonarsource.scanner.maven:sonar-maven-plugin:sonar --file pom.xml
>>>>>>> 40aaefd2
<|MERGE_RESOLUTION|>--- conflicted
+++ resolved
@@ -54,9 +54,7 @@
       - name: run tests and analyze
         env:
           GITHUB_TOKEN: ${{ secrets.GITHUB_TOKEN }}  # Needed to get PR information, if any
-          SONAR_TOKEN: ${{ secrets.SONAR_TOKEN }}
-<<<<<<< HEAD
-          CCM_CLUSTER_START_DEFAULT_TIMEOUT: 600
+          CCM_CLUSTER_START_TIMEOUT_OVERRIDE: 600
         run: mvn -B verify jacoco:report-aggregate --file pom.xml
       - name: Run codacy-coverage-reporter
         env:
@@ -68,8 +66,4 @@
           if [[ -n $(find . -type f -name 'jacoco.xml') ]]
           then
             bash <(curl -Ls https://coverage.codacy.com/get.sh) final
-          fi
-=======
-          CCM_CLUSTER_START_TIMEOUT_OVERRIDE: 600
-        run: mvn -B verify org.sonarsource.scanner.maven:sonar-maven-plugin:sonar --file pom.xml
->>>>>>> 40aaefd2
+          fi