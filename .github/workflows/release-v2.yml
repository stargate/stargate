name: Release v2

on:
  push:
    tags:
      - 'v2.*.*'

  workflow_dispatch:
    inputs:
      skipPublish:
        description: 'Skip publishing docker images and JARs to OSSRH?'
        required: true
        default: true
        type: boolean
      tag:
        description: 'Custom release tag value.'
        required: true
        type: string

# global env vars, available in all jobs and steps
env:
  ARTIFACTORY_USERNAME: ${{ secrets.ARTIFACTORY_USERNAME }}
  ARTIFACTORY_PASSWORD: ${{ secrets.ARTIFACTORY_PASSWORD }}
  MAVEN_OPTS: '-Xmx4g'

jobs:

  # resolves tag value
  # outputs the resolved release tag value in the release-tag output var
  resolve-tag:
    name: Resolve tag
    runs-on: ubuntu-latest
    outputs:
      release-tag: ${{ steps.resolve_tag.outputs.tag }}
    steps:
      - uses: actions/checkout@v3

      - name: Set reference
        id: vars
        run: echo "tag=${GITHUB_REF#refs/*/}" >> $GITHUB_OUTPUT

      - name: Resolve tag
        id: resolve_tag
        run: |
          TAG=${{ inputs.tag != null && inputs.tag || steps.vars.outputs.tag }}
          echo "Resolved tag for the release $TAG"
          echo "tag=${TAG}" >> $GITHUB_OUTPUT

  # creates a new release if it's not existing
  # outputs the upload URL in the release-upload-url output var
  create-release:
    name: Create release
    needs: resolve-tag
    runs-on: ubuntu-latest
    outputs:
      release-upload-url: ${{ steps.create_release.outputs.upload_url }}
    steps:
      - name: Create release
        id: create_release
        uses: softprops/action-gh-release@v1
        with:
<<<<<<< HEAD
          github_token: ${{ secrets.GITHUB_TOKEN }}
=======
          token: ${{ secrets.GITHUB_TOKEN }}
>>>>>>> 6eb2ca5d
          tag_name: ${{needs.resolve-tag.outputs.release-tag}}
          name: Release ${{needs.resolve-tag.outputs.release-tag}}
          draft: false
          prerelease: false

  # builds coordinator, zips stargate-lib folder and uploads the zip to the created release
  build:
    name: Build coordinator
    needs: create-release
    runs-on: ubuntu-latest
    steps:
      - uses: actions/checkout@v3

      - name: Set up JDK 8
        uses: actions/setup-java@v3
        with:
          distribution: 'temurin'
          java-version: '8'
          cache: maven

      - name: Setup Maven
        run: |
          mkdir -p ~/.m2
          cat <<EOF > ~/.m2/settings.xml
          <settings>
            <servers>
              <server>
                <id>artifactory-snapshots</id>
                <username>${ARTIFACTORY_USERNAME}</username>
                <password>${ARTIFACTORY_PASSWORD}</password>
              </server>
              <server>
                <id>artifactory-releases</id>
                <username>${ARTIFACTORY_USERNAME}</username>
                <password>${ARTIFACTORY_PASSWORD}</password>
             </server>
           </servers>
          </settings>
          EOF

      - name: Build with Maven
        run: |
          ./mvnw -B -ntp versions:set -DremoveSnapshot versions:commit
          ./mvnw -B -ntp -q -ff -P dse clean package -DskipTests

      - name: Zip-up `stargate-lib`
        run: |
          zip -r stargate-jars.zip starctl* stargate-lib

      # uploads the jars by referencing the release-upload-url from create-release job
      - name: Upload jars
        uses: shogo82148/actions-upload-release-asset@v1
        with:
          github_token: ${{ secrets.GITHUB_TOKEN }}
          upload_url: ${{needs.create-release.outputs.release-upload-url}}
          asset_path: stargate-jars.zip

  # builds api uber-jars, zips and uploads the created release
  build-apis:
    name: Build APIs
    needs: create-release
    runs-on: ubuntu-latest
    steps:
      - uses: actions/checkout@v3

      # install both Java 8 & Java 17, keep paths in vars
      - name: Set up JDK 8
        uses: actions/setup-java@v3
        with:
          distribution: 'temurin'
          java-version: '8'
          cache: maven
      - run: echo "JAVA_8=$JAVA_HOME" >> $GITHUB_ENV

      - name: Set up JDK 17
        uses: actions/setup-java@v3
        with:
          distribution: 'temurin'
          java-version: '17'
          cache: maven
      - run: echo "JAVA_17=$JAVA_HOME" >> $GITHUB_ENV

      - name: Setup Maven
        run: |
          mkdir -p ~/.m2
          cat <<EOF > ~/.m2/settings.xml
          <settings>
            <servers>
              <server>
                <id>artifactory-snapshots</id>
                <username>${ARTIFACTORY_USERNAME}</username>
                <password>${ARTIFACTORY_PASSWORD}</password>
              </server>
              <server>
                <id>artifactory-releases</id>
                <username>${ARTIFACTORY_USERNAME}</username>
                <password>${ARTIFACTORY_PASSWORD}</password>
             </server>
           </servers>
          </settings>
          EOF

      - name: Build bridge protos library
        if: ${{ !inputs.skipPublish }}
        run: |
          JAVA_HOME=$JAVA_8 ./mvnw -B -ntp versions:set -DremoveSnapshot versions:commit
          JAVA_HOME=$JAVA_8 ./mvnw -B -ntp clean install -DskipTests -pl bridge-proto -am

      - name: Build APIs with Maven
        run: |
          cd apis/
          JAVA_HOME=$JAVA_17 ./mvnw -B -ntp versions:set -DremoveSnapshot versions:commit
          JAVA_HOME=$JAVA_17 ./mvnw -B -ntp clean package -Dquarkus.package.type=uber-jar -DskipTests
          cd ../

      - name: Zip-up APIs
        run: |
          zip -j stargate-restapi.zip apis/sgv2-restapi/target/sgv2-restapi-*-runner.jar apis/sgv2-restapi/start-restapi.sh
          zip -j stargate-docsapi.zip apis/sgv2-docsapi/target/sgv2-docsapi-*-runner.jar apis/sgv2-docsapi/start-docsapi.sh
          zip -j stargate-graphqlapi.zip apis/sgv2-graphqlapi/target/sgv2-graphqlapi-*-runner.jar apis/sgv2-graphqlapi/start-graphqlapi.sh

      - name: Upload API Zips
        uses: shogo82148/actions-upload-release-asset@v1
        with:
          github_token: ${{ secrets.GITHUB_TOKEN }}
          upload_url: ${{needs.create-release.outputs.release-upload-url}}
          asset_path: stargate-*api.zip

  # publish coordinator and sgv2-quarkus-common JARs to the OSSRH
  publish-ossrh:
    name: Publish to OSSRH
    runs-on: ubuntu-latest
    steps:
      - uses: actions/checkout@v3

      # install both Java 8 & Java 17, keep paths in vars
      - name: Set up JDK 8
        uses: actions/setup-java@v3
        with:
          distribution: 'temurin'
          java-version: '8'
          cache: maven
      - run: echo "JAVA_8=$JAVA_HOME" >> $GITHUB_ENV

      - name: Set up JDK 17
        uses: actions/setup-java@v3
        with:
          distribution: 'temurin'
          java-version: '17'
          cache: maven
      - run: echo "JAVA_17=$JAVA_HOME" >> $GITHUB_ENV

      - name: Setup Maven
        env:
          OSSRH_USERNAME: ${{ secrets.OSSRH_USERNAME }}
          OSSRH_TOKEN: ${{ secrets.OSSRH_TOKEN }}
        run: |
          mkdir -p ~/.m2
          cat <<EOF > ~/.m2/settings.xml
          <settings>
            <servers>
              <server>
                <id>ossrh</id>
                <username>${OSSRH_USERNAME}</username>
                <password>${OSSRH_TOKEN}</password>
              </server>
              <server>
                <id>artifactory-snapshots</id>
                <username>${ARTIFACTORY_USERNAME}</username>
                <password>${ARTIFACTORY_PASSWORD}</password>
              </server>
              <server>
                <id>artifactory-releases</id>
                <username>${ARTIFACTORY_USERNAME}</username>
                <password>${ARTIFACTORY_PASSWORD}</password>
             </server>
           </servers>
          </settings>
          EOF

      - id: install-secret-key
        name: Install gpg secret key
        run: |
          cat <(echo -e "${{ secrets.OSSRH_GPG_SECRET_KEY }}") | gpg --batch --import

      # coordinator jars
      # continue on error as sometimes deploy works even if an error is reported and we want to try next step as well
      - name: Publish coordinator JARs
        if: ${{ !inputs.skipPublish }}
        continue-on-error: true
        run: |
          JAVA_HOME=$JAVA_8 ./mvnw -B -ntp versions:set -DremoveSnapshot versions:commit
          JAVA_HOME=$JAVA_8 ./mvnw -B -ntp -Dgpg.passphrase=${{ secrets.OSSRH_GPG_SECRET_KEY_PASSWORD }} clean deploy -DskipTests -P deploy,dse

      # explicitly only -pl sgv2-quarkus-common
      - name: Publish Quarkus Common JAR
        if: ${{ !inputs.skipPublish }}
        run: |
          cd apis/
          JAVA_HOME=$JAVA_17 ./mvnw -B -ntp versions:set -DremoveSnapshot versions:commit
          JAVA_HOME=$JAVA_17 ./mvnw -B -ntp -pl sgv2-quarkus-common -am -Dgpg.passphrase=${{ secrets.OSSRH_GPG_SECRET_KEY_PASSWORD }} clean deploy -DskipTests -P deploy

  # publishes the docker images for the coordinator and the APIs
  publish-docker:
    name: Publish docker images
    needs: resolve-tag
    runs-on: ubuntu-latest
    steps:
      - uses: actions/checkout@v3

      # install both Java 8 & Java 17, keep paths in vars
      - name: Set up JDK 8
        uses: actions/setup-java@v3
        with:
          distribution: 'temurin'
          java-version: '8'
          cache: maven
      - run: echo "JAVA_8=$JAVA_HOME" >> $GITHUB_ENV

      - name: Set up JDK 17
        uses: actions/setup-java@v3
        with:
          distribution: 'temurin'
          java-version: '17'
          cache: maven
      - run: echo "JAVA_17=$JAVA_HOME" >> $GITHUB_ENV

      - name: Setup Maven
        run: |
          mkdir -p ~/.m2
          cat <<EOF > ~/.m2/settings.xml
          <settings>
            <servers>
              <server>
                <id>artifactory-snapshots</id>
                <username>${ARTIFACTORY_USERNAME}</username>
                <password>${ARTIFACTORY_PASSWORD}</password>
              </server>
              <server>
                <id>artifactory-releases</id>
                <username>${ARTIFACTORY_USERNAME}</username>
                <password>${ARTIFACTORY_PASSWORD}</password>
             </server>
           </servers>
          </settings>
          EOF

      - name: Install coordinator
        run: |
          JAVA_HOME=$JAVA_8 ./mvnw -B -ntp versions:set -DremoveSnapshot versions:commit
          JAVA_HOME=$JAVA_8 ./mvnw -B -ntp clean install -P dse -DskipTests 

      # only set version here
      - name: Install APIs
        run: |
          cd apis/
          JAVA_HOME=$JAVA_17 ./mvnw -B -ntp versions:set -DremoveSnapshot versions:commit
          cd ../

      - name: Set up Docker QEMU
        uses: docker/setup-qemu-action@v2

      - name: Set up Docker Buildx
        uses: docker/setup-buildx-action@v2

      # build and push images to Docker hub
      # if input.skipPublish is true we are still having tasks for building images without push
      # this enables build docker check without pushing
      - name: Login to DockerHub
        uses: docker/login-action@v2
        with:
          username: ${{ secrets.DOCKER_USERNAME }}
          password: ${{ secrets.DOCKER_TOKEN }}

      - name: Build and push (coordinator, DockerHub)
        if: ${{ !inputs.skipPublish }}
        run: |
          ./build_docker_images.sh -p -t ${{needs.resolve-tag.outputs.release-tag}}

      - name: Build without push (coordinator, DockerHub)
        if: ${{ inputs.skipPublish }}
        run: |
          ./build_docker_images.sh -t ${{needs.resolve-tag.outputs.release-tag}}

      - name: Build and push (apis, DockerHub)
        if: ${{ !inputs.skipPublish }}
        run: |
          cd apis/
          JAVA_HOME=$JAVA_17 ./mvnw -B -ntp clean package -DskipTests -Dquarkus.container-image.build=true -Dquarkus.container-image.push=true -Dquarkus.container-image.tag=${{needs.resolve-tag.outputs.release-tag}}
          cd ../

      - name: Build without push (apis, DockerHub)
        if: ${{ inputs.skipPublish }}
        run: |
          cd apis/
          JAVA_HOME=$JAVA_17 ./mvnw -B -ntp clean package -DskipTests -Dquarkus.container-image.build=true -Dquarkus.container-image.tag=${{needs.resolve-tag.outputs.release-tag}}
          cd ../

      # repeat the same for the AWS ECR
      - name: Configure AWS credentials
        uses: aws-actions/configure-aws-credentials@v1-node16
        with:
          aws-access-key-id: ${{ secrets.ECR_ACCESS_KEY }}
          aws-secret-access-key: ${{ secrets.ECR_SECRET_KEY }}
          aws-region: us-east-1

      - name: Login to Amazon ECR
        id: login-ecr
        uses: aws-actions/amazon-ecr-login@v1

      - name: Build and push (coordinator, Amazon ECR)
        if: ${{ !inputs.skipPublish }}
        run: |
          ./build_docker_images.sh -p -t ${{needs.resolve-tag.outputs.release-tag}} -r ${{ secrets.ECR_REPOSITORY }}

      # downloads and prepares datastax assets
      - name: Download branding assets
        if: ${{ !inputs.skipPublish }}
        run : |
          curl https://www.datastax.com/favicon.ico -o ./apis/sgv2-quarkus-common/src/main/resources/META-INF/branding/favicon.ico
          curl https://cdn.sanity.io/files/bbnkhnhl/production/cf8b48832cfd43cdb24aec0e0d1c656e9234b620.zip -o icons.zip
          unzip -j icons.zip 'Brand\ Icons/astra-square.png' -d ./apis/sgv2-quarkus-common/src/main/resources/META-INF/branding/
          mv ./apis/sgv2-quarkus-common/src/main/resources/META-INF/branding/astra-square.png ./apis/sgv2-quarkus-common/src/main/resources/META-INF/branding/logo.png

      - name: Build and push (graphqlapi, Amazon ECR)
        if: ${{ !inputs.skipPublish }}
        env:
          QUARKUS_APPLICATION_NAME: 'Astra DB GraphQL API'
        run: |
          cd apis/
          JAVA_HOME=$JAVA_17 ./mvnw -B -ntp clean package -pl sgv2-graphqlapi -am -DskipTests -Dquarkus.container-image.build=true -Dquarkus.container-image.push=true -Dquarkus.container-image.registry=${{ secrets.ECR_REPOSITORY }} -Dquarkus.container-image.tag=${{needs.resolve-tag.outputs.release-tag}}
          cd ../

      - name: Build and push (docsapi, Amazon ECR)
        if: ${{ !inputs.skipPublish }}
        env:
          QUARKUS_APPLICATION_NAME: 'Astra DB Document API'
          QUARKUS_SMALLRYE_OPENAPI_INFO_DESCRIPTION: 'The Astra DB Document API modifies and queries data stored as unstructured JSON documents in collections. See the [documentation site](https://docs.datastax.com/en/astra-serverless/docs/develop/dev-with-doc.html) for additional information.'
          QUARKUS_SMALLRYE_OPENAPI_INFO_TERMS_OF_SERVICE: 'https://www.datastax.com/legal'
          QUARKUS_SMALLRYE_OPENAPI_INFO_CONTACT_NAME: 'DataStax'
          QUARKUS_SMALLRYE_OPENAPI_INFO_CONTACT_URL: 'https://www.datastax.com/contact-us'
          QUARKUS_SMALLRYE_OPENAPI_INFO_LICENSE_NAME: ''
          QUARKUS_SMALLRYE_OPENAPI_INFO_LICENSE_URL: ''
        run: |
          cd apis/
          JAVA_HOME=$JAVA_17 ./mvnw -B -ntp clean package -pl sgv2-docsapi -am -DskipTests -Dquarkus.container-image.build=true -Dquarkus.container-image.push=true -Dquarkus.container-image.registry=${{ secrets.ECR_REPOSITORY }} -Dquarkus.container-image.tag=${{needs.resolve-tag.outputs.release-tag}}
          cd ../

      - name: Build and push (restapi, Amazon ECR)
        if: ${{ !inputs.skipPublish }}
        env:
          QUARKUS_APPLICATION_NAME: 'Astra DB REST API'
          QUARKUS_SMALLRYE_OPENAPI_INFO_DESCRIPTION: 'The Astra DB REST API exposes CRUD access to data stored in Cassandra tables. See the [documentation site](https://docs.datastax.com/en/astra-serverless/docs/develop/dev-with-rest.html) for additional information.'
          QUARKUS_SMALLRYE_OPENAPI_INFO_TERMS_OF_SERVICE: 'https://www.datastax.com/legal'
          QUARKUS_SMALLRYE_OPENAPI_INFO_CONTACT_NAME: 'DataStax'
          QUARKUS_SMALLRYE_OPENAPI_INFO_CONTACT_URL: 'https://www.datastax.com/contact-us'
          QUARKUS_SMALLRYE_OPENAPI_INFO_LICENSE_NAME: ''
          QUARKUS_SMALLRYE_OPENAPI_INFO_LICENSE_URL: ''
        run: |
          cd apis/
          JAVA_HOME=$JAVA_17 ./mvnw -B -ntp clean package -pl sgv2-restapi -am -DskipTests -Dquarkus.container-image.build=true -Dquarkus.container-image.push=true -Dquarkus.container-image.registry=${{ secrets.ECR_REPOSITORY }} -Dquarkus.container-image.tag=${{needs.resolve-tag.outputs.release-tag}}
          cd ../

  # signs all docker images with cosign
  # skip whole job if we did not push images
  sign-images:
    name: Sign container images
    needs: [resolve-tag, publish-docker]
    if: ${{ !inputs.skipPublish }}
    runs-on: ubuntu-latest

    strategy:
      matrix:
        image: [restapi, graphqlapi, docsapi]

    env:
      # not a newest version, this reflects riptano action target version
      COSIGN_VERSION: v1.9.0

    steps:
      - name: Install Cosign
        uses: sigstore/cosign-installer@main
        with:
          cosign-release: ${COSIGN_VERSION}

      - name: Configure AWS credentials
        uses: aws-actions/configure-aws-credentials@v1-node16
        with:
          aws-access-key-id: ${{ secrets.ECR_ACCESS_KEY }}
          aws-secret-access-key: ${{ secrets.ECR_SECRET_KEY }}
          aws-region: us-east-1

      - name: Login to Amazon ECR
        id: login-ecr
        uses: aws-actions/amazon-ecr-login@v1

      # we need to sign also images created by additional tags
      # in this case v2 tag
      - name: Sign a docker image
        shell: bash
        env:
          COSIGN_IMAGE: ${{ secrets.ECR_REPOSITORY }}/stargateio/${{ matrix.image }}:${{ needs.resolve-tag.outputs.release-tag }}
          COSIGN_IMAGE_V2: ${{ secrets.ECR_REPOSITORY }}/stargateio/${{ matrix.image }}:v2
          COSIGN_PRIVATE_BASE64: ${{ secrets.COSIGN_PRIVATE_BASE64}}
          COSIGN_PASSWORD: ${{ secrets.COSIGN_PASSWORD}}
          COSIGN_KEY_FILE: _cosign_key_
          AUX_KEY: signedby
          AUX_VALUE: stargate
        run: |
          echo $COSIGN_PRIVATE_BASE64 | base64 --decode > $COSIGN_KEY_FILE
          echo "=== signing image [$COSIGN_IMAGE] ..."
          cosign sign --key $COSIGN_KEY_FILE -a $AUX_KEY=$AUX_VALUE $COSIGN_IMAGE
          echo "=== signing image [COSIGN_IMAGE_V2] ..."
          cosign sign --key $COSIGN_KEY_FILE -a $AUX_KEY=$AUX_VALUE COSIGN_IMAGE_V2

  # creates a PR for bumping the versions to the next snapshot
  # only executed if we have created the new release
  create-pr:
    name: Version upgrade PR
    needs: [create-release]
    runs-on: ubuntu-latest
    steps:
      - uses: actions/checkout@v3

      # since we only bump the versions, Java 17 only is fine here
      - name: Set up JDK 17
        uses: actions/setup-java@v3
        with:
          distribution: 'temurin'
          java-version: '17'
          cache: maven

      - name: Setup Maven
        run: |
          mkdir -p ~/.m2
          cat <<EOF > ~/.m2/settings.xml
          <settings>
            <servers>
              <server>
                <id>artifactory-snapshots</id>
                <username>${ARTIFACTORY_USERNAME}</username>
                <password>${ARTIFACTORY_PASSWORD}</password>
              </server>
              <server>
                <id>artifactory-releases</id>
                <username>${ARTIFACTORY_USERNAME}</username>
                <password>${ARTIFACTORY_PASSWORD}</password>
             </server>
           </servers>
          </settings>
          EOF

      - name: Update version numbers (coordinator)
        run: |
          ./mvnw -B -ntp release:update-versions -DautoVersionSubmodules=true versions:commit -Pdse
          ./mvnw -B -ntp xml-format:xml-format fmt:format -Pdse

      - name: Update version numbers (apis)
        run: |
          cd apis/
          ./mvnw -B -ntp release:update-versions -DautoVersionSubmodules=true versions:commit
          ./mvnw -B -ntp xml-format:xml-format fmt:format
          cd ../

      - name: Rev Version
        if: success()
        uses: peter-evans/create-pull-request@v4
        with:
          token: ${{ secrets.GITHUB_TOKEN }}
          commit-message: "Bumping version for next v2 release"
          title: "Bumping version for next v2 release"
          branch-suffix: "short-commit-hash"
          base: "main"
          labels: "stargate-v2"<|MERGE_RESOLUTION|>--- conflicted
+++ resolved
@@ -59,11 +59,7 @@
         id: create_release
         uses: softprops/action-gh-release@v1
         with:
-<<<<<<< HEAD
-          github_token: ${{ secrets.GITHUB_TOKEN }}
-=======
           token: ${{ secrets.GITHUB_TOKEN }}
->>>>>>> 6eb2ca5d
           tag_name: ${{needs.resolve-tag.outputs.release-tag}}
           name: Release ${{needs.resolve-tag.outputs.release-tag}}
           draft: false
