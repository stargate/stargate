name: Release v2

on:
  push:
    tags:
      - 'v2.*.*'

  workflow_dispatch:
    inputs:
      skipPublish:
        description: 'Skip publishing docker images and JARs to OSSRH?'
        required: true
        default: true
        type: boolean
      tag:
        description: 'Custom release tag value.'
        required: true
        type: string

# global env vars, available in all jobs and steps
env:
  ARTIFACTORY_USERNAME: ${{ secrets.ARTIFACTORY_USERNAME }}
  ARTIFACTORY_PASSWORD: ${{ secrets.ARTIFACTORY_PASSWORD }}
  MAVEN_OPTS: '-Xmx4g'

jobs:

  # resolves tag value
  # outputs the resolved release tag value in the release-tag output var
  resolve-tag:
    name: Resolve tag
    runs-on: ubuntu-latest
    outputs:
      release-tag: ${{ steps.resolve_tag.outputs.tag }}
    steps:
      - uses: actions/checkout@v3

      - name: Set reference
        id: vars
        run: echo "tag=${GITHUB_REF#refs/*/}" >> $GITHUB_OUTPUT

      - name: Resolve tag
        id: resolve_tag
        run: |
          TAG=${{ inputs.tag != null && inputs.tag || steps.vars.outputs.tag }}
          echo "Resolved tag for the release $TAG"
          echo "tag=${TAG}" >> $GITHUB_OUTPUT

  # creates a new release if it's not existing
  # outputs the upload URL in the release-upload-url output var
  create-release:
    name: Create release
    needs: resolve-tag
    runs-on: ubuntu-latest
    outputs:
      release-upload-url: ${{ steps.create_release.outputs.upload_url }}
    steps:
      - name: Create release
        id: create_release
        uses: softprops/action-gh-release@v1
        with:
          token: ${{ secrets.GITHUB_TOKEN }}
          tag_name: ${{needs.resolve-tag.outputs.release-tag}}
          name: Release ${{needs.resolve-tag.outputs.release-tag}}
          draft: false
          prerelease: false

  # builds coordinator, zips stargate-lib folder and uploads the zip to the created release
  build:
    name: Build coordinator
    needs: create-release
    runs-on: ubuntu-latest
    steps:
      - uses: actions/checkout@v3

      - name: Set up JDK 8
        uses: actions/setup-java@v3
        with:
          distribution: 'temurin'
          java-version: '8'
          cache: maven

      - name: Setup Maven
        run: |
          mkdir -p ~/.m2
          cat <<EOF > ~/.m2/settings.xml
          <settings>
            <servers>
              <server>
                <id>artifactory-snapshots</id>
                <username>${ARTIFACTORY_USERNAME}</username>
                <password>${ARTIFACTORY_PASSWORD}</password>
              </server>
              <server>
                <id>artifactory-releases</id>
                <username>${ARTIFACTORY_USERNAME}</username>
                <password>${ARTIFACTORY_PASSWORD}</password>
             </server>
           </servers>
          </settings>
          EOF

      - name: Build with Maven
        run: |
          cd coordinator/
          ./mvnw -B -ntp versions:set -DremoveSnapshot versions:commit
          ./mvnw -B -ntp -q -ff -P dse clean package -DskipTests

      - name: Zip-up `stargate-lib`
        run: |
          cd coordinator/
          zip -r stargate-jars.zip starctl* stargate-lib

      # uploads the jars by referencing the release-upload-url from create-release job
      - name: Upload jars
        uses: shogo82148/actions-upload-release-asset@v1
        with:
          github_token: ${{ secrets.GITHUB_TOKEN }}
          upload_url: ${{needs.create-release.outputs.release-upload-url}}
          asset_name: stargate-jars.zip
          asset_path: coordinator/stargate-jars.zip

  # builds api uber-jars, zips and uploads the created release
  build-apis:
    name: Build APIs
    needs: create-release
    runs-on: ubuntu-latest
    steps:
      - uses: actions/checkout@v3

      # install both Java 8 & Java 17, keep paths in vars
      - name: Set up JDK 8
        uses: actions/setup-java@v3
        with:
          distribution: 'temurin'
          java-version: '8'
          cache: maven
      - run: echo "JAVA_8=$JAVA_HOME" >> $GITHUB_ENV

      - name: Set up JDK 17
        uses: actions/setup-java@v3
        with:
          distribution: 'temurin'
          java-version: '17'
          cache: maven
      - run: echo "JAVA_17=$JAVA_HOME" >> $GITHUB_ENV

      - name: Setup Maven
        run: |
          mkdir -p ~/.m2
          cat <<EOF > ~/.m2/settings.xml
          <settings>
            <servers>
              <server>
                <id>artifactory-snapshots</id>
                <username>${ARTIFACTORY_USERNAME}</username>
                <password>${ARTIFACTORY_PASSWORD}</password>
              </server>
              <server>
                <id>artifactory-releases</id>
                <username>${ARTIFACTORY_USERNAME}</username>
                <password>${ARTIFACTORY_PASSWORD}</password>
             </server>
           </servers>
          </settings>
          EOF

      - name: Build bridge protos library
        if: ${{ !inputs.skipPublish }}
        run: |
          cd coordinator/
          JAVA_HOME=$JAVA_8 ./mvnw -B -ntp versions:set -DremoveSnapshot versions:commit
          JAVA_HOME=$JAVA_8 ./mvnw -B -ntp clean install -DskipTests -pl bridge-proto -am

      - name: Build APIs with Maven
        run: |
          cd apis/
          JAVA_HOME=$JAVA_17 ./mvnw -B -ntp versions:set -DremoveSnapshot versions:commit
          JAVA_HOME=$JAVA_17 ./mvnw -B -ntp clean package -Dquarkus.package.type=uber-jar -DskipTests

      - name: Zip-up APIs
        run: |
          zip -j stargate-restapi.zip apis/sgv2-restapi/target/sgv2-restapi-*-runner.jar apis/sgv2-restapi/start-restapi.sh
          zip -j stargate-docsapi.zip apis/sgv2-docsapi/target/sgv2-docsapi-*-runner.jar apis/sgv2-docsapi/start-docsapi.sh
          zip -j stargate-graphqlapi.zip apis/sgv2-graphqlapi/target/sgv2-graphqlapi-*-runner.jar apis/sgv2-graphqlapi/start-graphqlapi.sh

      - name: Upload API Zips
        uses: shogo82148/actions-upload-release-asset@v1
        with:
          github_token: ${{ secrets.GITHUB_TOKEN }}
          upload_url: ${{needs.create-release.outputs.release-upload-url}}
          asset_path: stargate-*api.zip

  # publish coordinator and sgv2-quarkus-common JARs to the OSSRH
  publish-ossrh:
    name: Publish to OSSRH
    runs-on: ubuntu-latest
    steps:
      - uses: actions/checkout@v3

      # install both Java 8 & Java 17, keep paths in vars
      - name: Set up JDK 8
        uses: actions/setup-java@v3
        with:
          distribution: 'temurin'
          java-version: '8'
          cache: maven
      - run: echo "JAVA_8=$JAVA_HOME" >> $GITHUB_ENV

      - name: Set up JDK 17
        uses: actions/setup-java@v3
        with:
          distribution: 'temurin'
          java-version: '17'
          cache: maven
      - run: echo "JAVA_17=$JAVA_HOME" >> $GITHUB_ENV

      - name: Setup Maven
        env:
          OSSRH_USERNAME: ${{ secrets.OSSRH_USERNAME }}
          OSSRH_TOKEN: ${{ secrets.OSSRH_TOKEN }}
        run: |
          mkdir -p ~/.m2
          cat <<EOF > ~/.m2/settings.xml
          <settings>
            <servers>
              <server>
                <id>ossrh</id>
                <username>${OSSRH_USERNAME}</username>
                <password>${OSSRH_TOKEN}</password>
              </server>
              <server>
                <id>artifactory-snapshots</id>
                <username>${ARTIFACTORY_USERNAME}</username>
                <password>${ARTIFACTORY_PASSWORD}</password>
              </server>
              <server>
                <id>artifactory-releases</id>
                <username>${ARTIFACTORY_USERNAME}</username>
                <password>${ARTIFACTORY_PASSWORD}</password>
             </server>
           </servers>
          </settings>
          EOF

      - id: install-secret-key
        name: Install gpg secret key
        run: |
          cat <(echo -e "${{ secrets.OSSRH_GPG_SECRET_KEY }}") | gpg --batch --import

      # coordinator jars
      # continue on error as sometimes deploy works even if an error is reported and we want to try next step as well
      - name: Publish coordinator JARs
        if: ${{ !inputs.skipPublish }}
        continue-on-error: true
        run: |
          cd coordinator/
          JAVA_HOME=$JAVA_8 ./mvnw -B -ntp versions:set -DremoveSnapshot versions:commit
          JAVA_HOME=$JAVA_8 ./mvnw -B -ntp -Dgpg.passphrase=${{ secrets.OSSRH_GPG_SECRET_KEY_PASSWORD }} clean deploy -DskipTests -P deploy,dse

      # explicitly only -pl sgv2-quarkus-common
      - name: Publish Quarkus Common JAR
        if: ${{ !inputs.skipPublish }}
        run: |
          cd apis/
          JAVA_HOME=$JAVA_17 ./mvnw -B -ntp versions:set -DremoveSnapshot versions:commit
          JAVA_HOME=$JAVA_17 ./mvnw -B -ntp -pl sgv2-quarkus-common -am -Dgpg.passphrase=${{ secrets.OSSRH_GPG_SECRET_KEY_PASSWORD }} clean deploy -DskipTests -P deploy

  # publishes the docker images for the coordinator and the APIs
  publish-docker:
    name: Publish docker images
    needs: resolve-tag
    runs-on: ubuntu-latest
    steps:
      - uses: actions/checkout@v3

      # install both Java 8 & Java 17, keep paths in vars
      - name: Set up JDK 8
        uses: actions/setup-java@v3
        with:
          distribution: 'temurin'
          java-version: '8'
          cache: maven
      - run: echo "JAVA_8=$JAVA_HOME" >> $GITHUB_ENV

      - name: Set up JDK 17
        uses: actions/setup-java@v3
        with:
          distribution: 'temurin'
          java-version: '17'
          cache: maven
      - run: echo "JAVA_17=$JAVA_HOME" >> $GITHUB_ENV

      - name: Setup Maven
        run: |
          mkdir -p ~/.m2
          cat <<EOF > ~/.m2/settings.xml
          <settings>
            <servers>
              <server>
                <id>artifactory-snapshots</id>
                <username>${ARTIFACTORY_USERNAME}</username>
                <password>${ARTIFACTORY_PASSWORD}</password>
              </server>
              <server>
                <id>artifactory-releases</id>
                <username>${ARTIFACTORY_USERNAME}</username>
                <password>${ARTIFACTORY_PASSWORD}</password>
             </server>
           </servers>
          </settings>
          EOF

      - name: Install coordinator
        run: |
          cd coordinator/
          JAVA_HOME=$JAVA_8 ./mvnw -B -ntp versions:set -DremoveSnapshot versions:commit
          JAVA_HOME=$JAVA_8 ./mvnw -B -ntp clean install -P dse -DskipTests 

      # only set version here
      - name: Install APIs
        run: |
          cd apis/
          JAVA_HOME=$JAVA_17 ./mvnw -B -ntp versions:set -DremoveSnapshot versions:commit
          cd ../

      - name: Set up Docker QEMU
        uses: docker/setup-qemu-action@v2

      - name: Set up Docker Buildx
        uses: docker/setup-buildx-action@v2

      # build and push images to Docker hub
      # if input.skipPublish is true we are still having tasks for building images without push
      # this enables build docker check without pushing
      - name: Login to DockerHub
        uses: docker/login-action@v2
        with:
          username: ${{ secrets.DOCKER_USERNAME }}
          password: ${{ secrets.DOCKER_TOKEN }}

      - name: Build and push (coordinator, DockerHub)
        if: ${{ !inputs.skipPublish }}
        run: |
          cd coordinator/
          ./build_docker_images.sh -p -t ${{needs.resolve-tag.outputs.release-tag}}

      - name: Build without push (coordinator, DockerHub)
        if: ${{ inputs.skipPublish }}
        run: |
          cd coordinator/
          ./build_docker_images.sh -t ${{needs.resolve-tag.outputs.release-tag}}

      - name: Build and push (apis, DockerHub)
        if: ${{ !inputs.skipPublish }}
        run: |
          cd apis/
          JAVA_HOME=$JAVA_17 ./mvnw -B -ntp clean package -DskipTests -Dquarkus.container-image.build=true -Dquarkus.docker.buildx.platform=linux/amd64,linux/arm64 -Dquarkus.container-image.push=true -Dquarkus.container-image.tag=${{needs.resolve-tag.outputs.release-tag}}
          cd ../

      - name: Build without push (apis, DockerHub)
        if: ${{ inputs.skipPublish }}
        run: |
          cd apis/
          JAVA_HOME=$JAVA_17 ./mvnw -B -ntp clean package -DskipTests -Dquarkus.container-image.build=true -Dquarkus.docker.buildx.platform=linux/amd64,linux/arm64 -Dquarkus.container-image.tag=${{needs.resolve-tag.outputs.release-tag}}
          cd ../

      # repeat the same for the AWS ECR
      - name: Configure AWS credentials
        uses: aws-actions/configure-aws-credentials@v1-node16
        with:
          aws-access-key-id: ${{ secrets.ECR_ACCESS_KEY }}
          aws-secret-access-key: ${{ secrets.ECR_SECRET_KEY }}
          aws-region: us-east-1

      - name: Login to Amazon ECR
        id: login-ecr
        uses: aws-actions/amazon-ecr-login@v1

      - name: Build and push (coordinator, Amazon ECR)
        if: ${{ !inputs.skipPublish }}
        run: |
          cd coordinator/
          ./build_docker_images.sh -p -t ${{needs.resolve-tag.outputs.release-tag}} -r ${{ secrets.ECR_REPOSITORY }}

      # downloads and prepares datastax assets
      - name: Download branding assets
        if: ${{ !inputs.skipPublish }}
        run : |
          curl https://www.datastax.com/favicon.ico -o ./apis/sgv2-quarkus-common/src/main/resources/META-INF/branding/favicon.ico
          curl https://cdn.sanity.io/files/bbnkhnhl/production/cf8b48832cfd43cdb24aec0e0d1c656e9234b620.zip -o icons.zip
          unzip -j icons.zip 'Brand\ Icons/astra-square.png' -d ./apis/sgv2-quarkus-common/src/main/resources/META-INF/branding/
          mv ./apis/sgv2-quarkus-common/src/main/resources/META-INF/branding/astra-square.png ./apis/sgv2-quarkus-common/src/main/resources/META-INF/branding/logo.png

      - name: Build and push (graphqlapi, Amazon ECR)
        if: ${{ !inputs.skipPublish }}
        env:
          QUARKUS_APPLICATION_NAME: 'Astra DB GraphQL API'
        run: |
          cd apis/
<<<<<<< HEAD
          JAVA_HOME=$JAVA_17 ./mvnw -B -ntp clean package -pl sgv2-graphqlapi -am -DskipTests -Dquarkus.container-image.build=true -Dquarkus.docker.buildx.platform=linux/amd64,linux/arm64 -Dquarkus.container-image.push=true -Dquarkus.container-image.registry=${{ secrets.ECR_REPOSITORY }} -Dquarkus.container-image.tag=${{needs.resolve-tag.outputs.release-tag}}
=======
          JAVA_HOME=$JAVA_17 ./mvnw -B -ntp clean package -pl sgv2-graphqlapi -am -DskipTests -Dquarkus.container-image.build=true -Dquarkus.container-image.push=true -Dquarkus.container-image.registry=${{ secrets.ECR_REPOSITORY }} -Dquarkus.container-image.tag=${{needs.resolve-tag.outputs.release-tag}}
>>>>>>> 3a588ce2

      - name: Build and push (docsapi, Amazon ECR)
        if: ${{ !inputs.skipPublish }}
        env:
          QUARKUS_APPLICATION_NAME: 'Astra DB Document API'
          QUARKUS_SMALLRYE_OPENAPI_INFO_DESCRIPTION: 'The Astra DB Document API modifies and queries data stored as unstructured JSON documents in collections. See the [documentation site](https://docs.datastax.com/en/astra-serverless/docs/develop/dev-with-doc.html) for additional information.'
          QUARKUS_SMALLRYE_OPENAPI_INFO_TERMS_OF_SERVICE: 'https://www.datastax.com/legal'
          QUARKUS_SMALLRYE_OPENAPI_INFO_CONTACT_NAME: 'DataStax'
          QUARKUS_SMALLRYE_OPENAPI_INFO_CONTACT_URL: 'https://www.datastax.com/contact-us'
          QUARKUS_SMALLRYE_OPENAPI_INFO_LICENSE_NAME: ''
          QUARKUS_SMALLRYE_OPENAPI_INFO_LICENSE_URL: ''
        run: |
          cd apis/
<<<<<<< HEAD
          JAVA_HOME=$JAVA_17 ./mvnw -B -ntp clean package -pl sgv2-docsapi -am -DskipTests -Dquarkus.container-image.build=true -Dquarkus.docker.buildx.platform=linux/amd64,linux/arm64 -Dquarkus.container-image.push=true -Dquarkus.container-image.registry=${{ secrets.ECR_REPOSITORY }} -Dquarkus.container-image.tag=${{needs.resolve-tag.outputs.release-tag}}
=======
          JAVA_HOME=$JAVA_17 ./mvnw -B -ntp clean package -pl sgv2-docsapi -am -DskipTests -Dquarkus.container-image.build=true -Dquarkus.container-image.push=true -Dquarkus.container-image.registry=${{ secrets.ECR_REPOSITORY }} -Dquarkus.container-image.tag=${{needs.resolve-tag.outputs.release-tag}}
>>>>>>> 3a588ce2

      - name: Build and push (restapi, Amazon ECR)
        if: ${{ !inputs.skipPublish }}
        env:
          QUARKUS_APPLICATION_NAME: 'Astra DB REST API'
          QUARKUS_SMALLRYE_OPENAPI_INFO_DESCRIPTION: 'The Astra DB REST API exposes CRUD access to data stored in Cassandra tables. See the [documentation site](https://docs.datastax.com/en/astra-serverless/docs/develop/dev-with-rest.html) for additional information.'
          QUARKUS_SMALLRYE_OPENAPI_INFO_TERMS_OF_SERVICE: 'https://www.datastax.com/legal'
          QUARKUS_SMALLRYE_OPENAPI_INFO_CONTACT_NAME: 'DataStax'
          QUARKUS_SMALLRYE_OPENAPI_INFO_CONTACT_URL: 'https://www.datastax.com/contact-us'
          QUARKUS_SMALLRYE_OPENAPI_INFO_LICENSE_NAME: ''
          QUARKUS_SMALLRYE_OPENAPI_INFO_LICENSE_URL: ''
        run: |
          cd apis/
<<<<<<< HEAD
          JAVA_HOME=$JAVA_17 ./mvnw -B -ntp clean package -pl sgv2-restapi -am -DskipTests -Dquarkus.container-image.build=true -Dquarkus.docker.buildx.platform=linux/amd64,linux/arm64 -Dquarkus.container-image.push=true -Dquarkus.container-image.registry=${{ secrets.ECR_REPOSITORY }} -Dquarkus.container-image.tag=${{needs.resolve-tag.outputs.release-tag}}
=======
          JAVA_HOME=$JAVA_17 ./mvnw -B -ntp clean package -pl sgv2-restapi -am -DskipTests -Dquarkus.container-image.build=true -Dquarkus.container-image.push=true -Dquarkus.container-image.registry=${{ secrets.ECR_REPOSITORY }} -Dquarkus.container-image.tag=${{needs.resolve-tag.outputs.release-tag}}
>>>>>>> 3a588ce2

  # signs all docker images with cosign
  # skip whole job if we did not push images
  sign-images:
    name: Sign container images
    needs: [resolve-tag, publish-docker]
    if: ${{ !inputs.skipPublish }}
    runs-on: ubuntu-latest

    strategy:
      matrix:
        image: [restapi, graphqlapi, docsapi]

    env:
      # not a newest version, this reflects riptano action target version
      COSIGN_VERSION: v1.9.0

    steps:
      - name: Install Cosign
        uses: sigstore/cosign-installer@main
        with:
          cosign-release: ${COSIGN_VERSION}

      - name: Configure AWS credentials
        uses: aws-actions/configure-aws-credentials@v1-node16
        with:
          aws-access-key-id: ${{ secrets.ECR_ACCESS_KEY }}
          aws-secret-access-key: ${{ secrets.ECR_SECRET_KEY }}
          aws-region: us-east-1

      - name: Login to Amazon ECR
        id: login-ecr
        uses: aws-actions/amazon-ecr-login@v1

      # we need to sign also images created by additional tags
      # in this case v2 tag
      - name: Sign a docker image
        shell: bash
        env:
          COSIGN_IMAGE: ${{ secrets.ECR_REPOSITORY }}/stargateio/${{ matrix.image }}:${{ needs.resolve-tag.outputs.release-tag }}
          COSIGN_IMAGE_V2: ${{ secrets.ECR_REPOSITORY }}/stargateio/${{ matrix.image }}:v2
          COSIGN_PRIVATE_BASE64: ${{ secrets.COSIGN_PRIVATE_BASE64}}
          COSIGN_PASSWORD: ${{ secrets.COSIGN_PASSWORD}}
          COSIGN_KEY_FILE: _cosign_key_
          AUX_KEY: signedby
          AUX_VALUE: stargate
        run: |
          echo $COSIGN_PRIVATE_BASE64 | base64 --decode > $COSIGN_KEY_FILE
          echo "=== signing image [$COSIGN_IMAGE] ..."
          cosign sign --key $COSIGN_KEY_FILE -a $AUX_KEY=$AUX_VALUE $COSIGN_IMAGE
          echo "=== signing image [$COSIGN_IMAGE_V2] ..."
          cosign sign --key $COSIGN_KEY_FILE -a $AUX_KEY=$AUX_VALUE $COSIGN_IMAGE_V2

  # creates a PR for bumping the versions to the next snapshot
  # only executed if we have created the new release
  create-pr:
    name: Version upgrade PR
    needs: [create-release]
    runs-on: ubuntu-latest
    steps:
      - uses: actions/checkout@v3

      # since we only bump the versions, Java 17 only is fine here
      - name: Set up JDK 17
        uses: actions/setup-java@v3
        with:
          distribution: 'temurin'
          java-version: '17'
          cache: maven

      - name: Setup Maven
        run: |
          mkdir -p ~/.m2
          cat <<EOF > ~/.m2/settings.xml
          <settings>
            <servers>
              <server>
                <id>artifactory-snapshots</id>
                <username>${ARTIFACTORY_USERNAME}</username>
                <password>${ARTIFACTORY_PASSWORD}</password>
              </server>
              <server>
                <id>artifactory-releases</id>
                <username>${ARTIFACTORY_USERNAME}</username>
                <password>${ARTIFACTORY_PASSWORD}</password>
             </server>
           </servers>
          </settings>
          EOF

      - name: Generate changelog
        continue-on-error: true
        env:
          GITHUB_TOKEN: ${{ secrets.GITHUB_TOKEN }}
        run: ./update_changelog.sh

      - name: Update version numbers (coordinator)
        run: |
          cd coordinator/
          ./mvnw -B -ntp release:update-versions -DautoVersionSubmodules=true versions:commit -Pdse
          ./mvnw -B -ntp xml-format:xml-format fmt:format -Pdse

      - name: Update version numbers (apis)
        run: |
          cd apis/
          ./mvnw -B -ntp release:update-versions -DautoVersionSubmodules=true versions:commit
          ./mvnw -B -ntp xml-format:xml-format fmt:format

      - name: Rev Version
        if: success()
        uses: peter-evans/create-pull-request@v4
        with:
          token: ${{ secrets.GITHUB_TOKEN }}
          commit-message: "Bumping version for next v2 release"
          title: "Bumping version for next v2 release"
          branch-suffix: "short-commit-hash"
          base: "main"
          labels: "stargate-v2"

  # dispatch release event
  dispatch:
    name: Dispatch release event
    needs: [ 'resolve-tag', 'build', 'publish-ossrh', 'publish-docker']
    if: ${{ always() }}
    continue-on-error: true
    runs-on: ubuntu-latest

    strategy:
      fail-fast: false
      matrix:
        repo: [ 'stargate/jsonapi', 'riptano/c2']
        include:
          - repo: stargate/jsonapi
            secret: SG_EVENTS_PAT

          - repo: riptano/c2
            secret: STARGATE_GH_RELEASE

    steps:
      - name: Repository dispatch
        uses: peter-evans/repository-dispatch@v2
        with:
          token: ${{ secrets[matrix.secret] }}
          repository: ${{ matrix.repo }}
          event-type: stargate-v2-release
          client-payload: '{"version": "${{ needs.resolve-tag.outputs.release-tag}}"}'<|MERGE_RESOLUTION|>--- conflicted
+++ resolved
@@ -398,11 +398,7 @@
           QUARKUS_APPLICATION_NAME: 'Astra DB GraphQL API'
         run: |
           cd apis/
-<<<<<<< HEAD
           JAVA_HOME=$JAVA_17 ./mvnw -B -ntp clean package -pl sgv2-graphqlapi -am -DskipTests -Dquarkus.container-image.build=true -Dquarkus.docker.buildx.platform=linux/amd64,linux/arm64 -Dquarkus.container-image.push=true -Dquarkus.container-image.registry=${{ secrets.ECR_REPOSITORY }} -Dquarkus.container-image.tag=${{needs.resolve-tag.outputs.release-tag}}
-=======
-          JAVA_HOME=$JAVA_17 ./mvnw -B -ntp clean package -pl sgv2-graphqlapi -am -DskipTests -Dquarkus.container-image.build=true -Dquarkus.container-image.push=true -Dquarkus.container-image.registry=${{ secrets.ECR_REPOSITORY }} -Dquarkus.container-image.tag=${{needs.resolve-tag.outputs.release-tag}}
->>>>>>> 3a588ce2
 
       - name: Build and push (docsapi, Amazon ECR)
         if: ${{ !inputs.skipPublish }}
@@ -416,11 +412,7 @@
           QUARKUS_SMALLRYE_OPENAPI_INFO_LICENSE_URL: ''
         run: |
           cd apis/
-<<<<<<< HEAD
           JAVA_HOME=$JAVA_17 ./mvnw -B -ntp clean package -pl sgv2-docsapi -am -DskipTests -Dquarkus.container-image.build=true -Dquarkus.docker.buildx.platform=linux/amd64,linux/arm64 -Dquarkus.container-image.push=true -Dquarkus.container-image.registry=${{ secrets.ECR_REPOSITORY }} -Dquarkus.container-image.tag=${{needs.resolve-tag.outputs.release-tag}}
-=======
-          JAVA_HOME=$JAVA_17 ./mvnw -B -ntp clean package -pl sgv2-docsapi -am -DskipTests -Dquarkus.container-image.build=true -Dquarkus.container-image.push=true -Dquarkus.container-image.registry=${{ secrets.ECR_REPOSITORY }} -Dquarkus.container-image.tag=${{needs.resolve-tag.outputs.release-tag}}
->>>>>>> 3a588ce2
 
       - name: Build and push (restapi, Amazon ECR)
         if: ${{ !inputs.skipPublish }}
@@ -434,11 +426,7 @@
           QUARKUS_SMALLRYE_OPENAPI_INFO_LICENSE_URL: ''
         run: |
           cd apis/
-<<<<<<< HEAD
           JAVA_HOME=$JAVA_17 ./mvnw -B -ntp clean package -pl sgv2-restapi -am -DskipTests -Dquarkus.container-image.build=true -Dquarkus.docker.buildx.platform=linux/amd64,linux/arm64 -Dquarkus.container-image.push=true -Dquarkus.container-image.registry=${{ secrets.ECR_REPOSITORY }} -Dquarkus.container-image.tag=${{needs.resolve-tag.outputs.release-tag}}
-=======
-          JAVA_HOME=$JAVA_17 ./mvnw -B -ntp clean package -pl sgv2-restapi -am -DskipTests -Dquarkus.container-image.build=true -Dquarkus.container-image.push=true -Dquarkus.container-image.registry=${{ secrets.ECR_REPOSITORY }} -Dquarkus.container-image.tag=${{needs.resolve-tag.outputs.release-tag}}
->>>>>>> 3a588ce2
 
   # signs all docker images with cosign
   # skip whole job if we did not push images
