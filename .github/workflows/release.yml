name: Release

on:
  push:
    tags:
      - 'v1.*.*'

  workflow_dispatch:
    inputs:
      skipPublish:
        description: 'Skip publishing JARs to OSSRH?'
        required: true
        default: true
        type: boolean
      tag:
        description: 'Custom release tag value.'
        required: true
        type: string

# global env vars, available in all jobs and steps
env:
  ARTIFACTORY_USERNAME: ${{ secrets.ARTIFACTORY_USERNAME }}
  ARTIFACTORY_PASSWORD: ${{ secrets.ARTIFACTORY_PASSWORD }}
  MAVEN_OPTS: '-Xmx4g'

jobs:

  # creates a new release if it's not existing
  # outputs the resolved release tag value in the release-tag output var
  # outputs the upload URL in the release-upload-url output var
  create-release:
    name: Create release
    runs-on: ubuntu-latest
    outputs:
      release-tag: ${{ steps.resolve_tag.outputs.tag }}
      release-upload-url: ${{ steps.create_release.outputs.upload_url }}
    steps:
      - uses: actions/checkout@v3

      - name: Set reference
        id: vars
        run: echo "tag=${GITHUB_REF#refs/*/}" >> $GITHUB_OUTPUT

      - name: Resolve tag
        id: resolve_tag
        run: |
          TAG=${{ inputs.tag != null && inputs.tag || steps.vars.outputs.tag }}
          echo "Resolved tag for the release $TAG"
          echo "tag=${TAG}" >> $GITHUB_OUTPUT

      - name: Create release
        id: create_release
        uses: softprops/action-gh-release@v1
        with:
<<<<<<< HEAD
          github_token: ${{ secrets.GITHUB_TOKEN }}
=======
          token: ${{ secrets.GITHUB_TOKEN }}
>>>>>>> 6eb2ca5d
          tag_name: ${{ steps.resolve_tag.outputs.tag }}
          name: Release ${{ steps.resolve_tag.outputs.tag }}
          draft: false
          prerelease: false

  # builds coordinator, zips stargate-lib folder and uploads the zip to the created release
  build:
    name: Build
    needs: create-release
    runs-on: ubuntu-latest
    steps:
      - uses: actions/checkout@v3

      - name: Set up JDK 8
        uses: actions/setup-java@v3
        with:
          distribution: 'temurin'
          java-version: '8'
          cache: maven

      - name: Setup Maven
        run: |
          mkdir -p ~/.m2
          cat <<EOF > ~/.m2/settings.xml
          <settings>
            <servers>
              <server>
                <id>artifactory-snapshots</id>
                <username>${ARTIFACTORY_USERNAME}</username>
                <password>${ARTIFACTORY_PASSWORD}</password>
              </server>
              <server>
                <id>artifactory-releases</id>
                <username>${ARTIFACTORY_USERNAME}</username>
                <password>${ARTIFACTORY_PASSWORD}</password>
             </server>
           </servers>
          </settings>
          EOF

      - name: Build with Maven
        run: |
          mvn -B -ntp versions:set -DremoveSnapshot versions:commit
          mvn -P dse -B -ntp -q -ff clean package -DskipTests

      - name: Zip-up `stargate-lib`
        run: |
          zip stargate-jars.zip starctl stargate-lib/logback.xml stargate-lib/*.jar
          
      # uploads the jars by referencing the release-upload-url from create-release job
      - name: Upload jars
        uses: shogo82148/actions-upload-release-asset@v1
        with:
          github_token: ${{ secrets.GITHUB_TOKEN }}
          upload_url: ${{needs.create-release.outputs.release-upload-url}}
          asset_path: stargate-jars.zip

  # publish coordinator JARs to the OSSRH
  publish:
    name: Publish to OSSRH
    runs-on: ubuntu-latest
    steps:
      - uses: actions/checkout@v3

      - name: Set up JDK 8
        uses: actions/setup-java@v3
        with:
          distribution: 'temurin'
          java-version: '8'
          cache: maven

      - name: Setup Maven
        env:
          OSSRH_USERNAME: ${{ secrets.OSSRH_USERNAME }}
          OSSRH_TOKEN: ${{ secrets.OSSRH_TOKEN }}
        run: |
          mkdir -p ~/.m2
          cat <<EOF > ~/.m2/settings.xml
          <settings>
            <servers>
              <server>
                <id>ossrh</id>
                <username>${OSSRH_USERNAME}</username>
                <password>${OSSRH_TOKEN}</password>
              </server>
              <server>
                <id>artifactory-snapshots</id>
                <username>${ARTIFACTORY_USERNAME}</username>
                <password>${ARTIFACTORY_PASSWORD}</password>
              </server>
              <server>
                <id>artifactory-releases</id>
                <username>${ARTIFACTORY_USERNAME}</username>
                <password>${ARTIFACTORY_PASSWORD}</password>
             </server>
           </servers>
          </settings>
          EOF

      - name: Install gpg secret key
        run: |
          cat <(echo -e "${{ secrets.OSSRH_GPG_SECRET_KEY }}") | gpg --batch --import

      - name: Publish package
        if: ${{ !inputs.skipPublish }}
        run: |
          ./mvnw -B -ntp versions:set -DremoveSnapshot versions:commit
          ./mvnw -B -ntp -Dgpg.passphrase=${{ secrets.OSSRH_GPG_SECRET_KEY_PASSWORD }} clean deploy -DskipTests -P deploy,dse

      - name: Bump versions
        run: |
          ./mvnw -B -ntp release:update-versions -DautoVersionSubmodules=true versions:commit -Pdse
          ./mvnw -B -ntp xml-format:xml-format fmt:format -Pdse

      - name: Rev Version
        if: success()
        uses: peter-evans/create-pull-request@v4
        with:
          token: ${{ secrets.GITHUB_TOKEN }}
          commit-message: "Bumping version for next release"
          title: "Bumping version for next release"
          branch-suffix: "short-commit-hash"
          base: "v1"<|MERGE_RESOLUTION|>--- conflicted
+++ resolved
@@ -52,11 +52,7 @@
         id: create_release
         uses: softprops/action-gh-release@v1
         with:
-<<<<<<< HEAD
-          github_token: ${{ secrets.GITHUB_TOKEN }}
-=======
           token: ${{ secrets.GITHUB_TOKEN }}
->>>>>>> 6eb2ca5d
           tag_name: ${{ steps.resolve_tag.outputs.tag }}
           name: Release ${{ steps.resolve_tag.outputs.tag }}
           draft: false
