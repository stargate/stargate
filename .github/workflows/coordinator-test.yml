--- conflicted
+++ resolved
@@ -15,16 +15,16 @@
   push:
     branches: [ "main", "v1" ]
     paths:
-      - '**pom.xml'
-      - '**/src/**'
-      - '**mvn**'
+      - 'coordinator/**pom.xml'
+      - 'coordinator/**/src/**'
+      - 'coordinator/**mvn**'
       - '.github/workflows/coordinator-test.yml'
 
   pull_request:
     paths:
-      - '**pom.xml'
-      - '**/src/**'
-      - '**mvn**'
+      - 'coordinator/**pom.xml'
+      - 'coordinator/**/src/**'
+      - 'coordinator/**mvn**'
       - '.github/workflows/coordinator-test.yml'
 
   workflow_dispatch:
@@ -84,6 +84,7 @@
 
       - name: Run unit tests
         run: |
+          cd coordinator/
           ./mvnw -B -ntp clean test -P dse
 
   integration-test:
@@ -163,10 +164,6 @@
 
       - name: Run Integration Tests
         run: |
-<<<<<<< HEAD
           cd coordinator/
-          ./mvnw clean verify -B -ntp -P it-${{ matrix.backend }}
-=======
           ./mvnw -B -ntp ${{ matrix.build-profile }} clean install -DskipTests
-          ./mvnw -B -ntp -pl testing ${{ matrix.test-profile }} verify -DskipUnitTests
->>>>>>> cd37c725
+          ./mvnw -B -ntp -pl testing ${{ matrix.test-profile }} verify -DskipUnitTests