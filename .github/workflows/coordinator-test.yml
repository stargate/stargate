--- conflicted
+++ resolved
@@ -165,9 +165,5 @@
       - name: Run Integration Tests
         run: |
           cd coordinator/
-<<<<<<< HEAD
-          ./mvnw clean verify -B -ntp -P it-${{ matrix.backend }}
-=======
           ./mvnw -B -ntp ${{ matrix.build-profile }} clean install -DskipTests
-          ./mvnw -B -ntp -pl testing ${{ matrix.test-profile }} clean verify -DskipUnitTests
->>>>>>> 3a588ce2
+          ./mvnw -B -ntp -pl testing ${{ matrix.test-profile }} clean verify -DskipUnitTests