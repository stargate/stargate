/*
 * Copyright The Stargate Authors
 *
 * Licensed under the Apache License, Version 2.0 (the "License");
 * you may not use this file except in compliance with the License.
 * You may obtain a copy of the License at
 *
 * http://www.apache.org/licenses/LICENSE-2.0
 *
 * Unless required by applicable law or agreed to in writing, software
 * distributed under the License is distributed on an "AS IS" BASIS,
 * WITHOUT WARRANTIES OR CONDITIONS OF ANY KIND, either express or implied.
 * See the License for the specific language governing permissions and
 * limitations under the License.
 */
package io.stargate.db.cassandra.impl;

import static io.stargate.db.cassandra.datastore.InternalDataStore.EXECUTOR;

import com.datastax.oss.driver.shaded.guava.common.base.Strings;
import com.google.common.collect.ImmutableMap;
import com.google.common.util.concurrent.Uninterruptibles;
import io.stargate.db.Authenticator;
import io.stargate.db.BatchType;
import io.stargate.db.ClientState;
import io.stargate.db.EventListener;
import io.stargate.db.Persistence;
import io.stargate.db.QueryOptions;
import io.stargate.db.QueryState;
import io.stargate.db.Result;
import io.stargate.db.cassandra.datastore.InternalDataStore;
import io.stargate.db.cassandra.impl.interceptors.DefaultQueryInterceptor;
import io.stargate.db.cassandra.impl.interceptors.QueryInterceptor;
import io.stargate.db.datastore.DataStore;
import io.stargate.db.datastore.common.util.SchemaTool;
import java.io.IOException;
import java.net.InetSocketAddress;
import java.net.SocketAddress;
import java.net.UnknownHostException;
import java.nio.ByteBuffer;
import java.util.ArrayList;
import java.util.List;
import java.util.Map;
import java.util.UUID;
import java.util.concurrent.CompletableFuture;
import java.util.concurrent.TimeUnit;
import org.apache.cassandra.auth.AuthenticatedUser;
import org.apache.cassandra.config.Config;
import org.apache.cassandra.config.DatabaseDescriptor;
import org.apache.cassandra.config.Schema;
import org.apache.cassandra.cql3.Attributes;
import org.apache.cassandra.cql3.BatchQueryOptions;
import org.apache.cassandra.cql3.CQLStatement;
import org.apache.cassandra.cql3.ColumnSpecification;
import org.apache.cassandra.cql3.QueryHandler;
import org.apache.cassandra.cql3.QueryProcessor;
import org.apache.cassandra.cql3.statements.BatchStatement;
import org.apache.cassandra.cql3.statements.ModificationStatement;
import org.apache.cassandra.cql3.statements.ParsedStatement;
import org.apache.cassandra.gms.ApplicationState;
import org.apache.cassandra.gms.Gossiper;
import org.apache.cassandra.service.CassandraDaemon;
import org.apache.cassandra.service.ClientWarn;
import org.apache.cassandra.service.MigrationManager;
import org.apache.cassandra.service.StorageProxy;
import org.apache.cassandra.service.StorageService;
import org.apache.cassandra.stargate.exceptions.InvalidRequestException;
import org.apache.cassandra.stargate.exceptions.PreparedQueryNotFoundException;
import org.apache.cassandra.stargate.locator.InetAddressAndPort;
import org.apache.cassandra.stargate.utils.MD5Digest;
import org.apache.cassandra.tracing.Tracing;
import org.apache.cassandra.transport.ProtocolVersion;
import org.apache.cassandra.transport.messages.ResultMessage;
import org.apache.cassandra.utils.JVMStabilityInspector;
import org.apache.cassandra.utils.UUIDGen;
import org.slf4j.Logger;
import org.slf4j.LoggerFactory;

public class CassandraPersistence
    implements Persistence<
        Config, org.apache.cassandra.service.ClientState, org.apache.cassandra.service.QueryState> {
  private static final Logger logger = LoggerFactory.getLogger(CassandraPersistence.class);

  private DataStore root;
  private CassandraDaemon daemon;
  private Authenticator authenticator;
  private QueryHandler handler;
  private QueryInterceptor interceptor;

  @Override
  public String name() {
    return "Apache Cassandra";
  }

  @Override
  public void initialize(Config config) {
    logger.info("Initializing CassandraPersistence");

    if (!Boolean.parseBoolean(System.getProperty("stargate.developer_mode"))) {
      System.setProperty("cassandra.join_ring", "false");
    }

<<<<<<< HEAD
    @Override
    public void initialize(Config config)
    {
        logger.info("Initializing CassandraPersistence");

        if (!Boolean.parseBoolean(System.getProperty("stargate.developer_mode")))
        {
            System.setProperty("cassandra.join_ring", "false");
        }

        daemon = new CassandraDaemon(true);

        DatabaseDescriptor.daemonInitialization(() -> config);

        root = new InternalDataStore();
        authenticator = new AuthenticatorWrapper(DatabaseDescriptor.getAuthenticator());
        handler = org.apache.cassandra.service.ClientState.getCQLQueryHandler();

        interceptor = new DefaultQueryInterceptor();
        interceptor.initialize();

        try
        {
            daemon.init(null);
        }
        catch (IOException e)
        {
            throw new RuntimeException("Unable to start Cassandra persistence layer", e);
        }

        // Use special gossip state "X10" to differentiate stargate nodes
        Gossiper.instance.addLocalApplicationState(ApplicationState.X10, StorageService.instance.valueFactory.releaseVersion("stargate"));

        daemon.start();


        waitForSchema(StorageService.RING_DELAY);
=======
    daemon = new CassandraDaemon(true);

    DatabaseDescriptor.daemonInitialization(() -> config);
    try {
      daemon.init(null);
    } catch (IOException e) {
      throw new RuntimeException("Unable to start Cassandra persistence layer", e);
>>>>>>> 0d56098a
    }

    // Use special gossip state "X10" to differentiate stargate nodes
    Gossiper.instance.addLocalApplicationState(
        ApplicationState.X10, StorageService.instance.valueFactory.releaseVersion("stargate"));

    daemon.start();

    waitForSchema(StorageService.RING_DELAY);

    root = new InternalDataStore();
    authenticator = new AuthenticatorWrapper(DatabaseDescriptor.getAuthenticator());
    handler = org.apache.cassandra.service.ClientState.getCQLQueryHandler();
    interceptor = new DefaultQueryInterceptor();

    interceptor.initialize();
  }

  @Override
  public void destroy() {
    if (daemon != null) {
      root = null;
      daemon.deactivate();
      daemon = null;
    }
  }

  @Override
  public void registerEventListener(EventListener listener) {
    EventListenerWrapper wrapper = new EventListenerWrapper(listener);
    MigrationManager.instance.register(wrapper);
    interceptor.register(wrapper);
  }

  @Override
  public boolean isRpcReady(InetAddressAndPort endpoint) {
    return StorageService.instance.isRpcReady(Conversion.toInternal(endpoint));
  }

  @Override
  public InetAddressAndPort getNativeAddress(InetAddressAndPort endpoint) {
    try {
      return InetAddressAndPort.getByName(
          StorageService.instance.getRpcaddress(Conversion.toInternal(endpoint)));
    } catch (UnknownHostException e) {
      // That should not happen, so log an error, but return the
      // endpoint address since there's a good change this is right
      logger.error("Problem retrieving RPC address for {}", endpoint, e);
      return InetAddressAndPort.getByAddressOverrideDefaults(
          endpoint.address, DatabaseDescriptor.getNativeTransportPort());
    }
  }

  @Override
  public DataStore newDataStore(
      QueryState<org.apache.cassandra.service.QueryState> state,
      QueryOptions<org.apache.cassandra.service.ClientState> queryOptions) {
    return new InternalDataStore(
        root, Conversion.toInternal(state), Conversion.toInternal(queryOptions));
  }

  @Override
  public QueryState newQueryState(ClientState clientState) {
    return new QueryStateWrapper(clientState);
  }

  @Override
  public ClientState<org.apache.cassandra.service.ClientState> newClientState(
      SocketAddress remoteAddress, InetSocketAddress publicAddress) {
    if (remoteAddress == null) {
      throw new IllegalArgumentException("No remote address provided");
    }

    if (authenticator.requireAuthentication()) {
      return ClientStateWrapper.forExternalCalls(remoteAddress, publicAddress);
    }

<<<<<<< HEAD
    @Override
    public io.stargate.db.AuthenticatedUser<?> newAuthenticatedUser(String name)
    {
        return new AuthenticatorWrapper.AuthenticatedUserWrapper(new AuthenticatedUser(name));
    }

    @Override
    public Authenticator getAuthenticator()
    {
        return authenticator;
=======
    assert remoteAddress instanceof InetSocketAddress;
    ClientStateWrapper state =
        ClientStateWrapper.forExternalCalls((InetSocketAddress) remoteAddress, publicAddress);
    state.login(
        new AuthenticatorWrapper.AuthenticatedUserWrapper(AuthenticatedUser.ANONYMOUS_USER));
    return state;
  }

  @Override
  public ClientState newClientState(String name) {
    if (Strings.isNullOrEmpty(name)) {
      return ClientStateWrapper.forInternalCalls();
>>>>>>> 0d56098a
    }

    ClientStateWrapper state = ClientStateWrapper.forExternalCalls(null);
    state.login(new AuthenticatorWrapper.AuthenticatedUserWrapper(new AuthenticatedUser(name)));
    return state;
  }

  @Override
  public Authenticator getAuthenticator() {
    return authenticator;
  }

  @Override
  public CompletableFuture<? extends Result> query(
      String cql,
      QueryState state,
      QueryOptions options,
      Map<String, ByteBuffer> customPayload,
      boolean isTracingRequested,
      long queryStartNanoTime) {
    CompletableFuture<Result> future = new CompletableFuture<>();

    EXECUTOR.submit(
        () -> {
          try {
            org.apache.cassandra.service.QueryState internalState = Conversion.toInternal(state);
            org.apache.cassandra.cql3.QueryOptions internalOptions = Conversion.toInternal(options);

            UUID tracingId = null;
            if (isTracingRequested) {
              tracingId = UUIDGen.getTimeUUID();
              internalState.prepareTracingSession(tracingId);
            }

            if (internalState.traceNextQuery()) {
              internalState.createTracingSession(customPayload);
              beginTraceQuery(cql, state, options);
            }

            CQLStatement statement = QueryProcessor.parseStatement(cql, internalState).statement;

            Result result =
                interceptor.interceptQuery(
                    handler, statement, state, options, customPayload, queryStartNanoTime);
            if (result == null) {
              result =
                  Conversion.toResult(
                      QueryProcessor.instance.processStatement(
                          statement, internalState, internalOptions, queryStartNanoTime),
                      internalOptions.getProtocolVersion());
            }

            future.complete(result.setTracingId(tracingId));
          } catch (Throwable t) {
            Conversion.handleException(future, t);
          } finally {
            Tracing.instance.stopSession();
          }
        });

    return future;
  }

  @Override
  public CompletableFuture<? extends Result> execute(
      MD5Digest id,
      QueryState state,
      QueryOptions options,
      Map<String, ByteBuffer> customPayload,
      boolean isTracingRequested,
      long queryStartNanoTime) {
    CompletableFuture<Result> future = new CompletableFuture<>();

    EXECUTOR.submit(
        () -> {
          try {
            org.apache.cassandra.service.QueryState internalState = Conversion.toInternal(state);
            org.apache.cassandra.cql3.QueryOptions internalOptions = Conversion.toInternal(options);

            UUID tracingId = null;
            if (isTracingRequested) {
              tracingId = UUIDGen.getTimeUUID();
              internalState.prepareTracingSession(tracingId);
            }

            ParsedStatement.Prepared prepared = handler.getPrepared(Conversion.toInternal(id));

            if (prepared == null) {
              throw new PreparedQueryNotFoundException(id);
            }

            if (internalState.traceNextQuery()) {
              internalState.createTracingSession(customPayload);
              beginTraceExecute(prepared, state, options, internalOptions.getProtocolVersion());
            }

            CQLStatement statement = prepared.statement;

            Result result =
                interceptor.interceptQuery(
                    handler, statement, state, options, customPayload, queryStartNanoTime);
            if (result == null) {
              result =
                  Conversion.toResult(
                      QueryProcessor.instance.processPrepared(
                          statement, internalState, internalOptions, queryStartNanoTime),
                      internalOptions.getProtocolVersion());
            }

            future.complete(result.setTracingId(tracingId));
          } catch (Throwable t) {
            Conversion.handleException(future, t);
          } finally {
            Tracing.instance.stopSession();
          }
        });

    return future;
  }

  @Override
  public CompletableFuture<? extends Result> prepare(
      String cql,
      QueryState state,
      Map<String, ByteBuffer> customPayload,
      boolean isTracingRequested) {
    CompletableFuture<Result> future = new CompletableFuture<>();

    InternalDataStore.EXECUTOR.submit(
        () -> {
          try {
            org.apache.cassandra.service.QueryState internalState = Conversion.toInternal(state);

            UUID tracingId = null;
            if (isTracingRequested) {
              tracingId = UUIDGen.getTimeUUID();
              internalState.prepareTracingSession(tracingId);
            }

            if (internalState.traceNextQuery()) {
              internalState.createTracingSession(customPayload);
              beginTracePrepare(cql, state);
            }

            future.complete(
                Conversion.toPrepared(handler.prepare(cql, internalState, customPayload))
                    .setTracingId(tracingId));
          } catch (Throwable t) {
            Conversion.handleException(future, t);
          } finally {
            Tracing.instance.stopSession();
          }
        });

    return future;
  }

  @Override
  public CompletableFuture<? extends Result> batch(
      BatchType type,
      List<Object> queryOrIds,
      List<List<ByteBuffer>> values,
      QueryState state,
      QueryOptions options,
      Map<String, ByteBuffer> customPayload,
      boolean isTracingRequested,
      long queryStartNanoTime) {
    CompletableFuture<Result> future = new CompletableFuture<>();

    EXECUTOR.submit(
        () -> {
          try {
            org.apache.cassandra.cql3.QueryOptions internalOptions = Conversion.toInternal(options);
            org.apache.cassandra.service.QueryState internalState = Conversion.toInternal(state);

            UUID tracingId = null;
            if (isTracingRequested) {
              tracingId = UUIDGen.getTimeUUID();
              internalState.prepareTracingSession(tracingId);
            }

            if (internalState.traceNextQuery()) {
              internalState.createTracingSession(customPayload);
              beginTraceBatch(state, options);
            }

            List<Object> queryOrIdList = Conversion.toInternalQueryOrIds(queryOrIds);
            BatchStatement.Type internalBatchType = Conversion.toInternal(type);

            int boundTerms = 0;
            List<ParsedStatement.Prepared> prepared = new ArrayList<>(queryOrIdList.size());
            for (int i = 0; i < queryOrIdList.size(); i++) {
              Object query = queryOrIdList.get(i);
              ParsedStatement.Prepared p;
              if (query instanceof String) {
                org.apache.cassandra.service.ClientState cs = internalState.getClientState();
                if (options.getKeyspace() != null) {
                  cs.setKeyspace(options.getKeyspace());
                }

                p = QueryProcessor.parseStatement((String) query, internalState);
              } else {
                p = handler.getPrepared((org.apache.cassandra.utils.MD5Digest) query);
                if (null == p) {
                  throw new PreparedQueryNotFoundException((MD5Digest) query);
                }
              }

              List<ByteBuffer> queryValues = values.get(i);
              if (queryValues.size() != p.statement.getBoundTerms()) {
                throw new InvalidRequestException(
                    String.format(
                        "There were %d markers(?) in CQL but %d bound variables",
                        p.statement.getBoundTerms(), queryValues.size()));
              }
              boundTerms = p.statement.getBoundTerms();
              prepared.add(p);
            }

            BatchQueryOptions batchOptions =
                BatchQueryOptions.withPerStatementVariables(internalOptions, values, queryOrIdList);
            List<ModificationStatement> statements = new ArrayList<>(prepared.size());
            for (int i = 0; i < prepared.size(); i++) {
              ParsedStatement.Prepared p = prepared.get(i);
              batchOptions.prepareStatement(i, p.boundNames);

              if (!(p.statement instanceof ModificationStatement)) {
                throw new InvalidRequestException(
                    "Invalid statement in batch: only UPDATE, INSERT and DELETE statements are allowed.");
              }

              statements.add((ModificationStatement) p.statement);
            }

            // Note: It's ok at this point to pass a bogus value for the number of bound terms in
            // the BatchState ctor
            // (and no value would be really correct, so we prefer passing a clearly wrong one).
            BatchStatement batch =
                new BatchStatement(boundTerms, internalBatchType, statements, Attributes.none());

            ResultMessage response =
                handler.processBatch(
                    batch, internalState, batchOptions, customPayload, queryStartNanoTime);

            future.complete(
                Conversion.toResult(response, internalOptions.getProtocolVersion())
                    .setTracingId(tracingId));
          } catch (Exception e) {
            JVMStabilityInspector.inspectThrowable(e);
            Conversion.handleException(future, e);
          } finally {
            Tracing.instance.stopSession();
          }
        });

    return future;
  }

  @Override
  public boolean isInSchemaAgreement() {
    Map<String, List<String>> schemata = StorageProxy.describeSchemaVersions();
    return SchemaTool.isSchemaAgreement(schemata);
  }

  @Override
  public void captureClientWarnings() {
    ClientWarn.instance.captureWarnings();
  }

  @Override
  public List<String> getClientWarnings() {
    return ClientWarn.instance.getWarnings();
  }

  @Override
  public void resetClientWarnings() {
    ClientWarn.instance.resetWarnings();
  }

  private void beginTraceQuery(String cql, QueryState state, QueryOptions options) {
    ImmutableMap.Builder<String, String> builder = ImmutableMap.builder();
    builder.put("query", cql);
    if (options.getPageSize() > 0) {
      builder.put("page_size", Integer.toString(options.getPageSize()));
    }
    if (options.getConsistency() != null) {
      builder.put("consistency_level", options.getConsistency().name());
    }
    if (options.getSerialConsistency() != null) {
      builder.put("serial_consistency_level", options.getSerialConsistency().name());
    }

    Tracing.instance.begin("Execute CQL3 query", state.getClientAddress(), builder.build());
  }

  private void beginTraceExecute(
      ParsedStatement.Prepared prepared,
      QueryState state,
      QueryOptions options,
      ProtocolVersion version) {
    ImmutableMap.Builder<String, String> builder = ImmutableMap.builder();
    if (options.getPageSize() > 0) {
      builder.put("page_size", Integer.toString(options.getPageSize()));
    }
    if (options.getConsistency() != null) {
      builder.put("consistency_level", options.getConsistency().name());
    }
    if (options.getSerialConsistency() != null) {
      builder.put("serial_consistency_level", options.getSerialConsistency().name());
    }
    builder.put("query", prepared.rawCQLStatement);

    for (int i = 0; i < prepared.boundNames.size(); i++) {
      ColumnSpecification cs = prepared.boundNames.get(i);
      String boundName = cs.name.toString();
      List<ByteBuffer> values = options.getValues();
      String boundValue = cs.type.asCQL3Type().toCQLLiteral(values.get(i), version);
      if (boundValue.length() > 1000) {
        boundValue = boundValue.substring(0, 1000) + "...'";
      }

      // Here we prefix boundName with the index to avoid possible collission in builder keys due to
      // having multiple boundValues for the same variable
      builder.put("bound_var_" + Integer.toString(i) + "_" + boundName, boundValue);
    }

    Tracing.instance.begin(
        "Execute CQL3 prepared query", state.getClientAddress(), builder.build());
  }

  private void beginTracePrepare(String cql, QueryState state) {
    Tracing.instance.begin(
        "Preparing CQL3 query", state.getClientAddress(), ImmutableMap.of("query", cql));
  }

  private void beginTraceBatch(QueryState state, QueryOptions options) {
    ImmutableMap.Builder<String, String> builder = ImmutableMap.builder();
    if (options.getConsistency() != null) {
      builder.put("consistency_level", options.getConsistency().name());
    }
    if (options.getSerialConsistency() != null) {
      builder.put("serial_consistency_level", options.getSerialConsistency().name());
    }

<<<<<<< HEAD
    /**
     * When "cassandra.join_ring" is "false" {@link StorageService#initServer()}  will not wait for schema to propagate to the coordinator only node. This
     * method fixes that limitation by waiting for at least one backend ring member to become available and for their schemas to agree before allowing
     * initialization to continue.
     */
    private void waitForSchema(int delay)
    {
        for (int i = 0; i < delay; i += 1000)
        {
            if (Gossiper.instance.getLiveTokenOwners().size() > 0 && isInSchemaAgreement())
            {
                logger.debug("current schema version: {}", Schema.instance.getVersion());
                break;
            }

            Uninterruptibles.sleepUninterruptibly(1, TimeUnit.SECONDS);
        }

        MigrationManager.waitUntilReadyForBootstrap();
=======
    // TODO we don't have [typed] access to CQL bind variables here.  CASSANDRA-4560 is open to add
    // support.
    Tracing.instance.begin(
        "Execute batch of CQL3 queries", state.getClientAddress(), builder.build());
  }

  /**
   * When "cassandra.join_ring" is "false" {@link StorageService#initServer()} will not wait for
   * schema to propagate to the coordinator only node. This method fixes that limitation by waiting
   * for at least one backend ring member to become available and for their schemas to agree before
   * allowing initialization to continue.
   */
  private void waitForSchema(int delay) {
    for (int i = 0; i < delay; i += 1000) {
      if (Gossiper.instance.getLiveTokenOwners().size() > 0 && isInSchemaAgreement()) {
        logger.debug("current schema version: {}", Schema.instance.getVersion());
        break;
      }

      Uninterruptibles.sleepUninterruptibly(1, TimeUnit.SECONDS);
>>>>>>> 0d56098a
    }
  }
}<|MERGE_RESOLUTION|>--- conflicted
+++ resolved
@@ -100,53 +100,21 @@
       System.setProperty("cassandra.join_ring", "false");
     }
 
-<<<<<<< HEAD
-    @Override
-    public void initialize(Config config)
-    {
-        logger.info("Initializing CassandraPersistence");
-
-        if (!Boolean.parseBoolean(System.getProperty("stargate.developer_mode")))
-        {
-            System.setProperty("cassandra.join_ring", "false");
-        }
-
-        daemon = new CassandraDaemon(true);
-
-        DatabaseDescriptor.daemonInitialization(() -> config);
-
-        root = new InternalDataStore();
-        authenticator = new AuthenticatorWrapper(DatabaseDescriptor.getAuthenticator());
-        handler = org.apache.cassandra.service.ClientState.getCQLQueryHandler();
-
-        interceptor = new DefaultQueryInterceptor();
-        interceptor.initialize();
-
-        try
-        {
-            daemon.init(null);
-        }
-        catch (IOException e)
-        {
-            throw new RuntimeException("Unable to start Cassandra persistence layer", e);
-        }
-
-        // Use special gossip state "X10" to differentiate stargate nodes
-        Gossiper.instance.addLocalApplicationState(ApplicationState.X10, StorageService.instance.valueFactory.releaseVersion("stargate"));
-
-        daemon.start();
-
-
-        waitForSchema(StorageService.RING_DELAY);
-=======
     daemon = new CassandraDaemon(true);
 
     DatabaseDescriptor.daemonInitialization(() -> config);
+
+    root = new InternalDataStore();
+    authenticator = new AuthenticatorWrapper(DatabaseDescriptor.getAuthenticator());
+    handler = org.apache.cassandra.service.ClientState.getCQLQueryHandler();
+
+    interceptor = new DefaultQueryInterceptor();
+    interceptor.initialize();
+
     try {
       daemon.init(null);
     } catch (IOException e) {
       throw new RuntimeException("Unable to start Cassandra persistence layer", e);
->>>>>>> 0d56098a
     }
 
     // Use special gossip state "X10" to differentiate stargate nodes
@@ -156,13 +124,6 @@
     daemon.start();
 
     waitForSchema(StorageService.RING_DELAY);
-
-    root = new InternalDataStore();
-    authenticator = new AuthenticatorWrapper(DatabaseDescriptor.getAuthenticator());
-    handler = org.apache.cassandra.service.ClientState.getCQLQueryHandler();
-    interceptor = new DefaultQueryInterceptor();
-
-    interceptor.initialize();
   }
 
   @Override
@@ -224,18 +185,6 @@
       return ClientStateWrapper.forExternalCalls(remoteAddress, publicAddress);
     }
 
-<<<<<<< HEAD
-    @Override
-    public io.stargate.db.AuthenticatedUser<?> newAuthenticatedUser(String name)
-    {
-        return new AuthenticatorWrapper.AuthenticatedUserWrapper(new AuthenticatedUser(name));
-    }
-
-    @Override
-    public Authenticator getAuthenticator()
-    {
-        return authenticator;
-=======
     assert remoteAddress instanceof InetSocketAddress;
     ClientStateWrapper state =
         ClientStateWrapper.forExternalCalls((InetSocketAddress) remoteAddress, publicAddress);
@@ -248,12 +197,16 @@
   public ClientState newClientState(String name) {
     if (Strings.isNullOrEmpty(name)) {
       return ClientStateWrapper.forInternalCalls();
->>>>>>> 0d56098a
     }
 
     ClientStateWrapper state = ClientStateWrapper.forExternalCalls(null);
     state.login(new AuthenticatorWrapper.AuthenticatedUserWrapper(new AuthenticatedUser(name)));
     return state;
+  }
+
+  @Override
+  public io.stargate.db.AuthenticatedUser<?> newAuthenticatedUser(String name) {
+    return new AuthenticatorWrapper.AuthenticatedUserWrapper(new AuthenticatedUser(name));
   }
 
   @Override
@@ -593,27 +546,6 @@
       builder.put("serial_consistency_level", options.getSerialConsistency().name());
     }
 
-<<<<<<< HEAD
-    /**
-     * When "cassandra.join_ring" is "false" {@link StorageService#initServer()}  will not wait for schema to propagate to the coordinator only node. This
-     * method fixes that limitation by waiting for at least one backend ring member to become available and for their schemas to agree before allowing
-     * initialization to continue.
-     */
-    private void waitForSchema(int delay)
-    {
-        for (int i = 0; i < delay; i += 1000)
-        {
-            if (Gossiper.instance.getLiveTokenOwners().size() > 0 && isInSchemaAgreement())
-            {
-                logger.debug("current schema version: {}", Schema.instance.getVersion());
-                break;
-            }
-
-            Uninterruptibles.sleepUninterruptibly(1, TimeUnit.SECONDS);
-        }
-
-        MigrationManager.waitUntilReadyForBootstrap();
-=======
     // TODO we don't have [typed] access to CQL bind variables here.  CASSANDRA-4560 is open to add
     // support.
     Tracing.instance.begin(
@@ -634,7 +566,8 @@
       }
 
       Uninterruptibles.sleepUninterruptibly(1, TimeUnit.SECONDS);
->>>>>>> 0d56098a
-    }
+    }
+
+    MigrationManager.waitUntilReadyForBootstrap();
   }
 }