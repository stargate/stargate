--- conflicted
+++ resolved
@@ -109,11 +109,8 @@
 
         Gossiper.instance.register(new StargateSystemKeyspace.PeersUpdater());
         StargateSystemKeyspace.persistLocalMetadata();
-<<<<<<< HEAD
-=======
 
         StorageService.instance.waitForSchema(StorageService.RING_DELAY);
->>>>>>> b8bc7bba
     }
 
     @Override
