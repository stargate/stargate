/*
 * Copyright The Stargate Authors
 *
 * Licensed under the Apache License, Version 2.0 (the "License");
 * you may not use this file except in compliance with the License.
 * You may obtain a copy of the License at
 *
 * http://www.apache.org/licenses/LICENSE-2.0
 *
 * Unless required by applicable law or agreed to in writing, software
 * distributed under the License is distributed on an "AS IS" BASIS,
 * WITHOUT WARRANTIES OR CONDITIONS OF ANY KIND, either express or implied.
 * See the License for the specific language governing permissions and
 * limitations under the License.
 */
package io.stargate.it;

import static org.assertj.core.api.Assertions.assertThat;

import com.codahale.metrics.Timer;
import com.datastax.oss.driver.api.core.CqlSession;
import com.datastax.oss.driver.api.core.CqlSessionBuilder;
import com.datastax.oss.driver.api.core.config.DefaultDriverOption;
import com.datastax.oss.driver.api.core.config.DriverConfigLoader;
import com.datastax.oss.driver.api.core.cql.Row;
import com.datastax.oss.driver.api.core.cql.SimpleStatement;
import com.datastax.oss.driver.api.core.metadata.Node;
import com.datastax.oss.driver.api.core.metrics.DefaultNodeMetric;
import com.datastax.oss.driver.internal.core.loadbalancing.DcInferringLoadBalancingPolicy;
import io.stargate.it.storage.ClusterConnectionInfo;
import java.lang.reflect.Method;
import java.net.InetSocketAddress;
import java.time.Duration;
import java.util.Collection;
import java.util.Collections;
import java.util.List;
import java.util.Optional;
import net.jcip.annotations.NotThreadSafe;
import org.junit.jupiter.api.AfterEach;
import org.junit.jupiter.api.BeforeEach;
import org.junit.jupiter.api.Disabled;
import org.junit.jupiter.api.Test;
import org.junit.jupiter.api.TestInfo;

@NotThreadSafe
<<<<<<< HEAD
@Disabled
=======
@Disabled("Waiting for fixes on #232 and #250")
>>>>>>> 850166d7
public class MultipleStargateInstancesTest extends BaseOsgiIntegrationTest {

  private String table;

  private String keyspace;

  private CqlSession session;

  private int runningStargateNodes;

  public MultipleStargateInstancesTest(ClusterConnectionInfo backend) {
    super(backend);
  }

  @BeforeEach
  public void setup(TestInfo testInfo) {
    DriverConfigLoader loader =
        DriverConfigLoader.programmaticBuilder()
            .withBoolean(DefaultDriverOption.METADATA_TOKEN_MAP_ENABLED, false)
            .withString(
                DefaultDriverOption.LOAD_BALANCING_POLICY_CLASS,
                DcInferringLoadBalancingPolicy.class.getName())
            .withDuration(DefaultDriverOption.REQUEST_TIMEOUT, Duration.ofSeconds(180))
            .withDuration(
                DefaultDriverOption.METADATA_SCHEMA_REQUEST_TIMEOUT, Duration.ofSeconds(180))
            .withDuration(
                DefaultDriverOption.CONNECTION_INIT_QUERY_TIMEOUT, Duration.ofSeconds(180))
            .withDuration(DefaultDriverOption.CONTROL_CONNECTION_TIMEOUT, Duration.ofSeconds(180))
            .withDuration(DefaultDriverOption.REQUEST_TRACE_INTERVAL, Duration.ofSeconds(5))
            .withStringList(
                DefaultDriverOption.METRICS_NODE_ENABLED,
                Collections.singletonList(DefaultNodeMetric.CQL_MESSAGES.getPath()))
            .build();

    CqlSessionBuilder cqlSessionBuilder = CqlSession.builder().withConfigLoader(loader);
    for (String host : getStargateHosts()) {
      cqlSessionBuilder.addContactPoint(new InetSocketAddress(host, 9043));
    }
    session = cqlSessionBuilder.build();

    Optional<String> name = testInfo.getTestMethod().map(Method::getName);
    assertThat(name).isPresent();
    String testName = name.get();
    keyspace = "ks_" + testName;
    table = testName;
    runningStargateNodes = stargateStarters.size();
  }

  @AfterEach
  public void teardown() {
    session.close();
  }

  @Test
  public void shouldConnectToMultipleStargateNodes() {
    List<Row> all = session.execute("SELECT * FROM system.peers").all();
    // system.peers should have N records (all stargate nodes - 1)
    assertThat(all.size()).isEqualTo(runningStargateNodes - 1);
  }

  @Test
  public void shouldDistributeTrafficUniformly() {
    // given
    createKeyspaceAndTable();
    int numberOfRequestPerNode = 100;
    int totalNumberOfRequests = numberOfRequestPerNode * runningStargateNodes;
    // difference tolerance - every node should have numberOfRequestPerNode +- tolerance
    long tolerance = 5;

    // when
    for (int i = 0; i < totalNumberOfRequests; i++) {
      session.execute(
          SimpleStatement.newInstance(
              String.format(
                  "INSERT INTO \"%s\".\"%s\" (k, cc, v) VALUES (1, ?, ?)", keyspace, table),
              i,
              i));
    }

    // then
    Collection<Node> nodes = session.getMetadata().getNodes().values();
    assertThat(nodes).hasSize(runningStargateNodes);
    for (Node n : nodes) {
      long cqlMessages =
          ((Timer)
                  session.getMetrics().get().getNodeMetric(n, DefaultNodeMetric.CQL_MESSAGES).get())
              .getCount();
      assertThat(cqlMessages)
          .isBetween(numberOfRequestPerNode - tolerance, numberOfRequestPerNode + tolerance);
    }
  }

  private void createKeyspace() {
    session.execute(
        String.format(
            "CREATE KEYSPACE IF NOT EXISTS \"%s\" WITH REPLICATION = { 'class' : 'SimpleStrategy', 'replication_factor' : 1 }",
            keyspace));
  }

  private void createKeyspaceAndTable() {
    createKeyspace();

    session.execute(
        SimpleStatement.newInstance(
            String.format(
                "CREATE TABLE IF NOT EXISTS \"%s\".\"%s\" (k int, cc int, v int, PRIMARY KEY(k, cc))",
                keyspace, table)));
  }
}<|MERGE_RESOLUTION|>--- conflicted
+++ resolved
@@ -43,11 +43,7 @@
 import org.junit.jupiter.api.TestInfo;
 
 @NotThreadSafe
-<<<<<<< HEAD
-@Disabled
-=======
 @Disabled("Waiting for fixes on #232 and #250")
->>>>>>> 850166d7
 public class MultipleStargateInstancesTest extends BaseOsgiIntegrationTest {
 
   private String table;
