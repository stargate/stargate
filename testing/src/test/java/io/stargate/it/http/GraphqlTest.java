--- conflicted
+++ resolved
@@ -32,12 +32,9 @@
 import com.example.graphql.client.betterbotz.products.GetProductsWithFilterQuery;
 import com.example.graphql.client.betterbotz.products.InsertProductsMutation;
 import com.example.graphql.client.betterbotz.products.UpdateProductsMutation;
-<<<<<<< HEAD
 import com.example.graphql.client.betterbotz.type.AUdtInput;
 import com.example.graphql.client.betterbotz.type.BUdtInput;
-=======
 import com.example.graphql.client.betterbotz.type.CollectionsNestedInput;
->>>>>>> 9f1749c5
 import com.example.graphql.client.betterbotz.type.CollectionsSimpleInput;
 import com.example.graphql.client.betterbotz.type.CustomType;
 import com.example.graphql.client.betterbotz.type.InputKeyBigIntValueString;
@@ -212,13 +209,6 @@
                 + "map_value2 frozen<map<uuid, bigint>>,)",
             keyspace, "collections_simple"));
 
-<<<<<<< HEAD
-    session.execute(String.format("CREATE TYPE %s.b(i int)", keyspace));
-    session.execute(String.format("CREATE TYPE %s.a(b frozen<b>)", keyspace));
-    session.execute(
-        String.format(
-            "CREATE TABLE %s.udts(a frozen<a> PRIMARY KEY, bs list<frozen<b>>)", keyspace));
-=======
     session.execute(
         String.format(
             "CREATE TABLE IF NOT EXISTS %s.%s (\n"
@@ -228,7 +218,13 @@
                 + "    map_value1 frozen<map<uuid, frozen<map<bigint, text>>>>\n"
                 + ")",
             keyspace, "collections_nested"));
->>>>>>> 9f1749c5
+
+    session.execute(String.format("CREATE TYPE IF NOT EXISTS %s.b(i int)", keyspace));
+    session.execute(String.format("CREATE TYPE IF NOT EXISTS %s.a(b frozen<b>)", keyspace));
+    session.execute(
+        String.format(
+            "CREATE TABLE IF NOT EXISTS %s.udts(a frozen<a> PRIMARY KEY, bs list<frozen<b>>)",
+            keyspace));
 
     PreparedStatement insert =
         session.prepare(
@@ -1056,7 +1052,104 @@
   }
 
   @Test
-<<<<<<< HEAD
+  public void shouldInsertAndUpdateNestedListSetsAndMaps() {
+    ApolloClient client = getApolloClient("/graphql/betterbotz");
+    UUID id = UUID.randomUUID();
+
+    List<List<InputKeyIntValueString>> list =
+        Collections.singletonList(
+            toInputKeyIntValueStringList(
+                Collections.singletonList(
+                    ImmutableMap.<Integer, String>builder().put(3, "three").build())));
+    List<List<Object>> set =
+        Collections.singletonList(
+            ImmutableList.builder()
+                .add(Uuids.timeBased().toString(), Uuids.timeBased().toString())
+                .build());
+
+    List<InputKeyUuidValueListInputKeyBigIntValueString> map =
+        Collections.singletonList(
+            InputKeyUuidValueListInputKeyBigIntValueString.builder()
+                .key(Uuids.random().toString())
+                .value(
+                    Collections.singletonList(
+                        InputKeyBigIntValueString.builder()
+                            .key("123")
+                            .value("one-two-three")
+                            .build()))
+                .build());
+
+    InsertCollectionsNestedMutation insertMutation =
+        InsertCollectionsNestedMutation.builder()
+            .value(
+                CollectionsNestedInput.builder()
+                    .id(id)
+                    .listValue1(list)
+                    .setValue1(set)
+                    .mapValue1(map)
+                    .build())
+            .build();
+
+    InsertCollectionsNestedMutation.Data insertResult =
+        getObservable(client.mutate(insertMutation));
+    assertThat(insertResult.getInsertCollectionsNested()).isPresent();
+    assertCollectionsNested(client, id, list, set, map);
+  }
+
+  private static List<InputKeyIntValueString> toInputKeyIntValueStringList(
+      List<Map<Integer, String>> map) {
+    return map.stream()
+        .map(m -> m.entrySet().stream().findFirst().get())
+        .map(e -> InputKeyIntValueString.builder().key(e.getKey()).value(e.getValue()).build())
+        .collect(Collectors.toList());
+  }
+
+  private void assertCollectionsNested(
+      ApolloClient client,
+      UUID id,
+      List<List<InputKeyIntValueString>> list,
+      List<List<Object>> set,
+      List<InputKeyUuidValueListInputKeyBigIntValueString> map) {
+    GetCollectionsNestedQuery getQuery =
+        GetCollectionsNestedQuery.builder()
+            .value(CollectionsNestedInput.builder().id(id).build())
+            .build();
+    GetCollectionsNestedQuery.Data result = getObservable(client.query(getQuery));
+    assertThat(result.getCollectionsNested()).isPresent();
+    assertThat(result.getCollectionsNested().get().getValues()).isPresent();
+    assertThat(result.getCollectionsNested().get().getValues().get()).hasSize(1);
+    GetCollectionsNestedQuery.Value item =
+        result.getCollectionsNested().get().getValues().get().get(0);
+
+    // Assert list
+    assertThat(item.getListValue1()).isPresent();
+    assertThat(item.getListValue1().get()).hasSize(list.size());
+    InputKeyIntValueString expectedListItem = list.get(0).get(0);
+    assertThat(item.getListValue1().get().get(0))
+        .hasSize(list.get(0).size())
+        .first()
+        .extracting(i -> i.getKey(), i -> i.getValue().get())
+        .containsExactly(expectedListItem.key(), expectedListItem.value());
+
+    // Assert set
+    assertThat(item.getSetValue1()).isPresent();
+    assertThat(item.getSetValue1().get()).isEqualTo(set);
+
+    // Assert map
+    assertThat(item.getMapValue1()).isPresent();
+    assertThat(item.getMapValue1().get()).hasSize(map.size());
+    InputKeyUuidValueListInputKeyBigIntValueString expectedMapItem = map.get(0);
+    GetCollectionsNestedQuery.MapValue1 actualMapItem = item.getMapValue1().get().get(0);
+    assertThat(actualMapItem.getKey()).isEqualTo(expectedMapItem.key());
+    InputKeyBigIntValueString expectedMapValue = expectedMapItem.value().get(0);
+    assertThat(actualMapItem.getValue().get())
+        .hasSize(1)
+        .first()
+        .extracting(i -> i.getKey(), i -> i.getValue().get())
+        .containsExactly(expectedMapValue.key(), expectedMapValue.value());
+  }
+
+  @Test
   @DisplayName("Should insert and read back UDTs")
   public void udtsTest() {
     ApolloClient client = getApolloClient("/graphql/betterbotz");
@@ -1097,103 +1190,6 @@
               assertThat(bs.get(0).getI()).hasValue(2);
               assertThat(bs.get(1).getI()).hasValue(3);
             });
-=======
-  public void shouldInsertAndUpdateNestedListSetsAndMaps() {
-    ApolloClient client = getApolloClient("/graphql/betterbotz");
-    UUID id = UUID.randomUUID();
-
-    List<List<InputKeyIntValueString>> list =
-        Collections.singletonList(
-            toInputKeyIntValueStringList(
-                Collections.singletonList(
-                    ImmutableMap.<Integer, String>builder().put(3, "three").build())));
-    List<List<Object>> set =
-        Collections.singletonList(
-            ImmutableList.builder()
-                .add(Uuids.timeBased().toString(), Uuids.timeBased().toString())
-                .build());
-
-    List<InputKeyUuidValueListInputKeyBigIntValueString> map =
-        Collections.singletonList(
-            InputKeyUuidValueListInputKeyBigIntValueString.builder()
-                .key(Uuids.random().toString())
-                .value(
-                    Collections.singletonList(
-                        InputKeyBigIntValueString.builder()
-                            .key("123")
-                            .value("one-two-three")
-                            .build()))
-                .build());
-
-    InsertCollectionsNestedMutation insertMutation =
-        InsertCollectionsNestedMutation.builder()
-            .value(
-                CollectionsNestedInput.builder()
-                    .id(id)
-                    .listValue1(list)
-                    .setValue1(set)
-                    .mapValue1(map)
-                    .build())
-            .build();
-
-    InsertCollectionsNestedMutation.Data insertResult =
-        getObservable(client.mutate(insertMutation));
-    assertThat(insertResult.getInsertCollectionsNested()).isPresent();
-    assertCollectionsNested(client, id, list, set, map);
-  }
-
-  private static List<InputKeyIntValueString> toInputKeyIntValueStringList(
-      List<Map<Integer, String>> map) {
-    return map.stream()
-        .map(m -> m.entrySet().stream().findFirst().get())
-        .map(e -> InputKeyIntValueString.builder().key(e.getKey()).value(e.getValue()).build())
-        .collect(Collectors.toList());
-  }
-
-  private void assertCollectionsNested(
-      ApolloClient client,
-      UUID id,
-      List<List<InputKeyIntValueString>> list,
-      List<List<Object>> set,
-      List<InputKeyUuidValueListInputKeyBigIntValueString> map) {
-    GetCollectionsNestedQuery getQuery =
-        GetCollectionsNestedQuery.builder()
-            .value(CollectionsNestedInput.builder().id(id).build())
-            .build();
-    GetCollectionsNestedQuery.Data result = getObservable(client.query(getQuery));
-    assertThat(result.getCollectionsNested()).isPresent();
-    assertThat(result.getCollectionsNested().get().getValues()).isPresent();
-    assertThat(result.getCollectionsNested().get().getValues().get()).hasSize(1);
-    GetCollectionsNestedQuery.Value item =
-        result.getCollectionsNested().get().getValues().get().get(0);
-
-    // Assert list
-    assertThat(item.getListValue1()).isPresent();
-    assertThat(item.getListValue1().get()).hasSize(list.size());
-    InputKeyIntValueString expectedListItem = list.get(0).get(0);
-    assertThat(item.getListValue1().get().get(0))
-        .hasSize(list.get(0).size())
-        .first()
-        .extracting(i -> i.getKey(), i -> i.getValue().get())
-        .containsExactly(expectedListItem.key(), expectedListItem.value());
-
-    // Assert set
-    assertThat(item.getSetValue1()).isPresent();
-    assertThat(item.getSetValue1().get()).isEqualTo(set);
-
-    // Assert map
-    assertThat(item.getMapValue1()).isPresent();
-    assertThat(item.getMapValue1().get()).hasSize(map.size());
-    InputKeyUuidValueListInputKeyBigIntValueString expectedMapItem = map.get(0);
-    GetCollectionsNestedQuery.MapValue1 actualMapItem = item.getMapValue1().get().get(0);
-    assertThat(actualMapItem.getKey()).isEqualTo(expectedMapItem.key());
-    InputKeyBigIntValueString expectedMapValue = expectedMapItem.value().get(0);
-    assertThat(actualMapItem.getValue().get())
-        .hasSize(1)
-        .first()
-        .extracting(i -> i.getKey(), i -> i.getValue().get())
-        .containsExactly(expectedMapValue.key(), expectedMapValue.value());
->>>>>>> 9f1749c5
   }
 
   private void assertCollectionsSimple(
