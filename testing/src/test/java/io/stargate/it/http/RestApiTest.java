--- conflicted
+++ resolved
@@ -362,7 +362,6 @@
   }
 
   @Test
-<<<<<<< HEAD
   public void getRowWithMixedClusteringKeyTypes() throws IOException {
     String tableName = "tbl_getrow_mixedclustering_" + System.currentTimeMillis();
     createTableWithMixedClustering(tableName);
@@ -468,8 +467,6 @@
   }
 
   @Test
-=======
->>>>>>> 6e0274ac
   public void getAllRows() throws IOException {
     String tableName = "tbl_getallrows_" + System.currentTimeMillis();
     createTable(tableName);
@@ -945,7 +942,6 @@
   }
 
   @Test
-<<<<<<< HEAD
   public void deleteRowWithMixedClustering() throws IOException {
     String tableName = "tbl_deleterow_mixedclustering_" + System.currentTimeMillis();
     createTableWithMixedClustering(tableName);
@@ -969,8 +965,6 @@
   }
 
   @Test
-=======
->>>>>>> 6e0274ac
   public void deleteRowPartition() throws IOException {
     String tableName = "tbl_deleterows_partition_" + System.currentTimeMillis();
     createTableWithClustering(tableName);
@@ -1163,7 +1157,6 @@
     assertThat(successResponse.getSuccess()).isTrue();
   }
 
-<<<<<<< HEAD
   private void createTableWithMixedClustering(String tableName) throws IOException {
     TableAdd tableAdd = new TableAdd();
     tableAdd.setName(tableName);
@@ -1223,8 +1216,6 @@
     addRow(tableName, columns);
   }
 
-=======
->>>>>>> 6e0274ac
   private String getRow(String tableName, String rowIdentifier) throws IOException {
     return RestUtils.get(
         authToken,
