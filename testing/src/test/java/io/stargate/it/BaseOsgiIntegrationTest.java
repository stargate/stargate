--- conflicted
+++ resolved
@@ -404,13 +404,9 @@
               !isDse,
               9043);
 
-<<<<<<< HEAD
       System.setProperty("stargate.auth_api_enable_username_token", "true");
-
-      stargateStarter.start();
-=======
       stargateStarter.withAuthEnabled(enableAuth).start();
->>>>>>> 210c929d
+
     }
   }
 }