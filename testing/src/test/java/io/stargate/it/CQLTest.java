--- conflicted
+++ resolved
@@ -594,7 +594,6 @@
   }
 
   @Test
-<<<<<<< HEAD
   public void alreadyExistsErrors() {
     createKeyspace();
     assertThatThrownBy(
@@ -625,7 +624,9 @@
         .isInstanceOf(InvalidQueryException.class)
         .hasMessageContaining("A user type ")
         .hasMessageContaining("already exists");
-=======
+  }
+
+  @Test
   public void tooFewBindVariables() {
     createTable();
 
@@ -664,7 +665,6 @@
             })
         .isInstanceOf(InvalidQueryException.class)
         .hasMessage("there were 1 markers(?) in CQL but 2 bound variables");
->>>>>>> 79616762
   }
 
   @Disabled("Enable when persistence backends support auth in tests")
