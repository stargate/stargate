--- conflicted
+++ resolved
@@ -1497,21 +1497,6 @@
   public void getRowsWithTuple() throws IOException {
     createKeyspace(keyspaceName);
     createTestTable(
-<<<<<<< HEAD
-            tableName,
-            Arrays.asList("id text", "data tuple<int,boolean>"),
-            Collections.singletonList("id"),
-            Collections.emptyList());
-    insertTestTableRows(
-            Arrays.asList(
-                    Arrays.asList("id 1", "data (28,false)"), Arrays.asList("id 2", "data (39,true)")));
-    String body =
-            RestUtils.get(
-                    authToken,
-                    String.format(
-                            "%s/v2/keyspaces/%s/%s/%s?raw=true", restUrlBase, keyspaceName, tableName, "2"),
-                    HttpStatus.SC_OK);
-=======
         tableName,
         Arrays.asList("id text", "data tuple<int,boolean>"),
         Collections.singletonList("id"),
@@ -1525,7 +1510,6 @@
             String.format(
                 "%s/v2/keyspaces/%s/%s/%s?raw=true", restUrlBase, keyspaceName, tableName, "2"),
             HttpStatus.SC_OK);
->>>>>>> e272f269
     JsonNode json = objectMapper.readTree(body);
     assertThat(json.size()).isEqualTo(1);
     assertThat(json.at("/0/id").asText()).isEqualTo("2");
