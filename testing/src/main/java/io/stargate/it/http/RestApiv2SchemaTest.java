package io.stargate.it.http;

import static org.assertj.core.api.Assertions.assertThat;
import static org.assertj.core.api.Assumptions.assumeThat;

import com.datastax.oss.driver.api.core.CqlSession;
import com.datastax.oss.driver.api.core.cql.Row;
import com.datastax.oss.driver.api.core.cql.SimpleStatement;
import com.fasterxml.jackson.core.type.TypeReference;
import com.fasterxml.jackson.databind.JavaType;
import com.fasterxml.jackson.databind.ObjectMapper;
import io.stargate.auth.model.AuthTokenResponse;
import io.stargate.it.driver.CqlSessionExtension;
import io.stargate.it.driver.CqlSessionSpec;
import io.stargate.it.http.models.Credentials;
import io.stargate.it.storage.StargateConnectionInfo;
import io.stargate.web.models.ApiError;
import io.stargate.web.models.Keyspace;
import io.stargate.web.restapi.models.*;
import java.io.IOException;
import java.lang.reflect.Method;
import java.util.ArrayList;
import java.util.Arrays;
import java.util.Collection;
import java.util.Collections;
import java.util.HashMap;
import java.util.HashSet;
import java.util.List;
import java.util.Map;
import java.util.Optional;
import java.util.Set;
import java.util.UUID;
import java.util.stream.Collectors;
import net.jcip.annotations.NotThreadSafe;
import org.apache.http.HttpStatus;
import org.junit.jupiter.api.BeforeEach;
import org.junit.jupiter.api.Test;
import org.junit.jupiter.api.TestInfo;
import org.junit.jupiter.api.extension.ExtendWith;

/**
 * Integration tests for REST API v2 that cover CRUD operations against schema, but not actual Row
 * data.
 */
@NotThreadSafe
@ExtendWith(CqlSessionExtension.class)
@CqlSessionSpec()
@ExtendWith(ApiServiceExtension.class)
@ApiServiceSpec(parametersCustomizer = "buildParameters")
public class RestApiv2SchemaTest extends BaseRestApiTest {
  private String keyspaceName;
  private String tableName;
  private static String authToken;
  private String restUrlBase;

  static class ListOfMapsGetResponseWrapper extends GetResponseWrapper<List<Map<String, Object>>> {
    public ListOfMapsGetResponseWrapper() {
      super(-1, null, null);
    }
  }

  static class MapGetResponseWrapper extends GetResponseWrapper<Map<String, Object>> {
    public MapGetResponseWrapper() {
      super(-1, null, null);
    }
  }

  private static final ObjectMapper objectMapper = new ObjectMapper();

  @BeforeEach
<<<<<<< HEAD
  public void setup(
      TestInfo testInfo, StargateConnectionInfo cluster, ApiServiceConnectionInfo restApi)
=======
  void setup(TestInfo testInfo, StargateConnectionInfo cluster, RestApiConnectionInfo restApi)
>>>>>>> a81a52d1
      throws IOException {
    restUrlBase = "http://" + restApi.host() + ":" + restApi.port();
    String authUrlBase =
        "http://" + cluster.seedAddress() + ":8081"; // TODO: make auth port configurable

    String body =
        RestUtils.post(
            "",
            String.format("%s/v1/auth/token/generate", authUrlBase),
            objectMapper.writeValueAsString(new Credentials("cassandra", "cassandra")),
            HttpStatus.SC_CREATED);

    AuthTokenResponse authTokenResponse = objectMapper.readValue(body, AuthTokenResponse.class);
    authToken = authTokenResponse.getAuthToken();
    assertThat(authToken).isNotNull();

    Optional<String> name = testInfo.getTestMethod().map(Method::getName);
    assertThat(name).isPresent();
    String testName = name.get();

    keyspaceName = "ks_" + testName + "_" + System.currentTimeMillis();
    tableName = "tbl_" + testName + "_" + System.currentTimeMillis();

    // TODO: temporarily enforcing lower case names,
    // should remove to ensure support for mixed case identifiers
    //    keyspaceName = "ks_" + testName.toLowerCase() + "_" + System.currentTimeMillis();
    //    tableName = "tbl_" + testName.toLowerCase() + "_" + System.currentTimeMillis();
  }

  /*
  /************************************************************************
  /* Test methods for Keyspace CRUD operations
  /************************************************************************
   */

  @Test
  public void keyspacesGetAll() throws IOException {
    String body =
        RestUtils.get(
            authToken, String.format("%s/v2/schemas/keyspaces", restUrlBase), HttpStatus.SC_OK);

    Keyspace[] keyspaces = readWrappedRESTResponse(body, Keyspace[].class);
    assertThat(keyspaces)
        .anySatisfy(
            value ->
                assertThat(value)
                    .usingRecursiveComparison()
                    .isEqualTo(new Keyspace("system", null)));
  }

  @Test
  public void keyspacesGetAllRaw() throws IOException {
    String body =
        RestUtils.get(
            authToken,
            String.format("%s/v2/schemas/keyspaces?raw=true", restUrlBase),
            HttpStatus.SC_OK);

    Keyspace[] keyspaces = objectMapper.readValue(body, Keyspace[].class);
    assertThat(keyspaces)
        .anySatisfy(
            value ->
                assertThat(value)
                    .usingRecursiveComparison()
                    .isEqualTo(new Keyspace("system_schema", null)));
  }

  @Test
  public void keyspacesGetAllMissingToken() throws IOException {
    RestUtils.get(
        "", String.format("%s/v2/schemas/keyspaces", restUrlBase), HttpStatus.SC_UNAUTHORIZED);
  }

  @Test
  public void keyspacesGetAllBadToken() throws IOException {
    RestUtils.get(
        "foo", String.format("%s/v2/schemas/keyspaces", restUrlBase), HttpStatus.SC_UNAUTHORIZED);
  }

  @Test
  public void keyspaceGetWrapped() throws IOException {
    String body =
        RestUtils.get(
            authToken,
            String.format("%s/v2/schemas/keyspaces/system", restUrlBase),
            HttpStatus.SC_OK);
    Keyspace keyspace = readWrappedRESTResponse(body, Keyspace.class);
    assertThat(keyspace).usingRecursiveComparison().isEqualTo(new Keyspace("system", null));
  }

  @Test
  public void keyspaceGetRaw() throws IOException {
    String body =
        RestUtils.get(
            authToken,
            String.format("%s/v2/schemas/keyspaces/system?raw=true", restUrlBase),
            HttpStatus.SC_OK);

    Keyspace keyspace = objectMapper.readValue(body, Keyspace.class);
    assertThat(keyspace).usingRecursiveComparison().isEqualTo(new Keyspace("system", null));
  }

  @Test
  public void keyspaceGetNotFound() throws IOException {
    RestUtils.get(
        authToken,
        String.format("%s/v2/schemas/keyspaces/ks_not_found", restUrlBase),
        HttpStatus.SC_NOT_FOUND);
  }

  @Test
  public void keyspaceCreate() throws IOException {
    String keyspaceName = "ks_createkeyspace_" + System.currentTimeMillis();
    createTestKeyspace(keyspaceName);

    String body =
        RestUtils.get(
            authToken,
            String.format("%s/v2/schemas/keyspaces/%s?raw=true", restUrlBase, keyspaceName),
            HttpStatus.SC_OK);

    Keyspace keyspace = objectMapper.readValue(body, Keyspace.class);

    assertThat(keyspace).usingRecursiveComparison().isEqualTo(new Keyspace(keyspaceName, null));
  }

  @Test
  public void keyspaceCreateWithInvalidJson() throws IOException {
    RestUtils.post(
        authToken,
        String.format("%s/v2/schemas/keyspaces", restUrlBase),
        "{\"name\" \"badjsonkeyspace\", \"replicas\": 1}",
        HttpStatus.SC_BAD_REQUEST);
  }

  @Test
  public void keyspaceDelete() throws IOException {
    String keyspaceName = "ks_createkeyspace_" + System.currentTimeMillis();
    createTestKeyspace(keyspaceName);

    RestUtils.get(
        authToken,
        String.format("%s/v2/schemas/keyspaces/%s", restUrlBase, keyspaceName),
        HttpStatus.SC_OK);

    RestUtils.delete(
        authToken,
        String.format("%s/v2/schemas/keyspaces/%s", restUrlBase, keyspaceName),
        HttpStatus.SC_NO_CONTENT);

    RestUtils.get(
        authToken,
        String.format("%s/v2/schemas/keyspaces/%s", restUrlBase, keyspaceName),
        HttpStatus.SC_NOT_FOUND);
  }

  /*
  /************************************************************************
  /* Test methods for Table CRUD operations
  /************************************************************************
   */

  @Test
  public void tableCreateBasic() throws IOException {
    createTestKeyspace(keyspaceName);
    createSimpleTestTable(keyspaceName, tableName);

    String body =
        RestUtils.get(
            authToken,
            String.format(
                "%s/v2/schemas/keyspaces/%s/tables/%s?raw=true",
                restUrlBase, keyspaceName, tableName),
            HttpStatus.SC_OK);

    TableResponse table = objectMapper.readValue(body, TableResponse.class);
    assertThat(table.getKeyspace()).isEqualTo(keyspaceName);
    assertThat(table.getName()).isEqualTo(tableName);
    assertThat(table.getColumnDefinitions()).isNotNull();
  }

  @Test
  public void tableCreateWithNullOptions() throws IOException {
    createTestKeyspace(keyspaceName);

    TableAdd tableAdd = new TableAdd();
    tableAdd.setName("t1");

    List<ColumnDefinition> columnDefinitions = new ArrayList<>();

    columnDefinitions.add(new ColumnDefinition("id", "uuid"));
    columnDefinitions.add(new ColumnDefinition("lastName", "text"));
    columnDefinitions.add(new ColumnDefinition("firstName", "text"));

    tableAdd.setColumnDefinitions(columnDefinitions);

    PrimaryKey primaryKey = new PrimaryKey();
    primaryKey.setPartitionKey(Collections.singletonList("id"));
    tableAdd.setPrimaryKey(primaryKey);
    tableAdd.setTableOptions(null);

    String body =
        RestUtils.post(
            authToken,
            String.format("%s/v2/schemas/keyspaces/%s/tables", restUrlBase, keyspaceName),
            objectMapper.writeValueAsString(tableAdd),
            HttpStatus.SC_CREATED);

    RestApiv2RowsTest.NameResponse response =
        objectMapper.readValue(body, RestApiv2RowsTest.NameResponse.class);
    assertThat(response.name).isEqualTo(tableAdd.getName());
  }

  @Test
  public void tableCreateWithNoClustering() throws IOException {
    createTestKeyspace(keyspaceName);
    TableAdd tableAdd = new TableAdd();
    tableAdd.setName(tableName);

    List<ColumnDefinition> columnDefinitions = new ArrayList<>();

    columnDefinitions.add(new ColumnDefinition("pk1", "int"));
    columnDefinitions.add(new ColumnDefinition("ck1", "int"));

    tableAdd.setColumnDefinitions(columnDefinitions);

    PrimaryKey primaryKey = new PrimaryKey();
    primaryKey.setPartitionKey(Collections.singletonList("pk1"));
    primaryKey.setClusteringKey(Collections.singletonList("ck1"));
    tableAdd.setPrimaryKey(primaryKey);

    tableAdd.setTableOptions(new TableOptions(0, null));

    String body =
        RestUtils.post(
            authToken,
            String.format("%s/v2/schemas/keyspaces/%s/tables", restUrlBase, keyspaceName),
            objectMapper.writeValueAsString(tableAdd),
            HttpStatus.SC_CREATED);

    RestApiv2RowsTest.NameResponse response =
        objectMapper.readValue(body, RestApiv2RowsTest.NameResponse.class);
    assertThat(response.name).isEqualTo(tableAdd.getName());

    body =
        RestUtils.get(
            authToken,
            String.format(
                "%s/v2/schemas/keyspaces/%s/tables/%s?raw=true",
                restUrlBase, keyspaceName, tableName),
            HttpStatus.SC_OK);

    TableResponse table = objectMapper.readValue(body, TableResponse.class);
    assertThat(table.getTableOptions().getClusteringExpression().get(0).getOrder())
        .isEqualTo("ASC");
  }

  @Test
  public void tableUpdateSimple() throws IOException {
    createTestKeyspace(keyspaceName);
    createSimpleTestTable(keyspaceName, tableName);

    TableAdd tableUpdate = new TableAdd();
    tableUpdate.setName(tableName);

    TableOptions tableOptions = new TableOptions();
    tableOptions.setDefaultTimeToLive(5);
    tableUpdate.setTableOptions(tableOptions);

    RestUtils.put(
        authToken,
        String.format("%s/v2/schemas/keyspaces/%s/tables/%s", restUrlBase, keyspaceName, tableName),
        objectMapper.writeValueAsString(tableUpdate),
        HttpStatus.SC_OK);
  }

  @Test
  public void tablesGetWrapped() throws IOException {
    String body =
        RestUtils.get(
            authToken,
            String.format("%s/v2/schemas/keyspaces/system/tables", restUrlBase),
            HttpStatus.SC_OK);

    TableResponse[] tables = readWrappedRESTResponse(body, TableResponse[].class);

    assertThat(tables.length).isGreaterThan(5);
    assertThat(tables)
        .anySatisfy(
            value ->
                assertThat(value)
                    .isEqualToComparingOnlyGivenFields(
                        new TableResponse("local", "system", null, null, null),
                        "name",
                        "keyspace"));
  }

  @Test
  public void tablesGetRaw() throws IOException {
    String body =
        RestUtils.get(
            authToken,
            String.format("%s/v2/schemas/keyspaces/system/tables?raw=true", restUrlBase),
            HttpStatus.SC_OK);

    TableResponse[] tables = objectMapper.readValue(body, TableResponse[].class);

    assertThat(tables.length).isGreaterThan(5);
    assertThat(tables)
        .anySatisfy(
            value ->
                assertThat(value)
                    .usingRecursiveComparison()
                    .ignoringFields("columnDefinitions", "primaryKey", "tableOptions")
                    .isEqualTo(new TableResponse("local", "system", null, null, null)));
  }

  @Test
  public void tableGetWrapped() throws IOException {
    String body =
        RestUtils.get(
            authToken,
            String.format("%s/v2/schemas/keyspaces/system/tables/local", restUrlBase),
            HttpStatus.SC_OK);

    TableResponse table = readWrappedRESTResponse(body, TableResponse.class);
    assertThat(table.getKeyspace()).isEqualTo("system");
    assertThat(table.getName()).isEqualTo("local");
    assertThat(table.getColumnDefinitions()).isNotNull().isNotEmpty();
  }

  @Test
  public void tableGetRaw() throws IOException {
    String body =
        RestUtils.get(
            authToken,
            String.format("%s/v2/schemas/keyspaces/system/tables/local?raw=true", restUrlBase),
            HttpStatus.SC_OK);

    TableResponse table = objectMapper.readValue(body, TableResponse.class);
    assertThat(table.getKeyspace()).isEqualTo("system");
    assertThat(table.getName()).isEqualTo("local");
    assertThat(table.getColumnDefinitions()).isNotNull().isNotEmpty();
  }

  @Test
  public void tableGetComplex() throws IOException {
    createTestKeyspace(keyspaceName);
    createComplexTestTable(keyspaceName, tableName);

    String body =
        RestUtils.get(
            authToken,
            String.format(
                "%s/v2/schemas/keyspaces/%s/tables/%s", restUrlBase, keyspaceName, tableName),
            HttpStatus.SC_OK);

    TableResponse table = readWrappedRESTResponse(body, TableResponse.class);
    assertThat(table.getKeyspace()).isEqualTo(keyspaceName);
    assertThat(table.getName()).isEqualTo(tableName);
    assertThat(table.getColumnDefinitions())
        .hasSize(4)
        .anySatisfy(
            columnDefinition ->
                assertThat(columnDefinition)
                    .usingRecursiveComparison()
                    .isEqualTo(new ColumnDefinition("col1", "frozen<map<date, text>>", false)));
  }

  @Test
  public void tableGetFailNotFound() throws IOException {
    RestUtils.get(
        authToken,
        String.format("%s/v2/schemas/keyspaces/system/tables/tbl_not_found", restUrlBase),
        HttpStatus.SC_NOT_FOUND);
  }

  @Test
  public void tableDelete() throws IOException {
    createTestKeyspace(keyspaceName);
    createSimpleTestTable(keyspaceName, tableName);

    RestUtils.delete(
        authToken,
        String.format("%s/v2/schemas/keyspaces/%s/tables/%s", restUrlBase, keyspaceName, tableName),
        HttpStatus.SC_NO_CONTENT);
  }

  @Test
  public void tableWithMixedCaseNames() throws IOException {
    createTestKeyspace(keyspaceName);

    String tableName = "MixedCaseTable";
    TableAdd tableAdd = new TableAdd();
    tableAdd.setName(tableName);

    List<ColumnDefinition> columnDefinitions = new ArrayList<>();

    columnDefinitions.add(new ColumnDefinition("ID", "uuid"));
    columnDefinitions.add(new ColumnDefinition("Lastname", "text"));
    columnDefinitions.add(new ColumnDefinition("Firstname", "text"));
    tableAdd.setColumnDefinitions(columnDefinitions);

    PrimaryKey primaryKey = new PrimaryKey();
    primaryKey.setPartitionKey(Collections.singletonList("ID"));
    tableAdd.setPrimaryKey(primaryKey);

    // ensure table name is preserved
    String body =
        RestUtils.post(
            authToken,
            String.format("%s/v2/schemas/keyspaces/%s/tables", restUrlBase, keyspaceName),
            objectMapper.writeValueAsString(tableAdd),
            HttpStatus.SC_CREATED);

    TableResponse tableResponse = objectMapper.readValue(body, TableResponse.class);
    assertThat(tableResponse.getName()).isEqualTo(tableName);

    // insert a row
    String rowIdentifier = UUID.randomUUID().toString();
    Map<String, String> row = new HashMap<>();
    row.put("ID", rowIdentifier);
    row.put("Firstname", "John");
    row.put("Lastname", "Doe");

    RestUtils.post(
        authToken,
        String.format("%s/v2/keyspaces/%s/%s", restUrlBase, keyspaceName, tableName),
        objectMapper.writeValueAsString(row),
        HttpStatus.SC_CREATED);

    // retrieve the row by ID and ensure column names are as expected
    String whereClause = String.format("{\"ID\":{\"$eq\":\"%s\"}}", rowIdentifier);
    body =
        RestUtils.get(
            authToken,
            String.format(
                "%s/v2/keyspaces/%s/%s?where=%s",
                restUrlBase, keyspaceName, tableName, whereClause),
            HttpStatus.SC_OK);
    ListOfMapsGetResponseWrapper getResponseWrapper =
        objectMapper.readValue(body, ListOfMapsGetResponseWrapper.class);
    List<Map<String, Object>> data = getResponseWrapper.getData();
    assertThat(data.get(0).get("ID")).isEqualTo(rowIdentifier);
    assertThat(data.get(0).get("Firstname")).isEqualTo("John");
    assertThat(data.get(0).get("Lastname")).isEqualTo("Doe");
  }

  /*
  /************************************************************************
  /* Test methods for Column CRUD operations
  /************************************************************************
   */

  @Test
  public void columnAddBasic() throws IOException {
    createTestKeyspace(keyspaceName);
    createSimpleTestTable(keyspaceName, tableName);

    ColumnDefinition columnDefinition = new ColumnDefinition("name", "text");

    String body =
        RestUtils.post(
            authToken,
            String.format(
                "%s/v2/schemas/keyspaces/%s/tables/%s/columns",
                restUrlBase, keyspaceName, tableName),
            objectMapper.writeValueAsString(columnDefinition),
            HttpStatus.SC_CREATED);
    @SuppressWarnings("unchecked")
    Map<String, String> response = objectMapper.readValue(body, Map.class);

    assertThat(response.get("name")).isEqualTo("name");

    body =
        RestUtils.get(
            authToken,
            String.format(
                "%s/v2/schemas/keyspaces/%s/tables/%s/columns/%s?raw=true",
                restUrlBase, keyspaceName, tableName, "name"),
            HttpStatus.SC_OK);
    ColumnDefinition column = objectMapper.readValue(body, ColumnDefinition.class);
    assertThat(column).usingRecursiveComparison().isEqualTo(columnDefinition);
  }

  @Test
  public void columnAddStatic() throws IOException {
    createTestKeyspace(keyspaceName);
    createTestTableWithClustering(keyspaceName, tableName);

    ColumnDefinition columnDefinition = new ColumnDefinition("balance", "float", true);

    String body =
        RestUtils.post(
            authToken,
            String.format(
                "%s/v2/schemas/keyspaces/%s/tables/%s/columns",
                restUrlBase, keyspaceName, tableName),
            objectMapper.writeValueAsString(columnDefinition),
            HttpStatus.SC_CREATED);
    @SuppressWarnings("unchecked")
    Map<String, String> response = objectMapper.readValue(body, Map.class);

    assertThat(response.get("name")).isEqualTo("balance");

    body =
        RestUtils.get(
            authToken,
            String.format(
                "%s/v2/schemas/keyspaces/%s/tables/%s/columns/%s?raw=true",
                restUrlBase, keyspaceName, tableName, "balance"),
            HttpStatus.SC_OK);
    ColumnDefinition column = objectMapper.readValue(body, ColumnDefinition.class);
    assertThat(column).usingRecursiveComparison().isEqualTo(columnDefinition);
  }

  @Test
  public void columnAddBadType() throws IOException {
    createTestKeyspace(keyspaceName);
    createSimpleTestTable(keyspaceName, tableName);

    ColumnDefinition columnDefinition = new ColumnDefinition("name", "badType");

    String body =
        RestUtils.post(
            authToken,
            String.format(
                "%s/v2/schemas/keyspaces/%s/tables/%s/columns",
                restUrlBase, keyspaceName, tableName),
            objectMapper.writeValueAsString(columnDefinition),
            HttpStatus.SC_BAD_REQUEST);
    ApiError response = objectMapper.readValue(body, ApiError.class);

    assertThat(response.getCode()).isEqualTo(HttpStatus.SC_BAD_REQUEST);
    assertThat(response.getDescription()).isNotEmpty();
  }

  @Test
  public void columnUpdate() throws IOException {
    createTestKeyspace(keyspaceName);
    createSimpleTestTable(keyspaceName, tableName);

    final ColumnDefinition columnDefinition = new ColumnDefinition("identifier", "uuid");
    String body =
        RestUtils.put(
            authToken,
            String.format(
                "%s/v2/schemas/keyspaces/%s/tables/%s/columns/%s",
                restUrlBase, keyspaceName, tableName, "id"),
            objectMapper.writeValueAsString(columnDefinition),
            HttpStatus.SC_OK);
    @SuppressWarnings("unchecked")
    Map<String, String> response = objectMapper.readValue(body, Map.class);
    assertThat(response.get("name")).isEqualTo("identifier");
    body =
        RestUtils.get(
            authToken,
            String.format(
                "%s/v2/schemas/keyspaces/%s/tables/%s/columns/%s?raw=true",
                restUrlBase, keyspaceName, tableName, "identifier"),
            HttpStatus.SC_OK);
    ColumnDefinition column = objectMapper.readValue(body, ColumnDefinition.class);
    assertThat(column).usingRecursiveComparison().isEqualTo(columnDefinition);
  }

  @Test
  public void columnUpdateNotFound() throws IOException {
    createTestKeyspace(keyspaceName);
    createSimpleTestTable(keyspaceName, tableName);

    String body =
        RestUtils.put(
            authToken,
            String.format(
                "%s/v2/schemas/keyspaces/%s/tables/%s/columns/%s",
                restUrlBase, keyspaceName, tableName, "notFound"),
            objectMapper.writeValueAsString(new ColumnDefinition("name", "text")),
            HttpStatus.SC_BAD_REQUEST);
    ApiError response = objectMapper.readValue(body, ApiError.class);
    assertThat(response.getCode()).isEqualTo(HttpStatus.SC_BAD_REQUEST);
    assertThat(response.getDescription()).isNotEmpty();
  }

  @Test
  public void columnUpdateBadTable() throws IOException {
    createTestKeyspace(keyspaceName);
    createSimpleTestTable(keyspaceName, tableName);

    String body =
        RestUtils.put(
            authToken,
            String.format(
                "%s/v2/schemas/keyspaces/%s/tables/%s/columns/%s",
                restUrlBase, keyspaceName, "foo", "age"),
            objectMapper.writeValueAsString(new ColumnDefinition("name", "text")),
            HttpStatus.SC_BAD_REQUEST);
    ApiError response = objectMapper.readValue(body, ApiError.class);
    assertThat(response.getCode()).isEqualTo(HttpStatus.SC_BAD_REQUEST);
    assertThat(response.getDescription()).isNotEmpty();
  }

  @Test
  public void columnUpdateBadKeyspace() throws IOException {
    String body =
        RestUtils.put(
            authToken,
            String.format(
                "%s/v2/schemas/keyspaces/%s/tables/%s/columns/%s",
                restUrlBase, "foo", tableName, "age"),
            objectMapper.writeValueAsString(new ColumnDefinition("name", "text")),
            HttpStatus.SC_BAD_REQUEST);
    ApiError response = objectMapper.readValue(body, ApiError.class);

    assertThat(response.getCode()).isEqualTo(HttpStatus.SC_BAD_REQUEST);
    assertThat(response.getDescription()).isNotEmpty();
  }

  @Test
  public void columnGetWrapped() throws IOException {
    createTestKeyspace(keyspaceName);
    createSimpleTestTable(keyspaceName, tableName);

    String body =
        RestUtils.get(
            authToken,
            String.format(
                "%s/v2/schemas/keyspaces/%s/tables/%s/columns/%s",
                restUrlBase, keyspaceName, tableName, "age"),
            HttpStatus.SC_OK);
    ColumnDefinition column = readWrappedRESTResponse(body, ColumnDefinition.class);
    assertThat(column)
        .usingRecursiveComparison()
        .isEqualTo(new ColumnDefinition("age", "int", false));
  }

  @Test
  public void columnGetRaw() throws IOException {
    createTestKeyspace(keyspaceName);
    createSimpleTestTable(keyspaceName, tableName);

    String body =
        RestUtils.get(
            authToken,
            String.format(
                "%s/v2/schemas/keyspaces/%s/tables/%s/columns/%s?raw=true",
                restUrlBase, keyspaceName, tableName, "age"),
            HttpStatus.SC_OK);
    ColumnDefinition column = objectMapper.readValue(body, ColumnDefinition.class);
    assertThat(column)
        .usingRecursiveComparison()
        .isEqualTo(new ColumnDefinition("age", "int", false));
  }

  @Test
  public void columnGetComplex() throws IOException {
    createTestKeyspace(keyspaceName);
    createComplexTestTable(keyspaceName, tableName);

    String body =
        RestUtils.get(
            authToken,
            String.format(
                "%s/v2/schemas/keyspaces/%s/tables/%s/columns/%s",
                restUrlBase, keyspaceName, tableName, "col1"),
            HttpStatus.SC_OK);
    ColumnDefinition column = readWrappedRESTResponse(body, ColumnDefinition.class);
    assertThat(column)
        .usingRecursiveComparison()
        .isEqualTo(new ColumnDefinition("col1", "frozen<map<date, text>>", false));
  }

  @Test
  public void columnGetBadKeyspace() throws IOException {
    String body =
        RestUtils.get(
            authToken,
            String.format(
                "%s/v2/schemas/keyspaces/%s/tables/%s/columns/%s",
                restUrlBase, "foo", tableName, "age"),
            HttpStatus.SC_BAD_REQUEST);
    ApiError response = objectMapper.readValue(body, ApiError.class);

    assertThat(response.getCode()).isEqualTo(HttpStatus.SC_BAD_REQUEST);
    assertThat(response.getDescription()).isNotEmpty();
  }

  @Test
  public void columnGetBadTable() throws IOException {
    createTestKeyspace(keyspaceName);

    String body =
        RestUtils.get(
            authToken,
            String.format(
                "%s/v2/schemas/keyspaces/%s/tables/%s/columns/%s",
                restUrlBase, keyspaceName, "foo", "age"),
            HttpStatus.SC_BAD_REQUEST);
    ApiError response = objectMapper.readValue(body, ApiError.class);

    assertThat(response.getCode()).isEqualTo(HttpStatus.SC_BAD_REQUEST);
    assertThat(response.getDescription()).isNotEmpty();
  }

  @Test
  public void columnGetNotFound() throws IOException {
    createTestKeyspace(keyspaceName);
    createSimpleTestTable(keyspaceName, tableName);

    String body =
        RestUtils.get(
            authToken,
            String.format(
                "%s/v2/schemas/keyspaces/%s/tables/%s/columns/%s",
                restUrlBase, keyspaceName, tableName, "foo"),
            HttpStatus.SC_NOT_FOUND);
    ApiError response = objectMapper.readValue(body, ApiError.class);

    assertThat(response.getCode()).isEqualTo(HttpStatus.SC_NOT_FOUND);
    assertThat(response.getDescription()).isNotEmpty();
  }

  @Test
  public void columnsGetWrapped() throws IOException {
    createTestKeyspace(keyspaceName);
    createSimpleTestTable(keyspaceName, tableName);

    String body =
        RestUtils.get(
            authToken,
            String.format(
                "%s/v2/schemas/keyspaces/%s/tables/%s/columns",
                restUrlBase, keyspaceName, tableName),
            HttpStatus.SC_OK);
    ColumnDefinition[] columns = readWrappedRESTResponse(body, ColumnDefinition[].class);
    assertThat(columns)
        .anySatisfy(
            value ->
                assertThat(value)
                    .usingRecursiveComparison()
                    .isEqualTo(new ColumnDefinition("id", "uuid", false)));
  }

  @Test
  public void columnsGetRaw() throws IOException {
    createTestKeyspace(keyspaceName);
    createSimpleTestTable(keyspaceName, tableName);

    String body =
        RestUtils.get(
            authToken,
            String.format(
                "%s/v2/schemas/keyspaces/%s/tables/%s/columns?raw=true",
                restUrlBase, keyspaceName, tableName),
            HttpStatus.SC_OK);
    ColumnDefinition[] columns = objectMapper.readValue(body, ColumnDefinition[].class);
    assertThat(columns)
        .anySatisfy(
            value ->
                assertThat(value)
                    .usingRecursiveComparison()
                    .isEqualTo(new ColumnDefinition("id", "uuid", false)));
  }

  @Test
  public void columnsGetComplex() throws IOException {
    createTestKeyspace(keyspaceName);
    createComplexTestTable(keyspaceName, tableName);

    String body =
        RestUtils.get(
            authToken,
            String.format(
                "%s/v2/schemas/keyspaces/%s/tables/%s/columns",
                restUrlBase, keyspaceName, tableName),
            HttpStatus.SC_OK);
    ColumnDefinition[] columns = readWrappedRESTResponse(body, ColumnDefinition[].class);
    assertThat(columns)
        .anySatisfy(
            value ->
                assertThat(value)
                    .usingRecursiveComparison()
                    .isEqualTo(new ColumnDefinition("col2", "frozen<set<boolean>>", false)));
  }

  @Test
  public void columnsGetBadTable() throws IOException {
    String body =
        RestUtils.get(
            authToken,
            String.format(
                "%s/v2/schemas/keyspaces/%s/tables/%s/columns", restUrlBase, keyspaceName, "foo"),
            HttpStatus.SC_BAD_REQUEST);
    ApiError response = objectMapper.readValue(body, ApiError.class);

    assertThat(response.getCode()).isEqualTo(HttpStatus.SC_BAD_REQUEST);
    assertThat(response.getDescription()).isNotEmpty();
  }

  @Test
  public void columnsGetBadKeyspace() throws IOException {
    createTestKeyspace(keyspaceName);

    String body =
        RestUtils.get(
            authToken,
            String.format(
                "%s/v2/schemas/keyspaces/%s/tables/%s/columns", restUrlBase, "foo", tableName),
            HttpStatus.SC_BAD_REQUEST);
    ApiError response = objectMapper.readValue(body, ApiError.class);

    assertThat(response.getCode()).isEqualTo(HttpStatus.SC_BAD_REQUEST);
    assertThat(response.getDescription()).isNotEmpty();
  }

  @Test
  public void columnDelete() throws IOException {
    createTestKeyspace(keyspaceName);
    createSimpleTestTable(keyspaceName, tableName);

    RestUtils.delete(
        authToken,
        String.format(
            "%s/v2/schemas/keyspaces/%s/tables/%s/columns/%s",
            restUrlBase, keyspaceName, tableName, "age"),
        HttpStatus.SC_NO_CONTENT);
  }

  @Test
  public void columnDeleteNotFound() throws IOException {
    createTestKeyspace(keyspaceName);
    createSimpleTestTable(keyspaceName, tableName);

    RestUtils.delete(
        authToken,
        String.format(
            "%s/v2/schemas/keyspaces/%s/tables/%s/columns/%s",
            restUrlBase, keyspaceName, tableName, "foo"),
        HttpStatus.SC_BAD_REQUEST);
  }

  @Test
  public void columnDeleteBadTable() throws IOException {
    createTestKeyspace(keyspaceName);

    String body =
        RestUtils.delete(
            authToken,
            String.format(
                "%s/v2/schemas/keyspaces/%s/tables/%s/columns/%s",
                restUrlBase, keyspaceName, "foo", "age"),
            HttpStatus.SC_BAD_REQUEST);
    ApiError response = objectMapper.readValue(body, ApiError.class);

    assertThat(response.getCode()).isEqualTo(HttpStatus.SC_BAD_REQUEST);
    assertThat(response.getDescription()).isNotEmpty();
  }

  @Test
  public void columnDeleteBadKeyspace() throws IOException {
    String body =
        RestUtils.delete(
            authToken,
            String.format(
                "%s/v2/schemas/keyspaces/%s/tables/%s/columns/%s",
                restUrlBase, "foo", tableName, "age"),
            HttpStatus.SC_BAD_REQUEST);
    ApiError response = objectMapper.readValue(body, ApiError.class);
    assertThat(response.getCode()).isEqualTo(HttpStatus.SC_BAD_REQUEST);
    assertThat(response.getDescription()).isNotEmpty();
  }

  @Test
  public void columnDeletePartitionKey() throws IOException {
    createTestKeyspace(keyspaceName);
    createSimpleTestTable(keyspaceName, tableName);

    String body =
        RestUtils.delete(
            authToken,
            String.format(
                "%s/v2/schemas/keyspaces/%s/tables/%s/columns/%s",
                restUrlBase, keyspaceName, tableName, "id"),
            HttpStatus.SC_BAD_REQUEST);
    ApiError response = objectMapper.readValue(body, ApiError.class);
    assertThat(response.getCode()).isEqualTo(HttpStatus.SC_BAD_REQUEST);
    assertThat(response.getDescription()).isNotEmpty();
  }

  /*
  /************************************************************************
  /* Test methods for Index CRUD operations
  /************************************************************************
   */

  @Test
  public void indexCreateBasic(CqlSession session) throws IOException {
    createTestKeyspace(keyspaceName);
    tableName = "tbl_createtable_" + System.currentTimeMillis();
    createTestTable(
        tableName,
        Arrays.asList("id text", "firstName text", "lastName text", "email list<text>"),
        Collections.singletonList("id"),
        null);

    IndexAdd indexAdd = new IndexAdd();
    indexAdd.setColumn("firstName");
    indexAdd.setName("test_idx");
    indexAdd.setIfNotExists(false);

    String body =
        RestUtils.post(
            authToken,
            String.format(
                "%s/v2/schemas/keyspaces/%s/tables/%s/indexes",
                restUrlBase, keyspaceName, tableName),
            objectMapper.writeValueAsString(indexAdd),
            HttpStatus.SC_CREATED);
    SuccessResponse successResponse = objectMapper.readValue(body, SuccessResponse.class);
    assertThat(successResponse.getSuccess()).isTrue();

    List<Row> rows = session.execute("SELECT * FROM system_schema.indexes;").all();
    assertThat(rows.stream().anyMatch(i -> "test_idx".equals(i.getString("index_name")))).isTrue();

    // don't create an index if it already exists and don't throw error
    indexAdd.setIfNotExists(true);
    body =
        RestUtils.post(
            authToken,
            String.format(
                "%s/v2/schemas/keyspaces/%s/tables/%s/indexes",
                restUrlBase, keyspaceName, tableName),
            objectMapper.writeValueAsString(indexAdd),
            HttpStatus.SC_CREATED);
    successResponse = objectMapper.readValue(body, SuccessResponse.class);
    assertThat(successResponse.getSuccess()).isTrue();

    // throw error if index already exists
    indexAdd.setIfNotExists(false);
    body =
        RestUtils.post(
            authToken,
            String.format(
                "%s/v2/schemas/keyspaces/%s/tables/%s/indexes",
                restUrlBase, keyspaceName, tableName),
            objectMapper.writeValueAsString(indexAdd),
            HttpStatus.SC_BAD_REQUEST);

    ApiError response = objectMapper.readValue(body, ApiError.class);
    assertThat(response.getCode()).isEqualTo(HttpStatus.SC_BAD_REQUEST);
    // 02-Feb-2022, tatu: Unfortunately exact error message from backend varies
    //     a bit across Cassandra versions (as well as SGv1/SGv2) so need to:
    assertThat(response.getDescription()).contains("test_idx").contains("already exists");

    // successfully index a collection
    indexAdd.setColumn("email");
    indexAdd.setName(null);
    indexAdd.setKind(IndexKind.VALUES);
    body =
        RestUtils.post(
            authToken,
            String.format(
                "%s/v2/schemas/keyspaces/%s/tables/%s/indexes",
                restUrlBase, keyspaceName, tableName),
            objectMapper.writeValueAsString(indexAdd),
            HttpStatus.SC_CREATED);
    successResponse = objectMapper.readValue(body, SuccessResponse.class);
    assertThat(successResponse.getSuccess()).isTrue();
  }

  @Test
  public void indexCreateCustom(CqlSession session) throws IOException {
    // TODO remove this when we figure out how to enable SAI indexes in Cassandra 4
    assumeThat(isCassandra4())
        .as(
            "Disabled because it is currently not possible to enable SAI indexes "
                + "on a Cassandra 4 backend")
        .isFalse();

    createTestKeyspace(keyspaceName);
    tableName = "tbl_createtable_" + System.currentTimeMillis();
    createTestTable(
        tableName,
        Arrays.asList("id text", "firstName text", "lastName text", "email list<text>"),
        Collections.singletonList("id"),
        null);

    IndexAdd indexAdd = new IndexAdd();
    String indexType = "org.apache.cassandra.index.sasi.SASIIndex";
    indexAdd.setColumn("lastName");
    indexAdd.setName("test_custom_idx");
    indexAdd.setType(indexType);
    indexAdd.setIfNotExists(false);
    indexAdd.setKind(null);

    Map<String, String> options = new HashMap<>();
    options.put("mode", "CONTAINS");
    indexAdd.setOptions(options);

    String body =
        RestUtils.post(
            authToken,
            String.format(
                "%s/v2/schemas/keyspaces/%s/tables/%s/indexes",
                restUrlBase, keyspaceName, tableName),
            objectMapper.writeValueAsString(indexAdd),
            HttpStatus.SC_CREATED);
    SuccessResponse successResponse = objectMapper.readValue(body, SuccessResponse.class);
    assertThat(successResponse.getSuccess()).isTrue();

    Collection<Row> rows = session.execute("SELECT * FROM system_schema.indexes;").all();
    Optional<Row> row =
        rows.stream().filter(i -> "test_custom_idx".equals(i.getString("index_name"))).findFirst();
    Map<String, String> optionsReturned = row.get().getMap("options", String.class, String.class);

    assertThat(optionsReturned.get("class_name")).isEqualTo(indexType);
    assertThat(optionsReturned.get("target")).isEqualTo("\"lastName\"");
    assertThat(optionsReturned.get("mode")).isEqualTo("CONTAINS");
  }

  @Test
  public void indexCreateInvalid() throws IOException {
    createTestKeyspace(keyspaceName);
    String tableName = "tbl_createtable_" + System.currentTimeMillis();
    createTestTable(
        tableName,
        Arrays.asList("id text", "firstName text", "email list<text>"),
        Collections.singletonList("id"),
        null);

    // invalid table
    IndexAdd indexAdd = new IndexAdd();
    indexAdd.setColumn("firstName");
    String body =
        RestUtils.post(
            authToken,
            String.format(
                "%s/v2/schemas/keyspaces/%s/tables/invalid_table/indexes",
                restUrlBase, keyspaceName),
            objectMapper.writeValueAsString(indexAdd),
            HttpStatus.SC_NOT_FOUND);
    ApiError response = objectMapper.readValue(body, ApiError.class);
    assertThat(response.getCode()).isEqualTo(HttpStatus.SC_NOT_FOUND);
    assertThat(response.getDescription()).containsPattern("Table.*not found");

    // invalid column
    indexAdd.setColumn("invalid_column");
    body =
        RestUtils.post(
            authToken,
            String.format(
                "%s/v2/schemas/keyspaces/%s/tables/%s/indexes",
                restUrlBase, keyspaceName, tableName),
            objectMapper.writeValueAsString(indexAdd),
            HttpStatus.SC_NOT_FOUND);

    response = objectMapper.readValue(body, ApiError.class);
    assertThat(response.getCode()).isEqualTo(HttpStatus.SC_NOT_FOUND);
    assertThat(response.getDescription()).isEqualTo("Column 'invalid_column' not found in table.");

    // invalid index kind
    indexAdd.setColumn("firstName");
    indexAdd.setKind(IndexKind.ENTRIES);
    body =
        RestUtils.post(
            authToken,
            String.format(
                "%s/v2/schemas/keyspaces/%s/tables/%s/indexes",
                restUrlBase, keyspaceName, tableName),
            objectMapper.writeValueAsString(indexAdd),
            HttpStatus.SC_BAD_REQUEST);

    response = objectMapper.readValue(body, ApiError.class);
    assertThat(response.getCode()).isEqualTo(HttpStatus.SC_BAD_REQUEST);
    assertThat(response.getDescription()).contains("Cannot create entries() index on firstName");
  }

  @Test
  public void indexListAll() throws IOException {
    createTestKeyspace(keyspaceName);
    tableName = "tbl_createtable_" + System.currentTimeMillis();
    createTestTable(
        tableName,
        Arrays.asList("id text", "firstName text", "email list<text>"),
        Collections.singletonList("id"),
        null);

    String body =
        RestUtils.get(
            authToken,
            String.format(
                "%s/v2/schemas/keyspaces/%s/tables/%s/indexes",
                restUrlBase, keyspaceName, tableName),
            HttpStatus.SC_OK);
    assertThat(body).isEqualTo("[]");

    IndexAdd indexAdd = new IndexAdd();
    indexAdd.setColumn("firstName");
    indexAdd.setName("test_idx");
    indexAdd.setIfNotExists(false);

    RestUtils.post(
        authToken,
        String.format(
            "%s/v2/schemas/keyspaces/%s/tables/%s/indexes", restUrlBase, keyspaceName, tableName),
        objectMapper.writeValueAsString(indexAdd),
        HttpStatus.SC_CREATED);

    body =
        RestUtils.get(
            authToken,
            String.format(
                "%s/v2/schemas/keyspaces/%s/tables/%s/indexes",
                restUrlBase, keyspaceName, tableName),
            HttpStatus.SC_OK);

    List<Map<String, Object>> data =
        objectMapper.readValue(body, new TypeReference<List<Map<String, Object>>>() {});

    assertThat(data.stream().anyMatch(m -> "test_idx".equals(m.get("index_name")))).isTrue();
  }

  @Test
  public void indexDrop(CqlSession session) throws IOException {
    createTestKeyspace(keyspaceName);
    tableName = "tbl_createtable_" + System.currentTimeMillis();
    createTestTable(
        tableName,
        Arrays.asList("id text", "firstName text", "email list<text>"),
        Collections.singletonList("id"),
        null);

    IndexAdd indexAdd = new IndexAdd();
    indexAdd.setColumn("firstName");
    indexAdd.setName("test_idx");
    indexAdd.setIfNotExists(false);

    RestUtils.post(
        authToken,
        String.format(
            "%s/v2/schemas/keyspaces/%s/tables/%s/indexes", restUrlBase, keyspaceName, tableName),
        objectMapper.writeValueAsString(indexAdd),
        HttpStatus.SC_CREATED);

    SimpleStatement selectIndexes =
        SimpleStatement.newInstance(
            "SELECT * FROM system_schema.indexes WHERE keyspace_name = ? AND table_name = ?",
            keyspaceName,
            tableName);
    List<Row> rows = session.execute(selectIndexes).all();
    assertThat(rows.size()).isEqualTo(1);

    String indexName = "test_idx";
    RestUtils.delete(
        authToken,
        String.format(
            "%s/v2/schemas/keyspaces/%s/tables/%s/indexes/%s",
            restUrlBase, keyspaceName, tableName, indexName),
        HttpStatus.SC_NO_CONTENT);

    rows = session.execute(selectIndexes).all();
    assertThat(rows.size()).isEqualTo(0);

    indexName = "invalid_idx";
    String body =
        RestUtils.delete(
            authToken,
            String.format(
                "%s/v2/schemas/keyspaces/%s/tables/%s/indexes/%s",
                restUrlBase, keyspaceName, tableName, indexName),
            HttpStatus.SC_NOT_FOUND);

    ApiError response = objectMapper.readValue(body, ApiError.class);
    assertThat(response.getCode()).isEqualTo(HttpStatus.SC_NOT_FOUND);
    assertThat(response.getDescription()).isEqualTo("Index 'invalid_idx' not found.");

    // ifExists=true
    indexName = "invalid_idx";
    RestUtils.delete(
        authToken,
        String.format(
            "%s/v2/schemas/keyspaces/%s/tables/%s/indexes/%s?ifExists=true",
            restUrlBase, keyspaceName, tableName, indexName),
        HttpStatus.SC_NO_CONTENT);
  }

  /*
  /************************************************************************
  /* Test methods for User-Defined Type (UDT) CRUD operations
  /************************************************************************
   */

  @Test
  public void udtCreateBasic() throws IOException {
    createTestKeyspace(keyspaceName);

    // create UDT
    String udtString =
        "{\"name\": \"udt1\", \"fields\":"
            + "[{\"name\":\"firstname\",\"typeDefinition\":\"text\"},"
            + "{\"name\":\"birthdate\",\"typeDefinition\":\"date\"}]}";

    RestUtils.post(
        authToken,
        String.format("%s/v2/schemas/keyspaces/%s/types", restUrlBase, keyspaceName),
        udtString,
        HttpStatus.SC_CREATED);

    // throws error because same name, but ifNotExists = false
    String response =
        RestUtils.post(
            authToken,
            String.format("%s/v2/schemas/keyspaces/%s/types", restUrlBase, keyspaceName),
            udtString,
            HttpStatus.SC_BAD_REQUEST);

    String typeName = "udt1";

    ApiError apiError = objectMapper.readValue(response, ApiError.class);
    assertThat(apiError.getCode()).isEqualTo(HttpStatus.SC_BAD_REQUEST);
    assertThat(apiError.getDescription())
        .isEqualTo(
            String.format(
                "Bad request: A type named \"%s\".%s already exists", keyspaceName, typeName));

    // don't create and don't throw exception because ifNotExists = true
    udtString =
        "{\"name\": \"udt1\", \"ifNotExists\": true,"
            + "\"fields\":[{\"name\":\"firstname\",\"typeDefinition\":\"text\"}]}";
    RestUtils.post(
        authToken,
        String.format("%s/v2/schemas/keyspaces/%s/types", restUrlBase, keyspaceName),
        udtString,
        HttpStatus.SC_CREATED);
  }

  @Test
  public void udtCreateInvalid() throws IOException {
    createTestKeyspace(keyspaceName);

    String udtString =
        "{\"name\": \"udt1\", \"fields\":[{\"name\":\"firstname\",\"typeDefinition\":\"invalid_type\"}}]}";
    RestUtils.post(
        authToken,
        String.format("%s/v2/schemas/keyspaces/%s/types", restUrlBase, keyspaceName),
        udtString,
        HttpStatus.SC_BAD_REQUEST);

    udtString = "{\"name\": \"udt1\", \"fields\":[]}";
    RestUtils.post(
        authToken,
        String.format("%s/v2/schemas/keyspaces/%s/types", restUrlBase, keyspaceName),
        udtString,
        HttpStatus.SC_BAD_REQUEST);

    udtString = "{\"name\": \"udt1\", \"fields\":[{\"name\":\"firstname\"}}]}";
    RestUtils.post(
        authToken,
        String.format("%s/v2/schemas/keyspaces/%s/types", restUrlBase, keyspaceName),
        udtString,
        HttpStatus.SC_BAD_REQUEST);

    udtString = "{\"name\": \"udt1\", \"fields\":[{\"typeDefinition\":\"text\"}}]}";
    RestUtils.post(
        authToken,
        String.format("%s/v2/schemas/keyspaces/%s/types", restUrlBase, keyspaceName),
        udtString,
        HttpStatus.SC_BAD_REQUEST);
  }

  @Test
  public void udtUpdateBasic() throws IOException {
    createTestKeyspace(keyspaceName);

    // create UDT
    String udtString =
        "{\"name\": \"udt1\", \"fields\":[{\"name\":\"firstname\",\"typeDefinition\":\"text\"}]}";

    RestUtils.post(
        authToken,
        String.format("%s/v2/schemas/keyspaces/%s/types", restUrlBase, keyspaceName),
        udtString,
        HttpStatus.SC_CREATED);

    // update UDT: add new field
    udtString =
        "{\"name\": \"udt1\", \"addFields\":[{\"name\":\"lastname\",\"typeDefinition\":\"text\"}]}";

    RestUtils.put(
        authToken,
        String.format("%s/v2/schemas/keyspaces/%s/types", restUrlBase, keyspaceName),
        udtString,
        HttpStatus.SC_OK);

    // udpate UDT: rename fields
    udtString =
        "{\"name\": \"udt1\",\"renameFields\":"
            + "[{\"from\":\"firstname\",\"to\":\"name1\"}, {\"from\":\"lastname\",\"to\":\"name2\"}]}";

    RestUtils.put(
        authToken,
        String.format("%s/v2/schemas/keyspaces/%s/types", restUrlBase, keyspaceName),
        udtString,
        HttpStatus.SC_OK);

    // retrieve UDT
    String body =
        RestUtils.get(
            authToken,
            String.format("%s/v2/schemas/keyspaces/%s/types/%s", restUrlBase, keyspaceName, "udt1"),
            HttpStatus.SC_OK);

    MapGetResponseWrapper getResponseWrapper =
        objectMapper.readValue(body, MapGetResponseWrapper.class);
    Map<String, Object> response = getResponseWrapper.getData();

    assertThat(response.size()).isEqualTo(3);
    assertThat(response.get("name")).isEqualTo("udt1");
    List<Map<String, String>> fields = (List<Map<String, String>>) response.get("fields");
    assertThat(fields.size()).isEqualTo(2);

    Set<String> fieldNames = new HashSet<>();
    fieldNames.add(fields.get(0).get("name"));
    fieldNames.add(fields.get(1).get("name"));

    assertThat(fieldNames.contains("name1")).isTrue();
    assertThat(fieldNames.contains("name2")).isTrue();

    // create UDT
    udtString = "{\"name\": \"udt2\", \"fields\":[{\"name\":\"age\",\"typeDefinition\":\"int\"}]}";

    RestUtils.post(
        authToken,
        String.format("%s/v2/schemas/keyspaces/%s/types", restUrlBase, keyspaceName),
        udtString,
        HttpStatus.SC_CREATED);

    // update UDT: add and rename field
    udtString =
        "{\"name\": \"udt2\","
            + "\"addFields\":[{\"name\":\"name\",\"typeDefinition\":\"text\"}]},"
            + "\"renameFields\": [{\"from\": \"name\", \"to\": \"firstname\"}";

    RestUtils.put(
        authToken,
        String.format("%s/v2/schemas/keyspaces/%s/types", restUrlBase, keyspaceName),
        udtString,
        HttpStatus.SC_OK);
  }

  @Test
  public void udtUpdateInvalid() throws IOException {
    createTestKeyspace(keyspaceName);

    // create UDT
    String udtString =
        "{\"name\": \"udt1\", \"fields\":[{\"name\":\"firstname\",\"typeDefinition\":\"text\"}]}";

    RestUtils.post(
        authToken,
        String.format("%s/v2/schemas/keyspaces/%s/types", restUrlBase, keyspaceName),
        udtString,
        HttpStatus.SC_CREATED);

    // add existing field
    udtString =
        "{\"name\": \"udt1\", \"addFields\":[{\"name\":\"firstname\",\"typeDefinition\":\"text\"}]}";

    RestUtils.put(
        authToken,
        String.format("%s/v2/schemas/keyspaces/%s/types", restUrlBase, keyspaceName),
        udtString,
        HttpStatus.SC_BAD_REQUEST);

    // missing add-type and rename-type
    udtString =
        "{\"name\": \"udt1\", \"fields\":[{\"name\":\"firstname\",\"typeDefinition\":\"text\"}]}";

    RestUtils.put(
        authToken,
        String.format("%s/v2/schemas/keyspaces/%s/types", restUrlBase, keyspaceName),
        udtString,
        HttpStatus.SC_BAD_REQUEST);
  }

  @Test
  public void udtGetOne() throws IOException {
    createTestKeyspace(keyspaceName);

    String udtString =
        "{\"name\": \"test_udt1\", \"fields\":"
            + "[{\"name\":\"arrival\",\"typeDefinition\":\"timestamp\"},"
            + "{\"name\":\"props\",\"typeDefinition\":\"frozen<map<text,text>>\"}]}";

    RestUtils.post(
        authToken,
        String.format("%s/v2/schemas/keyspaces/%s/types", restUrlBase, keyspaceName),
        udtString,
        HttpStatus.SC_CREATED);

    String body =
        RestUtils.get(
            authToken,
            String.format(
                "%s/v2/schemas/keyspaces/%s/types/%s", restUrlBase, keyspaceName, "test_udt1"),
            HttpStatus.SC_OK);

    MapGetResponseWrapper getResponseWrapper =
        objectMapper.readValue(body, MapGetResponseWrapper.class);
    Map<String, Object> response = getResponseWrapper.getData();

    assertThat(response.size()).isEqualTo(3);
    assertThat(response.get("name")).isEqualTo("test_udt1");
    List<Map<String, String>> fields = (List<Map<String, String>>) response.get("fields");
    assertThat(fields.size()).isEqualTo(2);
    assertThat(fields.get(0).get("name")).isEqualTo("arrival");
    assertThat(fields.get(0).get("typeDefinition")).isEqualTo("timestamp");
    assertThat(fields.get(1).get("name")).isEqualTo("props");
    assertThat(fields.get(1).get("typeDefinition")).isEqualTo("frozen<map<text, text>>");

    // Also try to access non-existing one to verify correct HTTP status code (404)
    RestUtils.get(
        authToken,
        String.format(
            "%s/v2/schemas/keyspaces/%s/types/%s", restUrlBase, keyspaceName, "invalid_udt"),
        HttpStatus.SC_NOT_FOUND);
  }

  @Test
  public void udtGetAll() throws IOException {
    createTestKeyspace(keyspaceName);

    String body =
        RestUtils.get(
            authToken,
            String.format("%s/v2/schemas/keyspaces/%s/types", restUrlBase, keyspaceName),
            HttpStatus.SC_OK);

    ListOfMapsGetResponseWrapper getResponseWrapper =
        objectMapper.readValue(body, ListOfMapsGetResponseWrapper.class);
    List<Map<String, Object>> response = getResponseWrapper.getData();
    assertThat(response.size()).isEqualTo(0);

    // creates 10 UDTs
    String udtString =
        "{\"name\": \"%s\", \"fields\":[{\"name\":\"firstname\",\"typeDefinition\":\"text\"}]}";
    for (int i = 0; i < 10; i++) {
      RestUtils.post(
          authToken,
          String.format("%s/v2/schemas/keyspaces/%s/types", restUrlBase, keyspaceName),
          String.format(udtString, "udt" + i),
          HttpStatus.SC_CREATED);
    }

    body =
        RestUtils.get(
            authToken,
            String.format("%s/v2/schemas/keyspaces/%s/types", restUrlBase, keyspaceName),
            HttpStatus.SC_OK);

    getResponseWrapper = objectMapper.readValue(body, ListOfMapsGetResponseWrapper.class);
    response = getResponseWrapper.getData();
    assertThat(response.size()).isEqualTo(10);

    List<Map<String, String>> fields = (List<Map<String, String>>) response.get(0).get("fields");
    assertThat(fields.size()).isEqualTo(1);
    assertThat(fields.get(0).get("name")).isEqualTo("firstname");
    assertThat(fields.get(0).get("typeDefinition")).isEqualTo("text");
  }

  @Test
  public void udtDelete() throws IOException {
    createTestKeyspace(keyspaceName);

    String udtString =
        "{\"name\": \"test_udt1\", \"fields\":[{\"name\":\"firstname\",\"typeDefinition\":\"text\"}]}";

    RestUtils.post(
        authToken,
        String.format("%s/v2/schemas/keyspaces/%s/types", restUrlBase, keyspaceName),
        udtString,
        HttpStatus.SC_CREATED);

    RestUtils.delete(
        authToken,
        String.format(
            "%s/v2/schemas/keyspaces/%s/types/%s", restUrlBase, keyspaceName, "test_udt1"),
        HttpStatus.SC_NO_CONTENT);

    // delete a non existent UDT
    RestUtils.delete(
        authToken,
        String.format(
            "%s/v2/schemas/keyspaces/%s/types/%s", restUrlBase, keyspaceName, "test_udt1"),
        HttpStatus.SC_BAD_REQUEST);

    // delete an UDT in use
    udtString =
        "{\"name\": \"fullname\", \"fields\":"
            + "[{\"name\":\"firstname\",\"typeDefinition\":\"text\"},"
            + "{\"name\":\"lastname\",\"typeDefinition\":\"text\"}]}";
    RestUtils.post(
        authToken,
        String.format("%s/v2/schemas/keyspaces/%s/types", restUrlBase, keyspaceName),
        udtString,
        HttpStatus.SC_CREATED);

    createTestTable(
        tableName,
        Arrays.asList("id text", "name fullname"),
        Collections.singletonList("id"),
        null);

    String res =
        RestUtils.delete(
            authToken,
            String.format(
                "%s/v2/schemas/keyspaces/%s/types/%s", restUrlBase, keyspaceName, "fullname"),
            HttpStatus.SC_BAD_REQUEST);
  }

  /*
  /************************************************************************
  /* Helper methods for setting up tests
  /************************************************************************
   */

  private void createTestKeyspace(String keyspaceName) {
    String createKeyspaceRequest =
        String.format("{\"name\": \"%s\", \"replicas\": 1}", keyspaceName);

    try {
      RestUtils.post(
          authToken,
          String.format("%s/v2/schemas/keyspaces", restUrlBase),
          createKeyspaceRequest,
          HttpStatus.SC_CREATED);
    } catch (IOException e) {
      throw new RuntimeException(e);
    }
  }

  private void createSimpleTestTable(String keyspaceName, String tableName) {
    TableAdd tableAdd = new TableAdd();
    tableAdd.setName(tableName);

    List<ColumnDefinition> columnDefinitions = new ArrayList<>();

    columnDefinitions.add(new ColumnDefinition("id", "uuid"));
    columnDefinitions.add(new ColumnDefinition("lastName", "text"));
    columnDefinitions.add(new ColumnDefinition("firstName", "text"));
    columnDefinitions.add(new ColumnDefinition("age", "int"));

    tableAdd.setColumnDefinitions(columnDefinitions);

    PrimaryKey primaryKey = new PrimaryKey();
    primaryKey.setPartitionKey(Collections.singletonList("id"));
    tableAdd.setPrimaryKey(primaryKey);

    try {
      RestUtils.post(
          authToken,
          String.format("%s/v2/schemas/keyspaces/%s/tables", restUrlBase, keyspaceName),
          objectMapper.writeValueAsString(tableAdd),
          HttpStatus.SC_CREATED);
    } catch (IOException e) {
      throw new RuntimeException(e);
    }
  }

  private void createTestTable(
      String tableName, List<String> columns, List<String> partitionKey, List<String> clusteringKey)
      throws IOException {
    TableAdd tableAdd = new TableAdd();
    tableAdd.setName(tableName);

    List<ColumnDefinition> columnDefinitions =
        columns.stream()
            .map(x -> x.split(" "))
            .map(y -> new ColumnDefinition(y[0], y[1]))
            .collect(Collectors.toList());
    tableAdd.setColumnDefinitions(columnDefinitions);

    PrimaryKey primaryKey = new PrimaryKey();
    primaryKey.setPartitionKey(partitionKey);
    if (clusteringKey != null) {
      primaryKey.setClusteringKey(clusteringKey);
    }
    tableAdd.setPrimaryKey(primaryKey);

    String body =
        RestUtils.post(
            authToken,
            String.format("%s/v2/schemas/keyspaces/%s/tables", restUrlBase, keyspaceName),
            objectMapper.writeValueAsString(tableAdd),
            HttpStatus.SC_CREATED);

    TableResponse tableResponse = objectMapper.readValue(body, TableResponse.class);
    assertThat(tableResponse.getName()).isEqualTo(tableName);
  }

  private void createComplexTestTable(String keyspaceName, String tableName) {
    TableAdd tableAdd = new TableAdd();
    tableAdd.setName(tableName);

    List<ColumnDefinition> columnDefinitions = new ArrayList<>();

    columnDefinitions.add(new ColumnDefinition("pk0", "uuid"));
    columnDefinitions.add(new ColumnDefinition("col1", "frozen<map<date, text>>"));
    columnDefinitions.add(new ColumnDefinition("col2", "frozen<set<boolean>>"));
    columnDefinitions.add(new ColumnDefinition("col3", "frozen<tuple<duration, inet>>"));

    tableAdd.setColumnDefinitions(columnDefinitions);

    PrimaryKey primaryKey = new PrimaryKey();
    primaryKey.setPartitionKey(Collections.singletonList("pk0"));
    tableAdd.setPrimaryKey(primaryKey);

    try {
      RestUtils.post(
          authToken,
          String.format("%s/v2/schemas/keyspaces/%s/tables", restUrlBase, keyspaceName),
          objectMapper.writeValueAsString(tableAdd),
          HttpStatus.SC_CREATED);
    } catch (IOException e) {
      throw new RuntimeException(e);
    }
  }

  private void createTestTableWithClustering(String keyspaceName, String tableName)
      throws IOException {
    TableAdd tableAdd = new TableAdd();
    tableAdd.setName(tableName);

    List<ColumnDefinition> columnDefinitions = new ArrayList<>();

    columnDefinitions.add(new ColumnDefinition("id", "int"));
    columnDefinitions.add(new ColumnDefinition("lastName", "text"));
    columnDefinitions.add(new ColumnDefinition("firstName", "text"));
    columnDefinitions.add(new ColumnDefinition("age", "int", true));
    columnDefinitions.add(new ColumnDefinition("expense_id", "int"));

    tableAdd.setColumnDefinitions(columnDefinitions);

    PrimaryKey primaryKey = new PrimaryKey();
    primaryKey.setPartitionKey(Collections.singletonList("id"));
    primaryKey.setClusteringKey(Collections.singletonList("expense_id"));
    tableAdd.setPrimaryKey(primaryKey);

    RestUtils.post(
        authToken,
        String.format("%s/v2/schemas/keyspaces/%s/tables", restUrlBase, keyspaceName),
        objectMapper.writeValueAsString(tableAdd),
        HttpStatus.SC_CREATED);
  }

  private <T> T readWrappedRESTResponse(String body, Class<T> wrappedType) {
    JavaType wrapperType =
        objectMapper
            .getTypeFactory()
            .constructParametricType(RESTResponseWrapper.class, wrappedType);
    try {
      RESTResponseWrapper<T> wrapped = objectMapper.readValue(body, wrapperType);
      return wrapped.getData();
    } catch (IOException e) {
      throw new RuntimeException(e);
    }
  }
}<|MERGE_RESOLUTION|>--- conflicted
+++ resolved
@@ -68,12 +68,8 @@
   private static final ObjectMapper objectMapper = new ObjectMapper();
 
   @BeforeEach
-<<<<<<< HEAD
   public void setup(
       TestInfo testInfo, StargateConnectionInfo cluster, ApiServiceConnectionInfo restApi)
-=======
-  void setup(TestInfo testInfo, StargateConnectionInfo cluster, RestApiConnectionInfo restApi)
->>>>>>> a81a52d1
       throws IOException {
     restUrlBase = "http://" + restApi.host() + ":" + restApi.port();
     String authUrlBase =
