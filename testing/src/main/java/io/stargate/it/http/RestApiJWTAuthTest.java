--- conflicted
+++ resolved
@@ -57,14 +57,9 @@
       "GRANT MODIFY ON TABLE store1.shopping_cart TO web_user",
       "GRANT SELECT ON TABLE store1.shopping_cart TO web_user",
     })
-<<<<<<< HEAD
 @ExtendWith(ApiServiceExtension.class)
 @ApiServiceSpec()
-=======
-@ExtendWith(RestApiExtension.class)
-@RestApiSpec()
 @Testcontainers(disabledWithoutDocker = true)
->>>>>>> f3eb9435
 public class RestApiJWTAuthTest extends BaseIntegrationTest {
 
   private static final Logger logger = LoggerFactory.getLogger(RestApiJWTAuthTest.class);
