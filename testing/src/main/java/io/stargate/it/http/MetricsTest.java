--- conflicted
+++ resolved
@@ -43,6 +43,16 @@
 import org.junit.jupiter.params.ParameterizedTest;
 import org.junit.jupiter.params.provider.ValueSource;
 
+/**
+ * Leftover test class from Stargate V1 which contains tests against modules that have not yet been
+ * extracted out of the Coordinator monolith.
+ *
+ * <p>Tests moved as follows:
+ *
+ * <ul>
+ *   <li>REST API: {@code RestApiMetricsTest}
+ * </ul>
+ */
 @NotThreadSafe
 @StargateSpec(parametersCustomizer = "buildParameters")
 public class MetricsTest extends BaseIntegrationTest {
@@ -67,140 +77,6 @@
   }
 
   @Test
-<<<<<<< HEAD
-=======
-  public void restApiHttpRequestMetrics() throws IOException {
-    // call the rest api path with target header
-    String path = String.format("%s:8082/v1/keyspaces", host);
-    OkHttpClient client = new OkHttpClient().newBuilder().build();
-    Request request =
-        new Request.Builder()
-            .url(path)
-            .get()
-            .addHeader(TagMeHttpMetricsTagProvider.TAG_ME_HEADER, "test-value")
-            .build();
-
-    int status = execute(client, request);
-
-    await()
-        .atMost(Duration.ofSeconds(5))
-        .untilAsserted(
-            () -> {
-              String result =
-                  RestUtils.get("", String.format("%s:8084/metrics", host), HttpStatus.SC_OK);
-
-              // metered http request lines
-              List<String> meterLines =
-                  Arrays.stream(result.split(System.getProperty("line.separator")))
-                      .filter(line -> line.startsWith("http_server_requests_seconds"))
-                      .collect(Collectors.toList());
-
-              assertThat(meterLines)
-                  .anySatisfy(
-                      metric ->
-                          assertThat(metric)
-                              .contains("method=\"GET\"")
-                              .contains("module=\"restapi\"")
-                              .contains("uri=\"/v1/keyspaces\"")
-                              .contains(String.format("status=\"%d\"", status))
-                              .contains(TagMeHttpMetricsTagProvider.TAG_ME_KEY + "=\"test-value\"")
-                              .contains("quantile=\"0.95\"")
-                              .doesNotContain("error"))
-                  .anySatisfy(
-                      metric ->
-                          assertThat(metric)
-                              .contains("method=\"GET\"")
-                              .contains("module=\"restapi\"")
-                              .contains("uri=\"/v1/keyspaces\"")
-                              .contains(String.format("status=\"%d\"", status))
-                              .contains(TagMeHttpMetricsTagProvider.TAG_ME_KEY + "=\"test-value\"")
-                              .contains("quantile=\"0.99\""))
-                  .doesNotContain("error");
-
-              // counted http request lines
-              List<String> counterLines =
-                  Arrays.stream(result.split(System.getProperty("line.separator")))
-                      .filter(line -> line.startsWith("http_server_requests_counter"))
-                      .collect(Collectors.toList());
-
-              assertThat(counterLines)
-                  .anySatisfy(
-                      metric ->
-                          assertThat(metric)
-                              .contains("error=\"false\"")
-                              .contains("module=\"restapi\"")
-                              .doesNotContain("method=\"GET\"")
-                              .doesNotContain("uri=\"/v1/keyspaces\"")
-                              .doesNotContain(String.format("status=\"%d\"", status))
-                              .doesNotContain(
-                                  TagMeHttpMetricsTagProvider.TAG_ME_KEY + "=\"test-value\""));
-            });
-  }
-
-  @Test
-  public void restNonApiHttpRequestMetrics() throws IOException {
-    // call the rest api path with target header
-    String path = String.format("%s:8082", host);
-    OkHttpClient client = new OkHttpClient().newBuilder().build();
-    Request request = new Request.Builder().url(path).get().build();
-
-    int status = execute(client, request);
-
-    await()
-        .atMost(Duration.ofSeconds(5))
-        .untilAsserted(
-            () -> {
-              String result =
-                  RestUtils.get("", String.format("%s:8084/metrics", host), HttpStatus.SC_OK);
-
-              // metered http request lines
-              List<String> meterLines =
-                  Arrays.stream(result.split(System.getProperty("line.separator")))
-                      .filter(line -> line.startsWith("http_server_requests_seconds"))
-                      .collect(Collectors.toList());
-
-              assertThat(meterLines)
-                  .anySatisfy(
-                      metric ->
-                          assertThat(metric)
-                              .contains("method=\"GET\"")
-                              .contains("module=\"restapi-other\"")
-                              .contains("uri=\"root\"")
-                              .contains(String.format("status=\"%d\"", status))
-                              .contains(TagMeHttpMetricsTagProvider.TAG_ME_KEY)
-                              .contains("quantile=\"0.95\"")
-                              .doesNotContain("error"))
-                  .anySatisfy(
-                      metric ->
-                          assertThat(metric)
-                              .contains("method=\"GET\"")
-                              .contains("module=\"restapi-other\"")
-                              .contains("uri=\"root\"")
-                              .contains(String.format("status=\"%d\"", status))
-                              .contains(TagMeHttpMetricsTagProvider.TAG_ME_KEY)
-                              .contains("quantile=\"0.99\""))
-                  .doesNotContain("error");
-
-              // counted http request lines
-              List<String> counterLines =
-                  Arrays.stream(result.split(System.getProperty("line.separator")))
-                      .filter(line -> line.startsWith("http_server_requests_counter"))
-                      .collect(Collectors.toList());
-
-              assertThat(counterLines)
-                  .anySatisfy(
-                      metric ->
-                          assertThat(metric)
-                              .contains("error=\"false\"")
-                              .contains("module=\"restapi-other\"")
-                              .doesNotContain("method=\"GET\"")
-                              .doesNotContain("uri=\"root\"")
-                              .doesNotContain(String.format("status=\"%d\"", status)));
-            });
-  }
-
-  @Test
->>>>>>> a4534b56
   public void docsApiHttpRequestMetrics() throws IOException {
     // call the rest api path with target header
     String path = String.format("%s:%d/v2/namespaces/some", host, DEFAULT_DOCS_API_PORT);
