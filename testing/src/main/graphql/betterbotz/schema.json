--- conflicted
+++ resolved
@@ -6329,11 +6329,7 @@
               "deprecationReason": "No longer supported. Use root type instead."
             },
             {
-<<<<<<< HEAD
-              "name": "Scalars",
-=======
-              "name": "tuples",
->>>>>>> 11e52a7c
+              "name": "Tuples",
               "description": null,
               "args": [
                 {
@@ -6390,11 +6386,7 @@
               "deprecationReason": null
             },
             {
-<<<<<<< HEAD
-              "name": "ScalarsFilter",
-=======
-              "name": "tuplesFilter",
->>>>>>> 11e52a7c
+              "name": "TuplesFilter",
               "description": null,
               "args": [
                 {
@@ -6439,7 +6431,214 @@
               },
               "isDeprecated": true,
               "deprecationReason": "No longer supported. Use root type instead."
-<<<<<<< HEAD
+            },
+            {
+              "name": "TuplesPk",
+              "description": null,
+              "args": [
+                {
+                  "name": "value",
+                  "description": null,
+                  "type": {
+                    "kind": "INPUT_OBJECT",
+                    "name": "TuplesPkInput",
+                    "ofType": null
+                  },
+                  "defaultValue": null
+                },
+                {
+                  "name": "filter",
+                  "description": null,
+                  "type": {
+                    "kind": "INPUT_OBJECT",
+                    "name": "TuplesPkFilterInput",
+                    "ofType": null
+                  },
+                  "defaultValue": null
+                },
+                {
+                  "name": "orderBy",
+                  "description": null,
+                  "type": {
+                    "kind": "LIST",
+                    "name": null,
+                    "ofType": {
+                      "kind": "ENUM",
+                      "name": "TuplesPkOrder",
+                      "ofType": null
+                    }
+                  },
+                  "defaultValue": null
+                },
+                {
+                  "name": "options",
+                  "description": null,
+                  "type": {
+                    "kind": "INPUT_OBJECT",
+                    "name": "QueryOptions",
+                    "ofType": null
+                  },
+                  "defaultValue": null
+                }
+              ],
+              "type": {
+                "kind": "OBJECT",
+                "name": "TuplesPkResult",
+                "ofType": null
+              },
+              "isDeprecated": false,
+              "deprecationReason": null
+            },
+            {
+              "name": "TuplesPkFilter",
+              "description": null,
+              "args": [
+                {
+                  "name": "filter",
+                  "description": null,
+                  "type": {
+                    "kind": "INPUT_OBJECT",
+                    "name": "TuplesPkFilterInput",
+                    "ofType": null
+                  },
+                  "defaultValue": null
+                },
+                {
+                  "name": "orderBy",
+                  "description": null,
+                  "type": {
+                    "kind": "LIST",
+                    "name": null,
+                    "ofType": {
+                      "kind": "ENUM",
+                      "name": "TuplesPkOrder",
+                      "ofType": null
+                    }
+                  },
+                  "defaultValue": null
+                },
+                {
+                  "name": "options",
+                  "description": null,
+                  "type": {
+                    "kind": "INPUT_OBJECT",
+                    "name": "QueryOptions",
+                    "ofType": null
+                  },
+                  "defaultValue": null
+                }
+              ],
+              "type": {
+                "kind": "OBJECT",
+                "name": "TuplesPkResult",
+                "ofType": null
+              },
+              "isDeprecated": true,
+              "deprecationReason": "No longer supported. Use root type instead."
+            },
+            {
+              "name": "Scalars",
+              "description": null,
+              "args": [
+                {
+                  "name": "value",
+                  "description": null,
+                  "type": {
+                    "kind": "INPUT_OBJECT",
+                    "name": "ScalarsInput",
+                    "ofType": null
+                  },
+                  "defaultValue": null
+                },
+                {
+                  "name": "filter",
+                  "description": null,
+                  "type": {
+                    "kind": "INPUT_OBJECT",
+                    "name": "ScalarsFilterInput",
+                    "ofType": null
+                  },
+                  "defaultValue": null
+                },
+                {
+                  "name": "orderBy",
+                  "description": null,
+                  "type": {
+                    "kind": "LIST",
+                    "name": null,
+                    "ofType": {
+                      "kind": "ENUM",
+                      "name": "ScalarsOrder",
+                      "ofType": null
+                    }
+                  },
+                  "defaultValue": null
+                },
+                {
+                  "name": "options",
+                  "description": null,
+                  "type": {
+                    "kind": "INPUT_OBJECT",
+                    "name": "QueryOptions",
+                    "ofType": null
+                  },
+                  "defaultValue": null
+                }
+              ],
+              "type": {
+                "kind": "OBJECT",
+                "name": "ScalarsResult",
+                "ofType": null
+              },
+              "isDeprecated": false,
+              "deprecationReason": null
+            },
+            {
+              "name": "ScalarsFilter",
+              "description": null,
+              "args": [
+                {
+                  "name": "filter",
+                  "description": null,
+                  "type": {
+                    "kind": "INPUT_OBJECT",
+                    "name": "ScalarsFilterInput",
+                    "ofType": null
+                  },
+                  "defaultValue": null
+                },
+                {
+                  "name": "orderBy",
+                  "description": null,
+                  "type": {
+                    "kind": "LIST",
+                    "name": null,
+                    "ofType": {
+                      "kind": "ENUM",
+                      "name": "ScalarsOrder",
+                      "ofType": null
+                    }
+                  },
+                  "defaultValue": null
+                },
+                {
+                  "name": "options",
+                  "description": null,
+                  "type": {
+                    "kind": "INPUT_OBJECT",
+                    "name": "QueryOptions",
+                    "ofType": null
+                  },
+                  "defaultValue": null
+                }
+              ],
+              "type": {
+                "kind": "OBJECT",
+                "name": "ScalarsResult",
+                "ofType": null
+              },
+              "isDeprecated": true,
+              "deprecationReason": "No longer supported. Use root type instead."
             },
             {
               "name": "__conversionWarnings",
@@ -6494,270 +6693,6 @@
               "description": null,
               "isDeprecated": false,
               "deprecationReason": null
-=======
->>>>>>> 11e52a7c
-            },
-            {
-              "name": "tuplesPk",
-              "description": null,
-              "args": [
-                {
-                  "name": "value",
-                  "description": null,
-                  "type": {
-                    "kind": "INPUT_OBJECT",
-                    "name": "TuplesPkInput",
-                    "ofType": null
-                  },
-                  "defaultValue": null
-                },
-                {
-                  "name": "filter",
-                  "description": null,
-                  "type": {
-                    "kind": "INPUT_OBJECT",
-                    "name": "TuplesPkFilterInput",
-                    "ofType": null
-                  },
-                  "defaultValue": null
-                },
-                {
-                  "name": "orderBy",
-                  "description": null,
-                  "type": {
-                    "kind": "LIST",
-                    "name": null,
-                    "ofType": {
-                      "kind": "ENUM",
-                      "name": "TuplesPkOrder",
-                      "ofType": null
-                    }
-                  },
-                  "defaultValue": null
-                },
-                {
-                  "name": "options",
-                  "description": null,
-                  "type": {
-                    "kind": "INPUT_OBJECT",
-                    "name": "QueryOptions",
-                    "ofType": null
-                  },
-                  "defaultValue": null
-                }
-              ],
-              "type": {
-                "kind": "OBJECT",
-                "name": "TuplesPkResult",
-                "ofType": null
-              },
-              "isDeprecated": false,
-              "deprecationReason": null
-            },
-            {
-              "name": "tuplesPkFilter",
-              "description": null,
-              "args": [
-                {
-                  "name": "filter",
-                  "description": null,
-                  "type": {
-                    "kind": "INPUT_OBJECT",
-                    "name": "TuplesPkFilterInput",
-                    "ofType": null
-                  },
-                  "defaultValue": null
-                },
-                {
-                  "name": "orderBy",
-                  "description": null,
-                  "type": {
-                    "kind": "LIST",
-                    "name": null,
-                    "ofType": {
-                      "kind": "ENUM",
-                      "name": "TuplesPkOrder",
-                      "ofType": null
-                    }
-                  },
-                  "defaultValue": null
-                },
-                {
-                  "name": "options",
-                  "description": null,
-                  "type": {
-                    "kind": "INPUT_OBJECT",
-                    "name": "QueryOptions",
-                    "ofType": null
-                  },
-                  "defaultValue": null
-                }
-              ],
-              "type": {
-                "kind": "OBJECT",
-                "name": "TuplesPkResult",
-                "ofType": null
-              },
-              "isDeprecated": true,
-              "deprecationReason": "No longer supported. Use root type instead."
-            },
-            {
-              "name": "scalars",
-              "description": null,
-              "args": [
-                {
-                  "name": "value",
-                  "description": null,
-                  "type": {
-                    "kind": "INPUT_OBJECT",
-                    "name": "ScalarsInput",
-                    "ofType": null
-                  },
-                  "defaultValue": null
-                },
-                {
-                  "name": "filter",
-                  "description": null,
-                  "type": {
-                    "kind": "INPUT_OBJECT",
-                    "name": "ScalarsFilterInput",
-                    "ofType": null
-                  },
-                  "defaultValue": null
-                },
-                {
-                  "name": "orderBy",
-                  "description": null,
-                  "type": {
-                    "kind": "LIST",
-                    "name": null,
-                    "ofType": {
-                      "kind": "ENUM",
-                      "name": "ScalarsOrder",
-                      "ofType": null
-                    }
-                  },
-                  "defaultValue": null
-                },
-                {
-                  "name": "options",
-                  "description": null,
-                  "type": {
-                    "kind": "INPUT_OBJECT",
-                    "name": "QueryOptions",
-                    "ofType": null
-                  },
-                  "defaultValue": null
-                }
-              ],
-              "type": {
-                "kind": "OBJECT",
-                "name": "ScalarsResult",
-                "ofType": null
-              },
-              "isDeprecated": false,
-              "deprecationReason": null
-            },
-            {
-              "name": "scalarsFilter",
-              "description": null,
-              "args": [
-                {
-                  "name": "filter",
-                  "description": null,
-                  "type": {
-                    "kind": "INPUT_OBJECT",
-                    "name": "ScalarsFilterInput",
-                    "ofType": null
-                  },
-                  "defaultValue": null
-                },
-                {
-                  "name": "orderBy",
-                  "description": null,
-                  "type": {
-                    "kind": "LIST",
-                    "name": null,
-                    "ofType": {
-                      "kind": "ENUM",
-                      "name": "ScalarsOrder",
-                      "ofType": null
-                    }
-                  },
-                  "defaultValue": null
-                },
-                {
-                  "name": "options",
-                  "description": null,
-                  "type": {
-                    "kind": "INPUT_OBJECT",
-                    "name": "QueryOptions",
-                    "ofType": null
-                  },
-                  "defaultValue": null
-                }
-              ],
-              "type": {
-                "kind": "OBJECT",
-                "name": "ScalarsResult",
-                "ofType": null
-              },
-              "isDeprecated": true,
-              "deprecationReason": "No longer supported. Use root type instead."
-            },
-            {
-              "name": "__conversionWarnings",
-              "description": "Warnings encountered during the CQL to GraphQL conversion.No warnings found, this will return an empty list.\n",
-              "args": [],
-              "type": {
-                "kind": "LIST",
-                "name": null,
-                "ofType": {
-                  "kind": "SCALAR",
-                  "name": "String",
-                  "ofType": null
-                }
-              },
-              "isDeprecated": false,
-              "deprecationReason": null
-            }
-          ],
-          "inputFields": null,
-          "interfaces": [],
-          "enumValues": null,
-          "possibleTypes": null
-        },
-        {
-          "kind": "ENUM",
-          "name": "QueryConsistency",
-          "description": null,
-          "fields": null,
-          "inputFields": null,
-          "interfaces": null,
-          "enumValues": [
-            {
-              "name": "LOCAL_ONE",
-              "description": null,
-              "isDeprecated": false,
-              "deprecationReason": null
-            },
-            {
-              "name": "LOCAL_QUORUM",
-              "description": null,
-              "isDeprecated": false,
-              "deprecationReason": null
-            },
-            {
-              "name": "ALL",
-              "description": null,
-              "isDeprecated": false,
-              "deprecationReason": null
-            },
-            {
-              "name": "SERIAL",
-              "description": null,
-              "isDeprecated": false,
-              "deprecationReason": null
             },
             {
               "name": "LOCAL_SERIAL",
@@ -8931,16 +8866,6 @@
               "deprecationReason": null
             }
           ],
-<<<<<<< HEAD
-          "possibleTypes": null
-        },
-        {
-          "kind": "SCALAR",
-          "name": "SmallInt",
-          "description": "Represents a CQL `smallint` as an integer.\nThis is a 16-bit signed int.\nAn error will be thrown if the value is out of bounds.",
-          "fields": null,
-=======
->>>>>>> 11e52a7c
           "inputFields": null,
           "interfaces": [],
           "enumValues": null,
@@ -9126,18 +9051,6 @@
               "deprecationReason": null
             }
           ],
-<<<<<<< HEAD
-          "interfaces": null,
-          "enumValues": null,
-          "possibleTypes": null
-        },
-        {
-          "kind": "SCALAR",
-          "name": "Time",
-          "description": "Represents a CQL `time` as a string.\nThis is a time without a time-zone in the ISO-8601 calendar system.Example: \"10:15:30.123456789\"\nA time can also be input as a numeric literal, which will be interpreted\nas a number of nanoseconds since midnight.",
-          "fields": null,
-=======
->>>>>>> 11e52a7c
           "inputFields": null,
           "interfaces": [],
           "enumValues": null,
@@ -9195,19 +9108,6 @@
           "possibleTypes": null
         },
         {
-<<<<<<< HEAD
-          "kind": "SCALAR",
-          "name": "TimeUuid",
-          "description": "Represents a CQL `timeuuid` as a string.\nExample: \"fe86cad0-1965-11eb-84e6-ab660d2e8c9e\"",
-          "fields": null,
-          "inputFields": null,
-          "interfaces": null,
-          "enumValues": null,
-          "possibleTypes": null
-        },
-        {
-=======
->>>>>>> 11e52a7c
           "kind": "INPUT_OBJECT",
           "name": "TuplesInput",
           "description": null,
@@ -9288,18 +9188,6 @@
               "deprecationReason": null
             }
           ],
-<<<<<<< HEAD
-          "interfaces": null,
-          "enumValues": null,
-          "possibleTypes": null
-        },
-        {
-          "kind": "SCALAR",
-          "name": "Timestamp",
-          "description": "Represents a CQL `timestamp` as a string.\nThis is an instantaneous point on the time-line.\nThis type supports many different string representations, see https://docs.datastax.com/en/cql-oss/3.x/cql/cql_reference/timestamp_type_r.html\nA timestamp can also be input as a numeric literal, which will be interpreted\nas a number of milliseconds since the epoch (1970-01-01 UTC at midnight).\nExamples: \"2011-02-03 04:05+0000\", 1296705900000\nString literals that do not include any time zone information will be\ninterpreted using the server's default time zone.",
-          "fields": null,
-=======
->>>>>>> 11e52a7c
           "inputFields": null,
           "interfaces": [],
           "enumValues": null,
@@ -9388,15 +9276,9 @@
           "possibleTypes": null
         },
         {
-<<<<<<< HEAD
-          "kind": "SCALAR",
-          "name": "TinyInt",
-          "description": "Represents a CQL `tinyint` as an integer\n.This is an 8-bit signed int.\nAn error will be thrown if the value is out of bounds.",
-=======
           "kind": "INPUT_OBJECT",
           "name": "TuplesPkFilterInput",
           "description": null,
->>>>>>> 11e52a7c
           "fields": null,
           "inputFields": [
             {
