package io.stargate.sgv2.restapi.service.resources.schemas;

import io.smallrye.mutiny.Uni;
import io.stargate.bridge.proto.QueryOuterClass;
import io.stargate.bridge.proto.Schema;
import io.stargate.sgv2.api.common.cql.builder.Column;
import io.stargate.sgv2.api.common.cql.builder.ImmutableColumn;
import io.stargate.sgv2.api.common.cql.builder.QueryBuilder;
import io.stargate.sgv2.restapi.grpc.BridgeProtoTypeTranslator;
import io.stargate.sgv2.restapi.service.models.Sgv2ColumnDefinition;
import io.stargate.sgv2.restapi.service.models.Sgv2RESTResponse;
import io.stargate.sgv2.restapi.service.models.Sgv2Table;
import io.stargate.sgv2.restapi.service.models.Sgv2TableAddRequest;
import io.stargate.sgv2.restapi.service.resources.RestResourceBase;
import java.util.ArrayList;
import java.util.LinkedHashMap;
import java.util.List;
import java.util.Map;
import java.util.Objects;
import java.util.stream.Stream;
import javax.ws.rs.WebApplicationException;
import javax.ws.rs.core.Response;
import javax.ws.rs.core.Response.Status;
import org.jboss.resteasy.reactive.RestResponse;
import org.slf4j.Logger;
import org.slf4j.LoggerFactory;

public class Sgv2TablesResourceImpl extends RestResourceBase implements Sgv2TablesResourceApi {
  private static final Logger LOGGER = LoggerFactory.getLogger(Sgv2TablesResourceImpl.class);

  @Override
  public Uni<RestResponse<Object>> getAllTables(final String keyspaceName, final boolean raw) {
    return getTablesAsync(keyspaceName)
        .map(t -> table2table(t, keyspaceName))
        .collect()
        .asList()
        // map to wrapper if needed
        .map(tables -> raw ? tables : new Sgv2RESTResponse<>(tables))
        .map(result -> RestResponse.ok(result));
  }

  @Override
  public Uni<RestResponse<Object>> getOneTable(
      final String keyspaceName, final String tableName, final boolean raw) {
    return getTableAsyncCheckExistence(keyspaceName, tableName, true, Response.Status.NOT_FOUND)
        .map(t -> table2table(t, keyspaceName))
        // map to wrapper if needed
        .map(t -> raw ? t : new Sgv2RESTResponse<>(t))
        .map(result -> RestResponse.ok(result));
  }

  @Override
  public Uni<RestResponse<Map<String, String>>> createTable(
      final String keyspaceName, final Sgv2TableAddRequest tableAdd) {
    final String tableName = tableAdd.getName();

    // Need to create name-accessible Map of column objects to make
    // it easier to sort PK columns
    Map<String, Column> columnsByName = new LinkedHashMap<>();
    final Sgv2Table.PrimaryKey primaryKeys = tableAdd.getPrimaryKey();
    final List<Sgv2Table.ClusteringExpression> clusterings = tableAdd.findClusteringExpressions();
    final List<Sgv2ColumnDefinition> columnDefs = tableAdd.getColumnDefinitions();

    // Cannot use Bean Validation annotations because columns are optional for Update, only
    // mandatory here:
    if (columnDefs == null || columnDefs.isEmpty()) {
      throw new WebApplicationException(
          "TableAdd.columnDefinitions must be provided", Status.BAD_REQUEST);
    }

    for (Sgv2ColumnDefinition columnDef : columnDefs) {
      final String columnName = columnDef.getName();
      ImmutableColumn.Builder column =
          ImmutableColumn.builder().name(columnName).type(columnDef.getTypeDefinition());
      if (primaryKeys.hasPartitionKey(columnName)) {
        column.kind(Column.Kind.PARTITION_KEY);
      } else if (primaryKeys.hasClusteringKey(columnName)) {
        column.kind(Column.Kind.CLUSTERING);
      } else if (columnDef.getIsStatic()) {
        column.kind(Column.Kind.STATIC);
      }
      for (Sgv2Table.ClusteringExpression clustering : clusterings) {
        if (columnName.equals(clustering.getColumn())) {
          if (clustering.hasOrderAsc()) {
            column.order(Column.Order.ASC);
          } else if (clustering.hasOrderDesc()) {
            column.order(Column.Order.DESC);
          } else {
            throw new IllegalArgumentException(
                "Unrecognized ordering value '" + clustering.getOrder() + "'");
          }
        }
      }
      columnsByName.put(columnName, column.build());
    }

    // Columns are all fine, but we must ensure that PK columns are properly sorted
    // so that QueryBuilder will create partition and clustering keys (if any) in
    // correct order, as per "primary key" definition and NOT order of columns passed
    final List<Column> columns = new ArrayList<>(columnsByName.size());
    Stream.concat(primaryKeys.getPartitionKey().stream(), primaryKeys.getClusteringKey().stream())
        .map(key -> columnsByName.remove(key))
        .filter(Objects::nonNull) // should never happen but let QueryBuilder catch, not NPE
        .forEach(column -> columns.add(column));
    // and after PK columns just append remaining columns in the order they were given
    columns.addAll(columnsByName.values());

    QueryOuterClass.Query query =
        new QueryBuilder()
            .create()
            .table(keyspaceName, tableAdd.getName())
            .ifNotExists(tableAdd.getIfNotExists())
            .column(columns)
            .parameters(PARAMETERS_FOR_LOCAL_QUORUM)
            .build();

    return executeQueryAsync(query)
        // No real contents; can ignore ResultSet it seems and only worry about exceptions
        .map(any -> restResponseCreatedWithName(tableName));
  }

  @Override
  public Uni<RestResponse<Map<String, String>>> updateTable(
      final String keyspaceName, final String tableName, final Sgv2TableAddRequest tableUpdate) {
    return queryWithTableAsync(
            keyspaceName,
            tableName,
            (tableDef) -> {
              Sgv2Table.TableOptions options = tableUpdate.getTableOptions();
              List<?> clusteringExpressions = options.getClusteringExpression();
              if (clusteringExpressions != null && !clusteringExpressions.isEmpty()) {
                throw new WebApplicationException(
                    "Cannot update the clustering order of a table", Status.BAD_REQUEST);
              }
              Integer defaultTTL = options.getDefaultTimeToLive();
              // 09-Dec-2021, tatu: Seems bit odd but this is the way SGv1/RESTv2 checks it,
              //    probably since this is the only thing that can actually be changed:
              if (defaultTTL == null) {
                throw new WebApplicationException(
                    "No update provided for defaultTTL", Status.BAD_REQUEST);
              }
              return new QueryBuilder()
                  .alter()
                  .table(keyspaceName, tableName)
                  .withDefaultTTL(options.getDefaultTimeToLive())
                  .parameters(PARAMETERS_FOR_LOCAL_QUORUM)
                  .build();
            })
        .map(any -> restResponseOkWithName(tableName));
  }

  @Override
<<<<<<< HEAD
  public Uni<RestResponse<Void>> deleteTable(final String keyspaceName, final String tableName) {
    requireNonEmptyKeyspaceAndTable(keyspaceName, tableName);
=======
  public Uni<RestResponse<Object>> deleteTable(final String keyspaceName, final String tableName) {
>>>>>>> 30dbec15
    return executeQueryAsync(
            new QueryBuilder().drop().table(keyspaceName, tableName).ifExists().build())
        .map(any -> RestResponse.noContent());
  }

  /*
  /////////////////////////////////////////////////////////////////////////
  // Helper methods for structural conversions
  /////////////////////////////////////////////////////////////////////////
   */

  private Sgv2Table table2table(Schema.CqlTable grpcTable, String keyspace) {
    final List<Sgv2ColumnDefinition> columns = new ArrayList<>();
    final Sgv2Table.PrimaryKey primaryKeys = new Sgv2Table.PrimaryKey();

    // Not very pretty but need to both add columns AND create PrimaryKey defs so:
    for (QueryOuterClass.ColumnSpec column : grpcTable.getPartitionKeyColumnsList()) {
      columns.add(column2column(column, false));
      primaryKeys.addPartitionKey(column.getName());
    }
    for (QueryOuterClass.ColumnSpec column : grpcTable.getClusteringKeyColumnsList()) {
      columns.add(column2column(column, false));
      primaryKeys.addClusteringKey(column.getName());
    }
    for (QueryOuterClass.ColumnSpec column : grpcTable.getStaticColumnsList()) {
      columns.add(column2column(column, true));
    }
    for (QueryOuterClass.ColumnSpec column : grpcTable.getColumnsList()) {
      columns.add(column2column(column, false));
    }
    List<Sgv2Table.ClusteringExpression> clustering =
        clustering2clustering(grpcTable.getClusteringOrdersMap());
    Integer defaultTTL = null;
    String defaultTTLString = grpcTable.getOptionsOrDefault("ttl", null);
    if (defaultTTLString != null) {
      try {
        defaultTTL = Integer.parseInt(defaultTTLString);
      } catch (NumberFormatException e) {
        LOGGER.warn(
            "Internal problem: invalid default TTL value '{}' for table '{}:{}', not a valid Integer",
            defaultTTLString,
            keyspace,
            grpcTable.getName());
      }
    }
    final Sgv2Table.TableOptions tableOptions = new Sgv2Table.TableOptions(defaultTTL, clustering);
    return new Sgv2Table(grpcTable.getName(), keyspace, columns, primaryKeys, tableOptions);
  }

  private Sgv2ColumnDefinition column2column(QueryOuterClass.ColumnSpec column, boolean isStatic) {
    return new Sgv2ColumnDefinition(
        column.getName(),
        BridgeProtoTypeTranslator.cqlTypeFromBridgeTypeSpec(column.getType(), true),
        isStatic);
  }

  private List<Sgv2Table.ClusteringExpression> clustering2clustering(
      Map<String, Schema.ColumnOrderBy> orders) {
    final List<Sgv2Table.ClusteringExpression> result = new ArrayList<>();
    orders.forEach(
        (k, v) -> {
          switch (v) {
            case ASC:
              result.add(
                  new Sgv2Table.ClusteringExpression(k, Sgv2Table.ClusteringExpression.VALUE_ASC));
              break;
            case DESC:
              result.add(
                  new Sgv2Table.ClusteringExpression(k, Sgv2Table.ClusteringExpression.VALUE_DESC));
              break;
          }
        });
    return result;
  }
}<|MERGE_RESOLUTION|>--- conflicted
+++ resolved
@@ -150,12 +150,7 @@
   }
 
   @Override
-<<<<<<< HEAD
   public Uni<RestResponse<Void>> deleteTable(final String keyspaceName, final String tableName) {
-    requireNonEmptyKeyspaceAndTable(keyspaceName, tableName);
-=======
-  public Uni<RestResponse<Object>> deleteTable(final String keyspaceName, final String tableName) {
->>>>>>> 30dbec15
     return executeQueryAsync(
             new QueryBuilder().drop().table(keyspaceName, tableName).ifExists().build())
         .map(any -> RestResponse.noContent());
