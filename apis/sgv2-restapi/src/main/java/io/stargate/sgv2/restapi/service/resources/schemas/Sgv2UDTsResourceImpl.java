--- conflicted
+++ resolved
@@ -188,14 +188,7 @@
   }
 
   @Override
-<<<<<<< HEAD
   public Uni<RestResponse<Void>> deleteType(final String keyspaceName, final String typeName) {
-    requireNonEmptyKeyspace(keyspaceName);
-    requireNonEmptyTypename(typeName);
-
-=======
-  public Uni<RestResponse<Object>> deleteType(final String keyspaceName, final String typeName) {
->>>>>>> 30dbec15
     return executeQueryAsync(
             new QueryBuilder().drop().type(keyspaceName, typeName).ifExists().build())
         .map(any -> RestResponse.noContent());
