--- conflicted
+++ resolved
@@ -85,18 +85,8 @@
 
 #### Debugging
 
-<<<<<<< HEAD
-There are two main configuration property prefixes used, `stargate.` and `quarkus.`.
-
-The `quarkus.` properties are defined by the Quarkus framework, and the complete list of available properties can be found on the [All configuration options](https://quarkus.io/guides/all-config) page.
-In addition, the related guide of each [Quarkus extension](#quarkus-extensions) used in the project provides an overview of the available config options.
-
-The `stargate.` properties are defined by this project itself and by the [sgv2-quarkus-common configuration](../sgv2-quarkus-common/CONFIGURATION.md).
-The list of currently available REST API properties is documented in the [Configuration Guide](CONFIGURATION.md).
-=======
 In development mode, Quarkus starts by default with debug mode enabled, listening to port `5005` without suspending the JVM.
 You can attach the debugger at any point, the simplest option would be from IntelliJ using `Run -> Attach to Process`.
->>>>>>> e684ae81
 
 If you wish to debug from the start of the application, start with `-Ddebug=client` and create a debug configuration in a *Listen to remote JVM* mode.
 
