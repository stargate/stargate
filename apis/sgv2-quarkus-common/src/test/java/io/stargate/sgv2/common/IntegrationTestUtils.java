--- conflicted
+++ resolved
@@ -30,7 +30,20 @@
     return System.getProperty(AUTH_TOKEN_PROP, defaultIfMissing);
   }
 
-<<<<<<< HEAD
+  /** @return the CQL address of the Cassandra backend. */
+  public static InetSocketAddress getCassandraCqlAddress() {
+    String host =
+        Objects.requireNonNull(
+            System.getProperty(CASSANDRA_HOST_PROP),
+            "Expected system property %s to be set".formatted(CASSANDRA_HOST_PROP));
+    Integer port = Integer.getInteger(CASSANDRA_CQL_PORT_PROP);
+    Objects.requireNonNull(
+        port,
+        "Expected system property %s to be set to an integer (got %s)"
+            .formatted(CASSANDRA_CQL_PORT_PROP, System.getProperty(CASSANDRA_CQL_PORT_PROP)));
+    return new InetSocketAddress(host, port);
+  }
+
   /** @return Returns the cluster version (3.11, 4.0, 6.8 (== DSE)) specified for the coordinator */
   public static String getClusterVersion() {
     return System.getProperty(CLUSTER_VERSION_PROP, "");
@@ -44,19 +57,5 @@
    */
   public static boolean isDSE() {
     return "6.8".equals(getClusterVersion());
-=======
-  /** @return the CQL address of the Cassandra backend. */
-  public static InetSocketAddress getCassandraCqlAddress() {
-    String host =
-        Objects.requireNonNull(
-            System.getProperty(CASSANDRA_HOST_PROP),
-            "Expected system property %s to be set".formatted(CASSANDRA_HOST_PROP));
-    Integer port = Integer.getInteger(CASSANDRA_CQL_PORT_PROP);
-    Objects.requireNonNull(
-        port,
-        "Expected system property %s to be set to an integer (got %s)"
-            .formatted(CASSANDRA_CQL_PORT_PROP, System.getProperty(CASSANDRA_CQL_PORT_PROP)));
-    return new InetSocketAddress(host, port);
->>>>>>> cd0467d2
   }
 }