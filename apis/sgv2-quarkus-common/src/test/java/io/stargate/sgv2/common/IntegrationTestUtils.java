package io.stargate.sgv2.common;

import java.net.InetSocketAddress;
import java.util.Objects;
import org.eclipse.microprofile.config.ConfigProvider;

/** Utilities for integration test. */
public final class IntegrationTestUtils {

  public static final String AUTH_TOKEN_PROP = "stargate.int-test.auth-token";
  public static final String CASSANDRA_HOST_PROP = "stargate.int-test.cassandra.host";
  public static final String CASSANDRA_CQL_PORT_PROP = "stargate.int-test.cassandra.cql-port";

  public static final String STARGATE_CQL_PORT_PROP = "stargate.int-test.coordinator.cql-port";
  public static final String CASSANDRA_AUTH_ENABLED_PROP =
      "stargate.int-test.cassandra.auth-enabled";
  public static final String CASSANDRA_USERNAME_PROP = "stargate.int-test.cassandra.username";
  public static final String CASSANDRA_PASSWORD_PROP = "stargate.int-test.cassandra.password";
  public static final String PERSISTENCE_MODULE_PROP = "stargate.int-test.cluster.persistence";
  public static final String PERSISTENCE_SUPPORTS_VSEARCH = "stargate.int-test.feature.vsearch";

  private IntegrationTestUtils() {}

  /**
   * @return Returns the auth token from the system property {@value AUTH_TOKEN_PROP}, returning
   *     empty string if property is not defined.
   */
  public static String getAuthToken() {
    return getAuthToken("");
  }

  /**
   * @return Returns the auth token from the system property {@value AUTH_TOKEN_PROP}, returning
   *     passed default if property is not defined.
   */
  public static String getAuthToken(String defaultIfMissing) {
    return System.getProperty(AUTH_TOKEN_PROP, defaultIfMissing);
  }

  /**
   * @return the CQL address of the Cassandra backend.
   */
  public static InetSocketAddress getCassandraCqlAddress() {
    String host =
        Objects.requireNonNull(
            System.getProperty(CASSANDRA_HOST_PROP),
            "Expected system property %s to be set".formatted(CASSANDRA_HOST_PROP));
    Integer port = Integer.getInteger(CASSANDRA_CQL_PORT_PROP);
    Objects.requireNonNull(
        port,
        "Expected system property %s to be set to an integer (got %s)"
            .formatted(CASSANDRA_CQL_PORT_PROP, System.getProperty(CASSANDRA_CQL_PORT_PROP)));
    return new InetSocketAddress(host, port);
  }

  /**
   * @return If Cassandra auth is enabled
   */
  public static boolean isCassandraAuthEnabled() {
    return Boolean.parseBoolean(System.getProperty(CASSANDRA_AUTH_ENABLED_PROP, "false"));
  }

  /**
   * @return Cassandra username, only meaningful if Cassandra auth is enabled
   */
  public static String getCassandraUsername() {
    return System.getProperty(CASSANDRA_USERNAME_PROP, "cassandra");
  }

  /**
   * @return Cassandra password, only meaningful if Cassandra auth is enabled
   */
  public static String getCassandraPassword() {
    return System.getProperty(CASSANDRA_PASSWORD_PROP, "cassandra");
  }

  /**
<<<<<<< HEAD
   * @return Returns the persistence module used by the coordinator (4.0, 6.8 (== DSE)) specified
   *     for the coordinator
   */
  public static String getPersistenceModule() {
    return System.getProperty(PERSISTENCE_MODULE_PROP, "");
=======
   * @return Returns the cluster version (3.11, 4.0, 6.8 (== DSE)) specified for the coordinator
   */
  public static String getClusterVersion() {
    return System.getProperty(CLUSTER_VERSION_PROP, "");
>>>>>>> 0409aa90
  }

  /**
   * @return True if the backend cluster is DSE-based (including C2 and CNDB), false if OSS
   *     Cassandra (4.0)
   */
  public static boolean isDSE() {
    return "persistence-dse-6.8".equals(getPersistenceModule());
  }

  /**
<<<<<<< HEAD
   * @return True if the backend cluster supports SASI (currently only enabled by default in DSE,
   *     not OSS Cassandra backends)
   */
  public static boolean supportsSASI() {
    return isDSE();
  }

  /**
   * @return True if the backend cluster supports Materialized Views (currently only enabled by
   *     default in DSE, not OSS Cassandra backends)
   */
  public static boolean supportsMaterializedViews() {
    return isDSE();
  }

  public static boolean supportsVSearch() {
    return Boolean.parseBoolean(System.getProperty(PERSISTENCE_SUPPORTS_VSEARCH, "false"));
=======
   * @return True if the backend cluster is Cassandra 4.0; false otherwise (DSE, C-3.11)
   */
  public static boolean isCassandra40() {
    return "4.0".equals(getClusterVersion());
>>>>>>> 0409aa90
  }

  /**
   * @return Returns the port where the application to test runs.
   */
  public static int getTestPort() {
    try {
      return ConfigProvider.getConfig().getValue("quarkus.http.test-port", Integer.class);
    } catch (Exception e) {
      return Integer.parseInt(System.getProperty("quarkus.http.test-port"));
    }
  }
}<|MERGE_RESOLUTION|>--- conflicted
+++ resolved
@@ -18,6 +18,7 @@
   public static final String CASSANDRA_PASSWORD_PROP = "stargate.int-test.cassandra.password";
   public static final String PERSISTENCE_MODULE_PROP = "stargate.int-test.cluster.persistence";
   public static final String PERSISTENCE_SUPPORTS_VSEARCH = "stargate.int-test.feature.vsearch";
+  public static final String CLUSTER_VERSION_PROP = "stargate.int-test.cluster-version";
 
   private IntegrationTestUtils() {}
 
@@ -75,18 +76,17 @@
   }
 
   /**
-<<<<<<< HEAD
    * @return Returns the persistence module used by the coordinator (4.0, 6.8 (== DSE)) specified
    *     for the coordinator
    */
   public static String getPersistenceModule() {
     return System.getProperty(PERSISTENCE_MODULE_PROP, "");
-=======
+  }
+    /*
    * @return Returns the cluster version (3.11, 4.0, 6.8 (== DSE)) specified for the coordinator
    */
   public static String getClusterVersion() {
     return System.getProperty(CLUSTER_VERSION_PROP, "");
->>>>>>> 0409aa90
   }
 
   /**
@@ -98,7 +98,6 @@
   }
 
   /**
-<<<<<<< HEAD
    * @return True if the backend cluster supports SASI (currently only enabled by default in DSE,
    *     not OSS Cassandra backends)
    */
@@ -115,13 +114,14 @@
   }
 
   public static boolean supportsVSearch() {
-    return Boolean.parseBoolean(System.getProperty(PERSISTENCE_SUPPORTS_VSEARCH, "false"));
-=======
+      return Boolean.parseBoolean(System.getProperty(PERSISTENCE_SUPPORTS_VSEARCH, "false"));
+    }
+
+   /*
    * @return True if the backend cluster is Cassandra 4.0; false otherwise (DSE, C-3.11)
    */
   public static boolean isCassandra40() {
     return "4.0".equals(getClusterVersion());
->>>>>>> 0409aa90
   }
 
   /**
