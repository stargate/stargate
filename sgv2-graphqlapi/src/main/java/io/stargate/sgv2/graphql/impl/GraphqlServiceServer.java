--- conflicted
+++ resolved
@@ -84,13 +84,9 @@
     StargateBridgeClientFactory clientFactory =
         StargateBridgeClientFactory.newInstance(
             config.stargate.bridge.buildChannel(),
-<<<<<<< HEAD
+            timeoutSeconds,
             Schema.SchemaRead.SourceApi.GRAPHQL,
             metricRegistry);
-=======
-            timeoutSeconds,
-            Schema.SchemaRead.SourceApi.GRAPHQL);
->>>>>>> 94809e6d
     jersey.register(buildClientFilter(clientFactory));
 
     GraphqlCache graphqlCache = new GraphqlCache(disableDefaultKeyspace);
