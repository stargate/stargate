<project xmlns="http://maven.apache.org/POM/4.0.0" xmlns:xsi="http://www.w3.org/2001/XMLSchema-instance" xsi:schemaLocation="http://maven.apache.org/POM/4.0.0 http://maven.apache.org/xsd/maven-4.0.0.xsd">
    <modelVersion>4.0.0</modelVersion>

    <groupId>io.stargate</groupId>
    <artifactId>stargate</artifactId>
    <version>0.0.6-SNAPSHOT</version>
    <packaging>pom</packaging>

    <name>${project.groupId}:${project.artifactId}</name>
    <description>Core modules for Stargate</description>
    <url>http://github.com/stargate/stargate</url>

    <modules>
        <module>stargate-starter</module>
        <module>persistence-api</module>
        <module>persistence-common</module>
        <module>persistence-cassandra-3.11</module>
        <module>cql</module>
        <module>restapi</module>
        <module>auth-api</module>
        <module>authentication</module>
        <module>auth-table-based-service</module>
        <!-- testing last -->
        <module>testing</module>
    </modules>

    <properties>
        <osgi.bundle.version>${project.version}</osgi.bundle.version>
        <project.build.sourceEncoding>UTF-8</project.build.sourceEncoding>
        <project.scm.id>github</project.scm.id>
<<<<<<< HEAD
        <doclint>none</doclint>
=======
        <driver.version>4.9.0</driver.version>
>>>>>>> 3f5e820c
    </properties>

    <dependencies>
        <dependency>
            <groupId>org.osgi</groupId>
            <artifactId>org.osgi.core</artifactId>
            <version>6.0.0</version>
            <scope>provided</scope>
        </dependency>
    </dependencies>

    <build>
        <plugins>
            <plugin>
                <groupId>org.apache.maven.plugins</groupId>
                <artifactId>maven-clean-plugin</artifactId>
                <version>3.1.0</version>
                <configuration>
                    <filesets>
                        <fileset>
                            <directory>${project.basedir}/stargate-lib/</directory>
                            <excludes>
                                <exclude>.keep</exclude>
                                <exclude>logback.xml</exclude>
                            </excludes>
                            <followSymlinks>false</followSymlinks>
                        </fileset>
                    </filesets>
                </configuration>
            </plugin>
            <!-- Nexus Staging Plugin -->
            <plugin>
                <groupId>org.sonatype.plugins</groupId>
                <artifactId>nexus-staging-maven-plugin</artifactId>
                <version>1.6.8</version>
                <extensions>true</extensions>
                <configuration>
                    <serverId>ossrh</serverId>
                    <nexusUrl>https://oss.sonatype.org/</nexusUrl>
                    <autoReleaseAfterClose>false</autoReleaseAfterClose>
                </configuration>
            </plugin>
        </plugins>
        <pluginManagement>
            <plugins>
                <plugin>
                    <groupId>org.apache.maven.plugins</groupId>
                    <artifactId>maven-jar-plugin</artifactId>
                    <version>3.2.0</version>
                </plugin>
                <plugin>
                    <groupId>org.apache.maven.plugins</groupId>
                    <artifactId>maven-compiler-plugin</artifactId>
                    <version>3.8.1</version>
                    <configuration>
                        <source>1.8</source>
                        <target>1.8</target>
                    </configuration>
                </plugin>
                <plugin>
                    <groupId>org.apache.felix</groupId>
                    <artifactId>maven-bundle-plugin</artifactId>
                    <extensions>true</extensions>
                    <version>4.2.1</version>
                    <executions>
                        <execution>
                            <id>bundle-manifest</id>
                            <phase>process-classes</phase>
                            <goals>
                                <goal>manifest</goal>
                            </goals>
                        </execution>
                    </executions>
                </plugin>
                <plugin>
                    <artifactId>maven-source-plugin</artifactId>
                    <version>3.0.1</version>
                </plugin>
                <plugin>
                    <artifactId>maven-javadoc-plugin</artifactId>
                    <version>3.1.1</version>
                </plugin>
                <plugin>
                    <groupId>org.sonatype.plugins</groupId>
                    <artifactId>nexus-staging-maven-plugin</artifactId>
                    <version>1.6.8</version>
                </plugin>
                <plugin>
                    <artifactId>maven-gpg-plugin</artifactId>
                    <version>1.5</version>
                </plugin>
                <plugin>
                    <artifactId>maven-release-plugin</artifactId>
                    <version>2.5.3</version>
                </plugin>

            </plugins>
        </pluginManagement>
    </build>

    <profiles>
        <!-- Deployment profile (required so these plugins are only used when deploying) -->
        <profile>
            <id>deploy</id>
            <build>
                <plugins>
                    <!-- Source plugin -->
                    <plugin>
                        <groupId>org.apache.maven.plugins</groupId>
                        <artifactId>maven-source-plugin</artifactId>
                        <version>2.4</version>
                        <executions>
                            <execution>
                                <id>attach-sources</id>
                                <goals>
                                    <goal>jar-no-fork</goal>
                                </goals>
                            </execution>
                        </executions>
                    </plugin>

                    <!-- Javadoc plugin -->
                    <plugin>
                        <artifactId>maven-javadoc-plugin</artifactId>
                        <configuration>
                            <verbose>false</verbose>
                            <quiet>true</quiet>
                            <tags>
                                <tag>
                                    <name>apiNote</name>
                                    <placement>a</placement>
                                    <head>API note:</head>
                                </tag>
                            </tags>
                        </configuration>
                        <executions>
                            <execution>
                                <id>attach-javadocs</id>
                                <goals>
                                    <goal>jar</goal>
                                </goals>
                            </execution>
                        </executions>
                    </plugin>

                    <!-- GPG plugin -->
                    <plugin>
                        <groupId>org.apache.maven.plugins</groupId>
                        <artifactId>maven-gpg-plugin</artifactId>
                        <version>1.6</version>
                        <executions>
                            <execution>
                                <id>sign-artifacts</id>
                                <phase>package</phase>
                                <goals>
                                    <goal>sign</goal>
                                </goals>
                                <configuration>
                                    <!-- Prevent `gpg` from using pinentry programs -->
                                    <gpgArguments>
                                        <arg>--pinentry-mode</arg>
                                        <arg>loopback</arg>
                                    </gpgArguments>
                                    <outputDirectory>${project.basedir}/target</outputDirectory>
                                </configuration>
                            </execution>
                        </executions>
                    </plugin>
                </plugins>
            </build>
        </profile>
    </profiles>

    <licenses>
        <license>
            <name>The Apache Software License, Version 2.0</name>
            <url>http://www.apache.org/licenses/LICENSE-2.0.txt</url>
        </license>
    </licenses>

    <scm>
        <connection>scm:git:git://github.com/stargate/stargate.git</connection>
        <developerConnection>scm:git:git@github.com:stargate/stargate.git</developerConnection>
        <url>http://github.com/stargate/stargate/tree/master</url>
    </scm>

    <developers>
        <developer>
            <name>The Stargate Authors</name>
            <email>maintainers@stargate.io</email>
            <organization>Stargate</organization>
        </developer>
    </developers>

    <distributionManagement>
        <repository>
            <id>ossrh</id>
            <url>https://oss.sonatype.org/service/local/staging/deploy/maven2/</url>
        </repository>
    </distributionManagement>
</project>

<|MERGE_RESOLUTION|>--- conflicted
+++ resolved
@@ -28,11 +28,8 @@
         <osgi.bundle.version>${project.version}</osgi.bundle.version>
         <project.build.sourceEncoding>UTF-8</project.build.sourceEncoding>
         <project.scm.id>github</project.scm.id>
-<<<<<<< HEAD
         <doclint>none</doclint>
-=======
         <driver.version>4.9.0</driver.version>
->>>>>>> 3f5e820c
     </properties>
 
     <dependencies>
