/*
 * Copyright The Stargate Authors
 *
 * Licensed under the Apache License, Version 2.0 (the "License");
 * you may not use this file except in compliance with the License.
 * You may obtain a copy of the License at
 *
 * http://www.apache.org/licenses/LICENSE-2.0
 *
 * Unless required by applicable law or agreed to in writing, software
 * distributed under the License is distributed on an "AS IS" BASIS,
 * WITHOUT WARRANTIES OR CONDITIONS OF ANY KIND, either express or implied.
 * See the License for the specific language governing permissions and
 * limitations under the License.
 */
package io.stargate.core.activator;

<<<<<<< HEAD
import java.util.Hashtable;
import java.util.List;
import java.util.Objects;
import java.util.Optional;
=======
import com.google.common.annotations.VisibleForTesting;
import com.google.errorprone.annotations.concurrent.GuardedBy;
import java.util.*;
import javax.annotation.Nullable;
>>>>>>> 0682c7bc
import org.osgi.framework.BundleActivator;
import org.osgi.framework.BundleContext;
import org.osgi.framework.Filter;
import org.osgi.framework.InvalidSyntaxException;
import org.osgi.framework.ServiceReference;
import org.osgi.framework.ServiceRegistration;
import org.osgi.util.tracker.ServiceTracker;
import org.slf4j.Logger;
import org.slf4j.LoggerFactory;

public abstract class BaseActivator implements BundleActivator {
  private static final Logger logger = LoggerFactory.getLogger(BaseActivator.class);

  private final String activatorName;

  protected BundleContext context;

  public boolean started;

  public Tracker tracker;

<<<<<<< HEAD
  private ServiceRegistration<?> targetServiceRegistration;

  /**
   * @param activatorName - The name used when logging the progress of registration.
   * @param targetServiceClass - This class will be used when registering the service. If null, then
   *     the registration will not happen.
   */
  public BaseActivator(String activatorName, Class<?> targetServiceClass) {
    this.activatorName = activatorName;
    this.targetServiceClass = Optional.ofNullable(targetServiceClass);
  }

  /**
   * Convenience method for activators that does not register any service see docs for {@link
   * this#BaseActivator(String, Class)}.
   */
=======
  private List<ServiceRegistration<?>> targetServiceRegistrations = new ArrayList<>();

  /** @param activatorName - The name used when logging the progress of registration. */
>>>>>>> 0682c7bc
  public BaseActivator(String activatorName) {
    this.activatorName = activatorName;
  }

  /**
   * When the OSGi invokes the start() method, it constructs the {@link Tracker}. It will listen for
   * notification of all services passed as {@link this#dependencies()}. It will wait for a
   * notification denoting that service was registered using {@link
   * Tracker#addingService(ServiceReference)}. If all services are present, it will call the
   * user-provided {@link this#createServices()} and register it in the OSGi using {@link
   * BundleContext#registerService(Class, Object, java.util.Dictionary)} if {@code
   * targetServiceClass.isPresent()}. If it is not present, the {@link this#createServices()} is
   * called but there will bo no registration in the OSGi.
   */
  @Override
  public synchronized void start(BundleContext context) throws InvalidSyntaxException {
    logger.info("Starting {} ...", activatorName);
    this.context = context;
    tracker = new Tracker(context, context.createFilter(constructDependenciesFilter()));
    tracker.open();
  }

  String constructDependenciesFilter() {
    StringBuilder builder = new StringBuilder("(|");

    for (ServicePointer<?> servicePointer : dependencies()) {
      if (servicePointer.identifier.isPresent()) {
        builder.append(String.format("(%s)", servicePointer.identifier.get()));
      } else {
        builder.append(String.format("(objectClass=%s)", servicePointer.expectedClass.getName()));
      }
    }
    builder.append(")");
    return builder.toString();
  }

  /**
   * It is calling the user-provided {@link this#stopService()} if the service was started
   * successfully. If and there was an OSGi service registration it will deregister service calling
   * {@link BundleContext#ungetService(ServiceReference)}.
   */
  @Override
  public synchronized void stop(BundleContext context) throws Exception {
    if (started) {
      logger.info("Stopping {}", activatorName);
      stopService();
      deregisterService();
    }
    tracker.close();
  }

  private void deregisterService() {
    for (ServiceRegistration<?> serviceRegistration : targetServiceRegistrations) {
      if (serviceRegistration != null) {
        ServiceReference<?> reference = serviceRegistration.getReference();
        logger.info("Unget service {} from {}", reference.getBundle(), activatorName);
        context.ungetService(reference);
      }
    }
  }

  private synchronized void startServiceInternal() {
    if (started) {
      logger.info("The {} is already started. Ignoring the start request.", activatorName);
      return;
    }
    started = true;
    List<ServiceAndProperties> services = createServices();
    for (ServiceAndProperties service : services) {
      if (service != null) {
        logger.info("Registering {} as {}", activatorName, service.targetServiceClass.getName());
        targetServiceRegistrations.add(
            context.registerService(
                service.targetServiceClass.getName(), service.service, service.properties));
      }
    }
    logger.info("Started {}", activatorName);
  }

  public class Tracker extends ServiceTracker<Object, Object> {

    public Tracker(BundleContext context, Filter filter) {
      super(context, filter, null);
    }

    /**
     * It will try to match all {@link this#dependencies()} with a ServiceReference notification.
     * After the notification is handled, it checks if all services in dependencies() are not null.
     * If they are not, the client's provided {@link this#createServices()} is called, and the
     * service is registered. It will not register the service if it was already registered.
     */
    @Override
    public Object addingService(ServiceReference<Object> ref) {
      Object service = super.addingService(ref);
      startIfAllRegistered(ref, service);

      return service;
    }

    public void startIfAllRegistered(ServiceReference<Object> ref, Object service) {
      if (service == null) {
        return;
      }
      for (ServicePointer<?> servicePointer : dependencies()) {
        if (servicePointer.expectedClass.isAssignableFrom(service.getClass())) {
          logger.debug("{} using service: {}", activatorName, ref.getBundle());
          servicePointer.set(service);
        }
      }
      if (dependencies().stream().map(v -> v.service).allMatch(Objects::nonNull)) {
        startServiceInternal();
      }
    }
  }

  /**
   * Clients should override this method to create multiple Services that may be be registered in
   * the OSGi container.
   *
   * @return list of services that has the service for OSGi registration and the properties that
   *     will be passed.
   */
  protected List<ServiceAndProperties> createServices() {
    return Collections.singletonList(createService());
  }

  /**
   * Clients should override this method to create the Service that may be be registered in the OSGi
   * container. The dependent services will contain all services registered by the {@link
   * this#dependencies()}.
   *
   * @return ServiceAndProperties that has the service for OSGi registration and the properties that
   *     will be passed or null if there is no registration service required.
   */
<<<<<<< HEAD
  protected abstract ServiceAndProperties createService();
=======
  protected ServiceAndProperties createService() {
    return null;
  };
>>>>>>> 0682c7bc

  /**
   * It will be called when the OSGi calls {@link this#stop(BundleContext)} and only if service was
   * already started.
   */
  protected abstract void stopService();

  /**
   * @return List of dependent services that this component relies on. It provides the
   *     happens-before meaning that all dependent services must be present before the {@link
   *     this#createServices()} is called.
   */
  protected abstract List<ServicePointer<?>> dependencies();

  public static class ServiceAndProperties {
    private final Object service;
    private final Class<?> targetServiceClass;

    private final Hashtable<String, String> properties;

    public ServiceAndProperties(
        Object service, Class<?> targetServiceClass, Hashtable<String, String> properties) {
      this.service = service;
      this.targetServiceClass = targetServiceClass;
      this.properties = properties;
    }

    public ServiceAndProperties(Object service, Class<?> targetServiceClass) {
      this(service, targetServiceClass, new Hashtable<>());
    }
  }

  public static class ServicePointer<T> {
    private Class<T> expectedClass;

    private Optional<String> identifier;

    private T service;

    private ServicePointer(Class<T> expectedClass, String identifier) {
      this.expectedClass = expectedClass;
      this.identifier = Optional.ofNullable(identifier);
    }

    public static <T> ServicePointer<T> create(
        Class<T> className, String identifierKey, String identifierValue) {
      return new ServicePointer<>(
          className, String.format("%s=%s", identifierKey, identifierValue));
    }

    public static <T> ServicePointer<T> create(Class<T> className) {
      return new ServicePointer<>(className, null);
    }

    public T get() {
      return service;
    }

    @SuppressWarnings("unchecked")
    private void set(Object service) {
      this.service = (T) service;
    }
  }
}<|MERGE_RESOLUTION|>--- conflicted
+++ resolved
@@ -15,17 +15,11 @@
  */
 package io.stargate.core.activator;
 
-<<<<<<< HEAD
+import java.util.*;
 import java.util.Hashtable;
 import java.util.List;
 import java.util.Objects;
 import java.util.Optional;
-=======
-import com.google.common.annotations.VisibleForTesting;
-import com.google.errorprone.annotations.concurrent.GuardedBy;
-import java.util.*;
-import javax.annotation.Nullable;
->>>>>>> 0682c7bc
 import org.osgi.framework.BundleActivator;
 import org.osgi.framework.BundleContext;
 import org.osgi.framework.Filter;
@@ -47,28 +41,9 @@
 
   public Tracker tracker;
 
-<<<<<<< HEAD
-  private ServiceRegistration<?> targetServiceRegistration;
-
-  /**
-   * @param activatorName - The name used when logging the progress of registration.
-   * @param targetServiceClass - This class will be used when registering the service. If null, then
-   *     the registration will not happen.
-   */
-  public BaseActivator(String activatorName, Class<?> targetServiceClass) {
-    this.activatorName = activatorName;
-    this.targetServiceClass = Optional.ofNullable(targetServiceClass);
-  }
-
-  /**
-   * Convenience method for activators that does not register any service see docs for {@link
-   * this#BaseActivator(String, Class)}.
-   */
-=======
   private List<ServiceRegistration<?>> targetServiceRegistrations = new ArrayList<>();
 
   /** @param activatorName - The name used when logging the progress of registration. */
->>>>>>> 0682c7bc
   public BaseActivator(String activatorName) {
     this.activatorName = activatorName;
   }
@@ -203,13 +178,9 @@
    * @return ServiceAndProperties that has the service for OSGi registration and the properties that
    *     will be passed or null if there is no registration service required.
    */
-<<<<<<< HEAD
-  protected abstract ServiceAndProperties createService();
-=======
   protected ServiceAndProperties createService() {
     return null;
   };
->>>>>>> 0682c7bc
 
   /**
    * It will be called when the OSGi calls {@link this#stop(BundleContext)} and only if service was
