--- conflicted
+++ resolved
@@ -209,13 +209,8 @@
       this.properties = properties;
     }
 
-<<<<<<< HEAD
-    public ServiceAndProperties(Object service) {
-      this(service, new Hashtable<>());
-=======
     public ServiceAndProperties(Object service, Class<?> targetServiceClass) {
       this(service, targetServiceClass, new Hashtable<>());
->>>>>>> afc8fe63
     }
   }
 
