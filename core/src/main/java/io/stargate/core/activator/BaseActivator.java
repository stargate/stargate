--- conflicted
+++ resolved
@@ -16,15 +16,11 @@
 package io.stargate.core.activator;
 
 import java.util.*;
-<<<<<<< HEAD
-import java.util.concurrent.atomic.AtomicReference;
-import javax.annotation.Nullable;
-=======
 import java.util.Hashtable;
 import java.util.List;
 import java.util.Objects;
 import java.util.Optional;
->>>>>>> cffcab8b
+import java.util.concurrent.atomic.AtomicReference;
 import org.osgi.framework.BundleActivator;
 import org.osgi.framework.BundleContext;
 import org.osgi.framework.Filter;
@@ -279,7 +275,7 @@
   public static class LazyServicePointer<T> extends Service<T> {
     private AtomicReference<T> service = new AtomicReference<>();
 
-    private LazyServicePointer(Class<T> expectedClass, @Nullable String identifier) {
+    private LazyServicePointer(Class<T> expectedClass, String identifier) {
       this.expectedClass = expectedClass;
       this.identifier = Optional.ofNullable(identifier);
     }
