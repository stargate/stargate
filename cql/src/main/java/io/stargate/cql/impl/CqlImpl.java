--- conflicted
+++ resolved
@@ -54,14 +54,11 @@
     }
   }
 
-<<<<<<< HEAD
-  public void start(Persistence persistence, AuthenticationService authentication) {
-=======
   public Persistence<?, ?, ?> getPersistence() {
     return persistence;
   }
 
-  public void setPersistence(Persistence<?, ?, ?> persistence) {
+  public void start(Persistence persistence) {
     this.persistence = persistence;
   }
 
@@ -74,7 +71,6 @@
   }
 
   public void start() {
->>>>>>> 0366178c
     int nativePort = TransportDescriptor.getNativeTransportPort();
     int nativePortSSL = TransportDescriptor.getNativeTransportPortSSL();
     InetAddress nativeAddr = TransportDescriptor.getRpcAddress();
