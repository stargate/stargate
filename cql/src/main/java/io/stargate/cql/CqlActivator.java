/*
 * Copyright The Stargate Authors
 *
 * Licensed under the Apache License, Version 2.0 (the "License");
 * you may not use this file except in compliance with the License.
 * You may obtain a copy of the License at
 *
 * http://www.apache.org/licenses/LICENSE-2.0
 *
 * Unless required by applicable law or agreed to in writing, software
 * distributed under the License is distributed on an "AS IS" BASIS,
 * WITHOUT WARRANTIES OR CONDITIONS OF ANY KIND, either express or implied.
 * See the License for the specific language governing permissions and
 * limitations under the License.
 */
package io.stargate.cql;

import com.google.common.base.Strings;
import io.stargate.auth.AuthenticationService;
import io.stargate.cql.impl.CqlImpl;
import io.stargate.db.Persistence;
import io.stargate.health.metrics.api.Metrics;
import java.net.InetAddress;
import java.net.UnknownHostException;
import org.apache.cassandra.config.Config;
import org.osgi.framework.BundleActivator;
import org.osgi.framework.BundleContext;
import org.osgi.framework.Filter;
import org.osgi.framework.InvalidSyntaxException;
import org.osgi.framework.ServiceReference;
import org.osgi.util.tracker.ServiceTracker;
import org.slf4j.Logger;
import org.slf4j.LoggerFactory;

public class CqlActivator implements BundleActivator {
  private static final Logger log = LoggerFactory.getLogger(CqlActivator.class);

<<<<<<< HEAD
  private CqlImpl cql;
  private Tracker tracker;

  private static final String AUTH_IDENTIFIER = System.getProperty("stargate.cql_auth_id");
  private static final String PERSISTENCE_IDENTIFIER =
=======
  private BundleContext context;
  private final CqlImpl cql = new CqlImpl(makeConfig());
  private ServiceReference<?> persistenceReference;
  private ServiceReference<?> metricsReference;
  static String PERSISTENCE_IDENTIFIER =
>>>>>>> 0366178c
      System.getProperty("stargate.persistence_id", "CassandraPersistence");

  private static final String DEPENDENCIES_FILTER =
      String.format(
          "(|(AuthIdentifier=%s)(Identifier=%s))", AUTH_IDENTIFIER, PERSISTENCE_IDENTIFIER);

  @Override
  public void start(BundleContext context) throws InvalidSyntaxException {
    tracker = new Tracker(context, context.createFilter(DEPENDENCIES_FILTER));
    tracker.open();
  }

  @Override
  public void stop(BundleContext context) {
    maybeStopService();
    tracker.close();
  }

  private synchronized void maybeStartService(
      Persistence persistence, AuthenticationService authentication) {
    if (cql != null) { // Already started
      return;
    }

    cql = new CqlImpl(makeConfig());
    cql.start(persistence, authentication);
    log.info("Starting CQL");
  }

  private synchronized void maybeStopService() {
    CqlImpl c = cql;
    if (c != null) {
      log.info(("Stopping CQL"));
      c.stop();
    }

    cql = null;
  }

  private class Tracker extends ServiceTracker<Object, Object> {
    private Persistence persistence;
    private AuthenticationService authentication;

    public Tracker(BundleContext context, Filter filter) {
      super(context, filter, null);
    }

    @Override
    public Object addingService(ServiceReference<Object> ref) {
      Object service = super.addingService(ref);
      if (persistence == null && service instanceof Persistence) {
        log.info("Using backend persistence: {}", ref.getBundle());
        persistence = (Persistence) service;
      } else if (authentication == null && service instanceof AuthenticationService) {
        log.info("Using authentication service: {}", ref.getBundle());
        authentication = (AuthenticationService) service;
      }

      if (persistence != null && (!requiresAuthentication() || authentication != null)) {
        maybeStartService(persistence, authentication);
      }

      return service;
    }
  }

  private static boolean requiresAuthentication() {
    return !Strings.isNullOrEmpty(AUTH_IDENTIFIER);
  }

  private static Config makeConfig() {
    try {
      String listenAddress =
          System.getProperty(
              "stargate.listen_address", InetAddress.getLocalHost().getHostAddress());
      Integer cqlPort = Integer.getInteger("stargate.cql_port", 9042);

      Config c = new Config();

      c.rpc_address = listenAddress;
      c.native_transport_port = cqlPort;

      return c;
    } catch (UnknownHostException e) {
      throw new RuntimeException(e);
    }
  }
<<<<<<< HEAD
=======

  @Override
  public void start(BundleContext context) {
    this.context = context;
    log.info("Starting CQL....");
    synchronized (cql) {
      try {
        context.addServiceListener(
            this,
            String.format(
                "(|(Identifier=%s)(objectClass=%s))",
                PERSISTENCE_IDENTIFIER, Metrics.class.getName()));
      } catch (InvalidSyntaxException ise) {
        throw new RuntimeException(ise);
      }

      if (persistenceReference != null
          && persistenceReference.getProperty("Identifier").equals(PERSISTENCE_IDENTIFIER)) {
        log.info("Setting persistence in CQL");
        this.cql.setPersistence((Persistence<?, ?, ?>) context.getService(persistenceReference));
      }

      metricsReference = context.getServiceReference(Metrics.class.getName());
      if (metricsReference != null) {
        log.info("Setting metrics in CQL");
        this.cql.setMetrics((Metrics) context.getService(metricsReference));
      }

      if (this.cql.getPersistence() != null && this.cql.getMetrics() != null) {
        this.cql.start();
        log.info("Started CQL....");
      }
    }
  }

  @Override
  public void stop(BundleContext context) {
    context.ungetService(persistenceReference);
  }

  @Override
  public void serviceChanged(ServiceEvent serviceEvent) {
    int type = serviceEvent.getType();
    String[] objectClass = (String[]) serviceEvent.getServiceReference().getProperty("objectClass");
    synchronized (cql) {
      switch (type) {
        case (ServiceEvent.REGISTERED):
          log.info("Service of type " + objectClass[0] + " registered.");
          Object service = context.getService(serviceEvent.getServiceReference());

          if (service instanceof Persistence) {
            log.info("Setting persistence in CQL");
            this.cql.setPersistence((Persistence<?, ?, ?>) service);
          } else if (service instanceof Metrics) {
            log.info("Setting metrics in CQL");
            this.cql.setMetrics(((Metrics) service));
          }

          if (this.cql.getPersistence() != null && this.cql.getMetrics() != null) {
            this.cql.start();
            log.info("Started CQL.... (via svc changed)");
          }
          break;
        case (ServiceEvent.UNREGISTERING):
          log.info("Service of type " + objectClass[0] + " unregistered.");
          context.ungetService(serviceEvent.getServiceReference());
          break;
        case (ServiceEvent.MODIFIED):
          // TODO: [doug] 2020-06-15, Mon, 12:58 do something here...
          log.info("Service of type " + objectClass[0] + " modified.");
          break;
        default:
          break;
      }
    }
  }
>>>>>>> 0366178c
}<|MERGE_RESOLUTION|>--- conflicted
+++ resolved
@@ -35,19 +35,11 @@
 public class CqlActivator implements BundleActivator {
   private static final Logger log = LoggerFactory.getLogger(CqlActivator.class);
 
-<<<<<<< HEAD
   private CqlImpl cql;
   private Tracker tracker;
 
   private static final String AUTH_IDENTIFIER = System.getProperty("stargate.cql_auth_id");
   private static final String PERSISTENCE_IDENTIFIER =
-=======
-  private BundleContext context;
-  private final CqlImpl cql = new CqlImpl(makeConfig());
-  private ServiceReference<?> persistenceReference;
-  private ServiceReference<?> metricsReference;
-  static String PERSISTENCE_IDENTIFIER =
->>>>>>> 0366178c
       System.getProperty("stargate.persistence_id", "CassandraPersistence");
 
   private static final String DEPENDENCIES_FILTER =
@@ -135,83 +127,5 @@
       throw new RuntimeException(e);
     }
   }
-<<<<<<< HEAD
-=======
-
-  @Override
-  public void start(BundleContext context) {
-    this.context = context;
-    log.info("Starting CQL....");
-    synchronized (cql) {
-      try {
-        context.addServiceListener(
-            this,
-            String.format(
-                "(|(Identifier=%s)(objectClass=%s))",
-                PERSISTENCE_IDENTIFIER, Metrics.class.getName()));
-      } catch (InvalidSyntaxException ise) {
-        throw new RuntimeException(ise);
-      }
-
-      if (persistenceReference != null
-          && persistenceReference.getProperty("Identifier").equals(PERSISTENCE_IDENTIFIER)) {
-        log.info("Setting persistence in CQL");
-        this.cql.setPersistence((Persistence<?, ?, ?>) context.getService(persistenceReference));
-      }
-
-      metricsReference = context.getServiceReference(Metrics.class.getName());
-      if (metricsReference != null) {
-        log.info("Setting metrics in CQL");
-        this.cql.setMetrics((Metrics) context.getService(metricsReference));
-      }
-
-      if (this.cql.getPersistence() != null && this.cql.getMetrics() != null) {
-        this.cql.start();
-        log.info("Started CQL....");
-      }
-    }
-  }
-
-  @Override
-  public void stop(BundleContext context) {
-    context.ungetService(persistenceReference);
-  }
-
-  @Override
-  public void serviceChanged(ServiceEvent serviceEvent) {
-    int type = serviceEvent.getType();
-    String[] objectClass = (String[]) serviceEvent.getServiceReference().getProperty("objectClass");
-    synchronized (cql) {
-      switch (type) {
-        case (ServiceEvent.REGISTERED):
-          log.info("Service of type " + objectClass[0] + " registered.");
-          Object service = context.getService(serviceEvent.getServiceReference());
-
-          if (service instanceof Persistence) {
-            log.info("Setting persistence in CQL");
-            this.cql.setPersistence((Persistence<?, ?, ?>) service);
-          } else if (service instanceof Metrics) {
-            log.info("Setting metrics in CQL");
-            this.cql.setMetrics(((Metrics) service));
-          }
-
-          if (this.cql.getPersistence() != null && this.cql.getMetrics() != null) {
-            this.cql.start();
-            log.info("Started CQL.... (via svc changed)");
-          }
-          break;
-        case (ServiceEvent.UNREGISTERING):
-          log.info("Service of type " + objectClass[0] + " unregistered.");
-          context.ungetService(serviceEvent.getServiceReference());
-          break;
-        case (ServiceEvent.MODIFIED):
-          // TODO: [doug] 2020-06-15, Mon, 12:58 do something here...
-          log.info("Service of type " + objectClass[0] + " modified.");
-          break;
-        default:
-          break;
-      }
-    }
-  }
->>>>>>> 0366178c
+ssssss
 }