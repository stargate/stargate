--- conflicted
+++ resolved
@@ -15,6 +15,8 @@
  */
 package io.stargate.cql;
 
+import com.google.common.base.Strings;
+import io.stargate.auth.AuthenticationService;
 import io.stargate.cql.impl.CqlImpl;
 import io.stargate.db.Persistence;
 import java.net.InetAddress;
@@ -29,32 +31,17 @@
 import org.slf4j.Logger;
 import org.slf4j.LoggerFactory;
 
-<<<<<<< HEAD
-import com.google.common.base.Strings;
-import io.stargate.auth.AuthenticationService;
-import io.stargate.cql.impl.CqlImpl;
-import io.stargate.db.Persistence;
-
-=======
->>>>>>> 0d56098a
 public class CqlActivator implements BundleActivator, ServiceListener {
   private static final Logger log = LoggerFactory.getLogger(CqlActivator.class);
 
-<<<<<<< HEAD
-    private BundleContext context;
-    private final CqlImpl cql = new CqlImpl(makeConfig());
-    private ServiceReference persistenceReference;
-    private ServiceReference authenticationReference;
-
-    static String AUTH_IDENTIFIER = System.getProperty("stargate.cql_auth_id");
-    static String PERSISTENCE_IDENTIFIER = System.getProperty("stargate.persistence_id", "CassandraPersistence");
-=======
   private BundleContext context;
   private final CqlImpl cql = new CqlImpl(makeConfig());
-  private ServiceReference reference;
-  static String PERSISTENCE_IDENTIFIER =
+  private ServiceReference persistenceReference;
+  private ServiceReference authenticationReference;
+
+  private static String AUTH_IDENTIFIER = System.getProperty("stargate.cql_auth_id");
+  private static String PERSISTENCE_IDENTIFIER =
       System.getProperty("stargate.persistence_id", "CassandraPersistence");
->>>>>>> 0d56098a
 
   private static Config makeConfig() {
     try {
@@ -74,126 +61,43 @@
     }
   }
 
-<<<<<<< HEAD
-    @Override
-    public void start(BundleContext context) throws InvalidSyntaxException
-    {
-        this.context = context;
-        log.info("Starting CQL....");
-        synchronized (cql) {
-            context.addServiceListener(this, String.format("(|(AuthIdentifier=%s)(Identifier=%s))", AUTH_IDENTIFIER, PERSISTENCE_IDENTIFIER));
-
-            ServiceReference[] refs = context.getServiceReferences(AuthenticationService.class.getName(), null);
-            if (refs != null) {
-                for (ServiceReference ref : refs) {
-                    // Get the service object.
-                    Object service = context.getService(ref);
-                    if (service instanceof AuthenticationService && ref.getProperty("AuthIdentifier") != null
-                            && ref.getProperty("AuthIdentifier").equals(AUTH_IDENTIFIER)) {
-                        log.info("Setting authenticationService in CqlActivator");
-                        authenticationReference = ref;
-                        break;
-                    }
-                }
-            }
-
-            persistenceReference = context.getServiceReference(Persistence.class.getName());
-            if (persistenceReference != null)
-                log.info("Setting persistence in CqlActivator");
-
-            maybeStartService();
-=======
   @Override
-  public void start(BundleContext context) {
+  public void start(BundleContext context) throws InvalidSyntaxException {
     this.context = context;
     log.info("Starting CQL....");
     synchronized (cql) {
-      try {
-        context.addServiceListener(this, String.format("(Identifier=%s)", PERSISTENCE_IDENTIFIER));
-      } catch (InvalidSyntaxException ise) {
-        throw new RuntimeException(ise);
+      context.addServiceListener(
+          this,
+          String.format(
+              "(|(AuthIdentifier=%s)(Identifier=%s))", AUTH_IDENTIFIER, PERSISTENCE_IDENTIFIER));
+
+      ServiceReference[] refs =
+          context.getServiceReferences(AuthenticationService.class.getName(), null);
+      if (refs != null) {
+        for (ServiceReference ref : refs) {
+          // Get the service object.
+          Object service = context.getService(ref);
+          if (service instanceof AuthenticationService
+              && ref.getProperty("AuthIdentifier") != null
+              && ref.getProperty("AuthIdentifier").equals(AUTH_IDENTIFIER)) {
+            log.info("Setting authenticationService in CqlActivator");
+            authenticationReference = ref;
+            break;
+          }
+        }
       }
 
-      reference = context.getServiceReference(Persistence.class.getName());
-      if (reference != null) {
-        Object service = context.getService(reference);
-        if (service != null) {
-          this.cql.start(((Persistence) service));
-          log.info("Started CQL....");
->>>>>>> 0d56098a
-        }
-      }
+      persistenceReference = context.getServiceReference(Persistence.class.getName());
+      if (persistenceReference != null) log.info("Setting persistence in CqlActivator");
+
+      maybeStartService();
     }
   }
 
-<<<<<<< HEAD
-    @Override
-    public void stop(BundleContext context) {
-        context.ungetService(persistenceReference);
-        if (authenticationReference != null)
-            context.ungetService(authenticationReference);
-    }
-
-    @Override
-    public void serviceChanged(ServiceEvent serviceEvent) {
-        int type = serviceEvent.getType();
-        String[] objectClass = (String[]) serviceEvent.getServiceReference().getProperty("objectClass");
-        synchronized (cql) {
-            switch (type) {
-                case (ServiceEvent.REGISTERED):
-                    log.info("Service of type " + objectClass[0] + " registered.");
-                    Object service = context.getService(serviceEvent.getServiceReference());
-
-                    if (service instanceof Persistence) {
-                        log.info("Setting persistence in CqlActivator");
-                        persistenceReference = serviceEvent.getServiceReference();
-                    } else if (service instanceof AuthenticationService && serviceEvent.getServiceReference().getProperty("AuthIdentifier") != null
-                            && serviceEvent.getServiceReference().getProperty("AuthIdentifier").equals(AUTH_IDENTIFIER)) {
-                        log.info("Setting authenticationService in RestApiActivator");
-                        authenticationReference = serviceEvent.getServiceReference();
-                    }
-
-                    maybeStartService();
-                    break;
-                case (ServiceEvent.UNREGISTERING):
-                    log.info("Service of type " + objectClass[0] + " unregistered.");
-                    context.ungetService(serviceEvent.getServiceReference());
-                    break;
-                case (ServiceEvent.MODIFIED):
-                    // TODO: [doug] 2020-06-15, Mon, 12:58 do something here...
-                    log.info("Service of type " + objectClass[0] + " modified.");
-                    break;
-                default:
-                    break;
-            }
-        }
-    }
-
-    public void maybeStartService()
-    {
-        if (persistenceReference != null && (!requiresAuthentication() || authenticationReference != null)) {
-            Object persistenceService = context.getService(persistenceReference);
-
-            Object authenticationService = null;
-            if (authenticationReference != null)
-                authenticationService = context.getService(authenticationReference);
-
-            if (persistenceService != null) {
-                this.cql.start((Persistence) persistenceService, (AuthenticationService)authenticationService);
-                log.info("Started CQL....");
-            }
-        }
-    }
-
-    public boolean requiresAuthentication()
-    {
-        return !Strings.isNullOrEmpty(AUTH_IDENTIFIER);
-    }
-
-=======
   @Override
   public void stop(BundleContext context) {
-    context.ungetService(reference);
+    context.ungetService(persistenceReference);
+    if (authenticationReference != null) context.ungetService(authenticationReference);
   }
 
   @Override
@@ -204,12 +108,22 @@
       switch (type) {
         case (ServiceEvent.REGISTERED):
           log.info("Service of type " + objectClass[0] + " registered.");
-          reference = serviceEvent.getServiceReference();
-          Object service = context.getService(reference);
+          Object service = context.getService(serviceEvent.getServiceReference());
 
-          log.info("Setting persistence in CqlActivator");
-          this.cql.start(((Persistence) service));
-          log.info("Started CQL....");
+          if (service instanceof Persistence) {
+            log.info("Setting persistence in CqlActivator");
+            persistenceReference = serviceEvent.getServiceReference();
+          } else if (service instanceof AuthenticationService
+              && serviceEvent.getServiceReference().getProperty("AuthIdentifier") != null
+              && serviceEvent
+                  .getServiceReference()
+                  .getProperty("AuthIdentifier")
+                  .equals(AUTH_IDENTIFIER)) {
+            log.info("Setting authenticationService in RestApiActivator");
+            authenticationReference = serviceEvent.getServiceReference();
+          }
+
+          maybeStartService();
           break;
         case (ServiceEvent.UNREGISTERING):
           log.info("Service of type " + objectClass[0] + " unregistered.");
@@ -224,5 +138,25 @@
       }
     }
   }
->>>>>>> 0d56098a
+
+  public void maybeStartService() {
+    if (persistenceReference != null
+        && (!requiresAuthentication() || authenticationReference != null)) {
+      Object persistenceService = context.getService(persistenceReference);
+
+      Object authenticationService = null;
+      if (authenticationReference != null)
+        authenticationService = context.getService(authenticationReference);
+
+      if (persistenceService != null) {
+        this.cql.start(
+            (Persistence) persistenceService, (AuthenticationService) authenticationService);
+        log.info("Started CQL....");
+      }
+    }
+  }
+
+  public boolean requiresAuthentication() {
+    return !Strings.isNullOrEmpty(AUTH_IDENTIFIER);
+  }
 }