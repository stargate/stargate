/*
 * Licensed to the Apache Software Foundation (ASF) under one
 * or more contributor license agreements.  See the NOTICE file
 * distributed with this work for additional information
 * regarding copyright ownership.  The ASF licenses this file
 * to you under the Apache License, Version 2.0 (the
 * "License"); you may not use this file except in compliance
 * with the License.  You may obtain a copy of the License at
 *
 *     http://www.apache.org/licenses/LICENSE-2.0
 *
 * Unless required by applicable law or agreed to in writing, software
 * distributed under the License is distributed on an "AS IS" BASIS,
 * WITHOUT WARRANTIES OR CONDITIONS OF ANY KIND, either express or implied.
 * See the License for the specific language governing permissions and
 * limitations under the License.
 */
package org.apache.cassandra.stargate.transport.internal;

import io.netty.bootstrap.ServerBootstrap;
import io.netty.buffer.ByteBuf;
import io.netty.buffer.ByteBufAllocator;
import io.netty.channel.Channel;
import io.netty.channel.ChannelFuture;
import io.netty.channel.ChannelHandlerContext;
import io.netty.channel.ChannelInitializer;
import io.netty.channel.ChannelOption;
import io.netty.channel.ChannelPipeline;
import io.netty.channel.EventLoopGroup;
import io.netty.channel.SimpleChannelInboundHandler;
import io.netty.channel.epoll.EpollEventLoopGroup;
import io.netty.channel.epoll.EpollServerSocketChannel;
import io.netty.channel.group.ChannelGroup;
import io.netty.channel.group.DefaultChannelGroup;
import io.netty.channel.nio.NioEventLoopGroup;
import io.netty.channel.socket.nio.NioServerSocketChannel;
import io.netty.handler.codec.ByteToMessageDecoder;
import io.netty.handler.codec.haproxy.HAProxyMessage;
import io.netty.handler.codec.haproxy.HAProxyMessageDecoder;
import io.netty.handler.ssl.SslContext;
import io.netty.handler.ssl.SslHandler;
import io.netty.handler.timeout.IdleStateEvent;
import io.netty.handler.timeout.IdleStateHandler;
import io.netty.util.Attribute;
import io.netty.util.Version;
import io.netty.util.concurrent.EventExecutor;
import io.netty.util.concurrent.GlobalEventExecutor;
import io.netty.util.internal.logging.InternalLoggerFactory;
import io.netty.util.internal.logging.Slf4JLoggerFactory;
import io.stargate.auth.AuthenticationService;
import io.stargate.cql.impl.CqlImpl;
import io.stargate.db.AuthenticatedUser;
import io.stargate.db.Authenticator;
import io.stargate.db.EventListener;
import io.stargate.db.Persistence;
import java.io.IOException;
import java.net.InetAddress;
import java.net.InetSocketAddress;
import java.util.ArrayList;
import java.util.EnumMap;
import java.util.HashMap;
import java.util.List;
import java.util.Map;
import java.util.Set;
import java.util.concurrent.ConcurrentHashMap;
import java.util.concurrent.ConcurrentMap;
import java.util.concurrent.TimeUnit;
import java.util.concurrent.atomic.AtomicBoolean;
import java.util.concurrent.atomic.AtomicInteger;
import org.apache.cassandra.config.EncryptionOptions;
import org.apache.cassandra.net.ResourceLimits;
import org.apache.cassandra.security.SSLFactory;
import org.apache.cassandra.service.CassandraDaemon;
import org.apache.cassandra.stargate.locator.InetAddressAndPort;
import org.apache.cassandra.stargate.transport.ProtocolVersion;
import org.apache.cassandra.stargate.transport.internal.messages.EventMessage;
import org.apache.cassandra.utils.FBUtilities;
import org.slf4j.Logger;
import org.slf4j.LoggerFactory;

<<<<<<< HEAD
public class Server implements CassandraDaemon.Server
{
    static
    {
        InternalLoggerFactory.setDefaultFactory(new Slf4JLoggerFactory());
    }

    private static final Logger logger = LoggerFactory.getLogger(Server.class);
    private static final boolean useEpoll = CqlImpl.useEpoll();

    private final ConnectionTracker connectionTracker = new ConnectionTracker();

    private final Connection.Factory connectionFactory = new Connection.Factory()
    {
        public Connection newConnection(Channel channel, ProxyInfo proxyInfo, ProtocolVersion version)
        {
            return new ServerConnection(channel, proxyInfo, version, connectionTracker, persistence, authentication);
        }
    };

    public final InetSocketAddress socket;
    public final Persistence persistence;
    public final AuthenticationService authentication;
    public boolean useSSL = false;
    private final AtomicBoolean isRunning = new AtomicBoolean(false);
=======
public class Server implements CassandraDaemon.Server {
  static {
    InternalLoggerFactory.setDefaultFactory(new Slf4JLoggerFactory());
  }

  private static final Logger logger = LoggerFactory.getLogger(Server.class);
  private static final boolean useEpoll = CqlImpl.useEpoll();
>>>>>>> 0d56098a

  private final ConnectionTracker connectionTracker = new ConnectionTracker();

<<<<<<< HEAD
    private Server (Builder builder)
    {
        this.persistence = builder.persistence;
        this.authentication = builder.authentication;
        this.socket = builder.getSocket();
        this.useSSL = builder.useSSL;
        if (builder.workerGroup != null)
        {
            workerGroup = builder.workerGroup;
        }
        else
        {
            if (useEpoll)
                workerGroup = new EpollEventLoopGroup();
            else
                workerGroup = new NioEventLoopGroup();
        }
        this.persistence.registerEventListener(new EventNotifier(this));
    }

    public void stop()
    {
        if (isRunning.compareAndSet(true, false))
            close();
    }

    public boolean isRunning()
    {
        return isRunning.get();
    }

    public synchronized void start()
    {
        if(isRunning())
            return;

        // Configure the server.
        ServerBootstrap bootstrap = new ServerBootstrap()
                                    .channel(useEpoll ? EpollServerSocketChannel.class : NioServerSocketChannel.class)
                                    .childOption(ChannelOption.TCP_NODELAY, true)
                                    .childOption(ChannelOption.SO_LINGER, 0)
                                    .childOption(ChannelOption.SO_KEEPALIVE, TransportDescriptor.getRpcKeepAlive())
                                    .childOption(ChannelOption.ALLOCATOR, CBUtil.allocator)
                                    .childOption(ChannelOption.WRITE_BUFFER_HIGH_WATER_MARK, 32 * 1024)
                                    .childOption(ChannelOption.WRITE_BUFFER_LOW_WATER_MARK, 8 * 1024);
        if (workerGroup != null)
            bootstrap = bootstrap.group(workerGroup);

        if (this.useSSL)
        {
            final EncryptionOptions clientEnc = TransportDescriptor.getNativeProtocolEncryptionOptions();

            if (clientEnc.optional)
            {
                logger.info("Enabling optionally encrypted CQL connections between client and server");
                bootstrap.childHandler(new OptionalSecureInitializer(this, clientEnc));
            }
            else
            {
                logger.info("Enabling encrypted CQL connections between client and server");
                bootstrap.childHandler(new SecureInitializer(this, clientEnc));
            }
        }
        else
        {
            bootstrap.childHandler(new Initializer(this));
=======
  private final Connection.Factory connectionFactory =
      new Connection.Factory() {
        public Connection newConnection(
            Channel channel, ProxyInfo proxyInfo, ProtocolVersion version) {
          return new ServerConnection(channel, proxyInfo, version, connectionTracker, persistence);
>>>>>>> 0d56098a
        }
      };

  public final InetSocketAddress socket;
  public final Persistence persistence;
  public boolean useSSL = false;
  private final AtomicBoolean isRunning = new AtomicBoolean(false);

  private EventLoopGroup workerGroup;

  private Server(Builder builder) {
    this.persistence = builder.persistence;
    this.socket = builder.getSocket();
    this.useSSL = builder.useSSL;
    if (builder.workerGroup != null) {
      workerGroup = builder.workerGroup;
    } else {
      if (useEpoll) workerGroup = new EpollEventLoopGroup();
      else workerGroup = new NioEventLoopGroup();
    }
    this.persistence.registerEventListener(new EventNotifier(this));
  }

  public void stop() {
    if (isRunning.compareAndSet(true, false)) close();
  }

  public boolean isRunning() {
    return isRunning.get();
  }

  public synchronized void start() {
    if (isRunning()) return;

    // Configure the server.
    ServerBootstrap bootstrap =
        new ServerBootstrap()
            .channel(useEpoll ? EpollServerSocketChannel.class : NioServerSocketChannel.class)
            .childOption(ChannelOption.TCP_NODELAY, true)
            .childOption(ChannelOption.SO_LINGER, 0)
            .childOption(ChannelOption.SO_KEEPALIVE, TransportDescriptor.getRpcKeepAlive())
            .childOption(ChannelOption.ALLOCATOR, CBUtil.allocator)
            .childOption(ChannelOption.WRITE_BUFFER_HIGH_WATER_MARK, 32 * 1024)
            .childOption(ChannelOption.WRITE_BUFFER_LOW_WATER_MARK, 8 * 1024);
    if (workerGroup != null) bootstrap = bootstrap.group(workerGroup);

    if (this.useSSL) {
      final EncryptionOptions clientEnc = TransportDescriptor.getNativeProtocolEncryptionOptions();

      if (clientEnc.optional) {
        logger.info("Enabling optionally encrypted CQL connections between client and server");
        bootstrap.childHandler(new OptionalSecureInitializer(this, clientEnc));
      } else {
        logger.info("Enabling encrypted CQL connections between client and server");
        bootstrap.childHandler(new SecureInitializer(this, clientEnc));
      }
    } else {
      bootstrap.childHandler(new Initializer(this));
    }

    // Bind and start to accept incoming connections.
    logger.info("Using Netty Version: {}", Version.identify().entrySet());
    logger.info(
        "Starting listening for CQL clients on {} ({})...",
        socket,
        this.useSSL ? "encrypted" : "unencrypted");

    ChannelFuture bindFuture = bootstrap.bind(socket);
    if (!bindFuture.awaitUninterruptibly().isSuccess())
      throw new IllegalStateException(
          String.format(
              "Failed to bind port %d on %s.",
              socket.getPort(), socket.getAddress().getHostAddress()),
          bindFuture.cause());

    connectionTracker.allChannels.add(bindFuture.channel());
    isRunning.set(true);
  }

  public int countConnectedClients() {
    return connectionTracker.countConnectedClients();
  }

  public Map<String, Integer> countConnectedClientsByUser() {
    return connectionTracker.countConnectedClientsByUser();
  }

  public List<ConnectedClient> getConnectedClients() {
    List<ConnectedClient> result = new ArrayList<>();
    for (Channel c : connectionTracker.allChannels) {
      Connection conn = c.attr(Connection.attributeKey).get();
      if (conn instanceof ServerConnection)
        result.add(new ConnectedClient((ServerConnection) conn));
    }
    return result;
  }

  public List<ClientStat> recentClientStats() {
    return connectionTracker.protocolVersionTracker.getAll();
  }

  @Override
  public void clearConnectionHistory() {
    connectionTracker.protocolVersionTracker.clear();
  }

  private void close() {
    // Close opened connections
    connectionTracker.closeAll();

    logger.info("Stop listening for CQL clients");
  }

  public static class Builder {
    private final Persistence persistence;
    private EventLoopGroup workerGroup;
    private EventExecutor eventExecutorGroup;
    private boolean useSSL = false;
    private InetAddress hostAddr;
    private int port = -1;
    private InetSocketAddress socket;

    public Builder(Persistence persistence) {
      assert persistence != null;
      this.persistence = persistence;
    }

<<<<<<< HEAD
    public static class Builder
    {
        private final Persistence persistence;
        private final AuthenticationService authentication;
        private EventLoopGroup workerGroup;
        private EventExecutor eventExecutorGroup;
        private boolean useSSL = false;
        private InetAddress hostAddr;
        private int port = -1;
        private InetSocketAddress socket;

        public Builder(Persistence persistence, AuthenticationService authentication) {
            assert persistence != null;
            this.persistence = persistence;
            this.authentication = authentication;
        }

        public Builder withSSL(boolean useSSL)
        {
            this.useSSL = useSSL;
            return this;
        }

        public Builder withEventLoopGroup(EventLoopGroup eventLoopGroup)
        {
            this.workerGroup = eventLoopGroup;
            return this;
        }

        public Builder withHost(InetAddress host)
        {
            this.hostAddr = host;
            this.socket = null;
            return this;
        }

        public Builder withPort(int port)
        {
            this.port = port;
            this.socket = null;
            return this;
        }

        public Server build()
        {
            return new Server(this);
        }

        private InetSocketAddress getSocket()
        {
            if (this.socket != null)
                return this.socket;
            else
            {
                if (this.port == -1)
                    throw new IllegalStateException("Missing port number");
                if (this.hostAddr != null)
                    this.socket = new InetSocketAddress(this.hostAddr, this.port);
                else
                    throw new IllegalStateException("Missing host");
                return this.socket;
            }
        }
=======
    public Builder withSSL(boolean useSSL) {
      this.useSSL = useSSL;
      return this;
>>>>>>> 0d56098a
    }

    public Builder withEventLoopGroup(EventLoopGroup eventLoopGroup) {
      this.workerGroup = eventLoopGroup;
      return this;
    }

    public Builder withHost(InetAddress host) {
      this.hostAddr = host;
      this.socket = null;
      return this;
    }

    public Builder withPort(int port) {
      this.port = port;
      this.socket = null;
      return this;
    }

    public Server build() {
      return new Server(this);
    }

    private InetSocketAddress getSocket() {
      if (this.socket != null) return this.socket;
      else {
        if (this.port == -1) throw new IllegalStateException("Missing port number");
        if (this.hostAddr != null) this.socket = new InetSocketAddress(this.hostAddr, this.port);
        else throw new IllegalStateException("Missing host");
        return this.socket;
      }
    }
  }

  public static class ConnectionTracker implements Connection.Tracker {
    // TODO: should we be using the GlobalEventExecutor or defining our own?
    public final ChannelGroup allChannels = new DefaultChannelGroup(GlobalEventExecutor.INSTANCE);
    private final EnumMap<Event.Type, ChannelGroup> groups = new EnumMap<>(Event.Type.class);
    private final ProtocolVersionTracker protocolVersionTracker = new ProtocolVersionTracker();

    public ConnectionTracker() {
      for (Event.Type type : Event.Type.values())
        groups.put(type, new DefaultChannelGroup(type.toString(), GlobalEventExecutor.INSTANCE));
    }

    public void addConnection(Channel ch, Connection connection) {
      allChannels.add(ch);

      if (ch.remoteAddress() instanceof InetSocketAddress)
        protocolVersionTracker.addConnection(
            ((InetSocketAddress) ch.remoteAddress()).getAddress(), connection.getVersion());
    }

    public void register(Event.Type type, Channel ch) {
      groups.get(type).add(ch);
    }

    public void send(Event event) {
      groups.get(event.type).writeAndFlush(new EventMessage(event));
    }

    void closeAll() {
      allChannels.close().awaitUninterruptibly();
    }

    int countConnectedClients() {
      /*
        - When server is running: allChannels contains all clients' connections (channels)
          plus one additional channel used for the server's own bootstrap.
         - When server is stopped: the size is 0
      */
      return allChannels.size() != 0 ? allChannels.size() - 1 : 0;
    }

    Map<String, Integer> countConnectedClientsByUser() {
      Map<String, Integer> result = new HashMap<>();
      for (Channel c : allChannels) {
        Connection connection = c.attr(Connection.attributeKey).get();
        if (connection instanceof ServerConnection) {
          ServerConnection conn = (ServerConnection) connection;
          AuthenticatedUser<?> user = conn.getClientState().getUser();
          String name = (null != user) ? user.getName() : null;
          result.put(name, result.getOrDefault(name, 0) + 1);
        }
      }
      return result;
    }
  }

  // global inflight payload across all channels across all endpoints
  private static final ResourceLimits.Concurrent globalRequestPayloadInFlight =
      new ResourceLimits.Concurrent(
          TransportDescriptor.getNativeTransportMaxConcurrentRequestsInBytes());

  public static class EndpointPayloadTracker {
    // inflight payload per endpoint across corresponding channels
    private static final ConcurrentMap<InetAddress, EndpointPayloadTracker>
        requestPayloadInFlightPerEndpoint = new ConcurrentHashMap<>();

    private final AtomicInteger refCount = new AtomicInteger(0);
    private final InetAddress endpoint;

    final ResourceLimits.EndpointAndGlobal endpointAndGlobalPayloadsInFlight =
        new ResourceLimits.EndpointAndGlobal(
            new ResourceLimits.Concurrent(
                TransportDescriptor.getNativeTransportMaxConcurrentRequestsInBytesPerIp()),
            globalRequestPayloadInFlight);

    private EndpointPayloadTracker(InetAddress endpoint) {
      this.endpoint = endpoint;
    }

    public static EndpointPayloadTracker get(InetAddress endpoint) {
      while (true) {
        EndpointPayloadTracker result =
            requestPayloadInFlightPerEndpoint.computeIfAbsent(
                endpoint, EndpointPayloadTracker::new);
        if (result.acquire()) return result;

        requestPayloadInFlightPerEndpoint.remove(endpoint, result);
      }
    }

    public static long getGlobalLimit() {
      return TransportDescriptor.getNativeTransportMaxConcurrentRequestsInBytes();
    }

    public static void setGlobalLimit(long newLimit) {
      TransportDescriptor.setNativeTransportMaxConcurrentRequestsInBytes(newLimit);
      long existingLimit =
          globalRequestPayloadInFlight.setLimit(
              TransportDescriptor.getNativeTransportMaxConcurrentRequestsInBytes());

      logger.info(
          "Changed native_max_transport_requests_in_bytes from {} to {}", existingLimit, newLimit);
    }

    public static long getEndpointLimit() {
      return TransportDescriptor.getNativeTransportMaxConcurrentRequestsInBytesPerIp();
    }

    public static void setEndpointLimit(long newLimit) {
      long existingLimit =
          TransportDescriptor.getNativeTransportMaxConcurrentRequestsInBytesPerIp();
      TransportDescriptor.setNativeTransportMaxConcurrentRequestsInBytesPerIp(
          newLimit); // ensure new trackers get the new limit
      for (EndpointPayloadTracker tracker : requestPayloadInFlightPerEndpoint.values())
        existingLimit = tracker.endpointAndGlobalPayloadsInFlight.endpoint().setLimit(newLimit);

      logger.info(
          "Changed native_max_transport_requests_in_bytes_per_ip from {} to {}",
          existingLimit,
          newLimit);
    }

    private boolean acquire() {
      return 0 < refCount.updateAndGet(i -> i < 0 ? i : i + 1);
    }

    public void release() {
      if (-1 == refCount.updateAndGet(i -> i == 1 ? -1 : i - 1))
        requestPayloadInFlightPerEndpoint.remove(endpoint, this);
    }
  }

  private static class Initializer extends ChannelInitializer<Channel> {
    // Stateless handlers
    private static final Message.ProtocolDecoder messageDecoder = new Message.ProtocolDecoder();
    private static final Message.ProtocolEncoder messageEncoder = new Message.ProtocolEncoder();
    private static final Frame.InboundBodyTransformer inboundFrameTransformer =
        new Frame.InboundBodyTransformer();
    private static final Frame.OutboundBodyTransformer outboundFrameTransformer =
        new Frame.OutboundBodyTransformer();
    private static final Frame.Encoder frameEncoder = new Frame.Encoder();
    private static final Message.ExceptionHandler exceptionHandler = new Message.ExceptionHandler();
    private static final ConnectionLimitHandler connectionLimitHandler =
        new ConnectionLimitHandler();

    public static final Boolean USE_PROXY_PROTOCOL =
        Boolean.parseBoolean(System.getProperty("stargate.use_proxy_protocol", "false"));

    private final Server server;

    public Initializer(Server server) {
      this.server = server;
    }

    protected void initChannel(Channel channel) throws Exception {
      ChannelPipeline pipeline = channel.pipeline();

      // Add the ConnectionLimitHandler to the pipeline if configured to do so.
      if (TransportDescriptor.getNativeTransportMaxConcurrentConnections() > 0
          || TransportDescriptor.getNativeTransportMaxConcurrentConnectionsPerIp() > 0) {
        // Add as first to the pipeline so the limit is enforced as first action.
        pipeline.addFirst("connectionLimitHandler", connectionLimitHandler);
      }

      long idleTimeout = TransportDescriptor.nativeTransportIdleTimeout();
      if (idleTimeout > 0) {
        pipeline.addLast(
            "idleStateHandler",
            new IdleStateHandler(false, 0, 0, idleTimeout, TimeUnit.MILLISECONDS) {
              @Override
              protected void channelIdle(ChannelHandlerContext ctx, IdleStateEvent evt) {
                logger.info(
                    "Closing client connection {} after timeout of {}ms",
                    channel.remoteAddress(),
                    idleTimeout);
                ctx.close();
              }
            });
      }

      if (USE_PROXY_PROTOCOL) {
        pipeline.addLast("proxyProtocolDecoder", new HAProxyMessageDecoder());
        pipeline.addLast(
            "proxyProtocol",
            new SimpleChannelInboundHandler<HAProxyMessage>() {
              @Override
              protected void channelRead0(ChannelHandlerContext ctx, HAProxyMessage msg)
                  throws Exception {
                Attribute<ProxyInfo> attrProxy = ctx.channel().attr(ProxyInfo.attributeKey);
                attrProxy.set(
                    new ProxyInfo(
                        new InetSocketAddress(msg.destinationAddress(), msg.destinationPort())));
              }
            });
      }

      // pipeline.addLast("debug", new LoggingHandler());

      pipeline.addLast("frameDecoder", new Frame.Decoder(server.connectionFactory));
      pipeline.addLast("frameEncoder", frameEncoder);

      pipeline.addLast("inboundFrameTransformer", inboundFrameTransformer);
      pipeline.addLast("outboundFrameTransformer", outboundFrameTransformer);

      pipeline.addLast("messageDecoder", messageDecoder);
      pipeline.addLast("messageEncoder", messageEncoder);

      pipeline.addLast(
          "executor",
          new Message.Dispatcher(
              TransportDescriptor.useNativeTransportLegacyFlusher(),
              EndpointPayloadTracker.get(
                  ((InetSocketAddress) channel.remoteAddress()).getAddress())));

      // The exceptionHandler will take care of handling exceptionCaught(...) events while still
      // running
      // on the same EventLoop as all previous added handlers in the pipeline. This is important as
      // the used
      // eventExecutorGroup may not enforce strict ordering for channel events.
      // As the exceptionHandler runs in the EventLoop as the previous handlers we are sure all
      // exceptions are
      // correctly handled before the handler itself is removed.
      // See https://issues.apache.org/jira/browse/CASSANDRA-13649
      pipeline.addLast("exceptionHandler", exceptionHandler);
    }
  }

  protected abstract static class AbstractSecureIntializer extends Initializer {
    private final EncryptionOptions encryptionOptions;

    protected AbstractSecureIntializer(Server server, EncryptionOptions encryptionOptions) {
      super(server);
      this.encryptionOptions = encryptionOptions;
    }

    protected final SslHandler createSslHandler(ByteBufAllocator allocator) throws IOException {
      SslContext sslContext =
          SSLFactory.getOrCreateSslContext(
              encryptionOptions,
              encryptionOptions.require_client_auth,
              SSLFactory.SocketType.SERVER);
      return sslContext.newHandler(allocator);
    }
  }

  private static class OptionalSecureInitializer extends AbstractSecureIntializer {
    public OptionalSecureInitializer(Server server, EncryptionOptions encryptionOptions) {
      super(server, encryptionOptions);
    }

    protected void initChannel(final Channel channel) throws Exception {
      super.initChannel(channel);
      channel
          .pipeline()
          .addFirst(
              "sslDetectionHandler",
              new ByteToMessageDecoder() {
                @Override
                protected void decode(
                    ChannelHandlerContext channelHandlerContext, ByteBuf byteBuf, List<Object> list)
                    throws Exception {
                  if (byteBuf.readableBytes() < 5) {
                    // To detect if SSL must be used we need to have at least 5 bytes, so return
                    // here and try again
                    // once more bytes a ready.
                    return;
                  }
                  if (SslHandler.isEncrypted(byteBuf)) {
                    // Connection uses SSL/TLS, replace the detection handler with a SslHandler and
                    // so use
                    // encryption.
                    SslHandler sslHandler = createSslHandler(channel.alloc());
                    channelHandlerContext.pipeline().replace(this, "ssl", sslHandler);
                  } else {
                    // Connection use no TLS/SSL encryption, just remove the detection handler and
                    // continue without
                    // SslHandler in the pipeline.
                    channelHandlerContext.pipeline().remove(this);
                  }
                }
              });
    }
  }

  private static class SecureInitializer extends AbstractSecureIntializer {
    public SecureInitializer(Server server, EncryptionOptions encryptionOptions) {
      super(server, encryptionOptions);
    }

    protected void initChannel(Channel channel) throws Exception {
      SslHandler sslHandler = createSslHandler(channel.alloc());
      super.initChannel(channel);
      channel.pipeline().addFirst("ssl", sslHandler);
    }
  }

  private static class LatestEvent {
    public final Event.StatusChange.Status status;
    public final Event.TopologyChange.Change topology;

    private LatestEvent(Event.StatusChange.Status status, Event.TopologyChange.Change topology) {
      this.status = status;
      this.topology = topology;
    }

    @Override
    public String toString() {
      return String.format("Status %s, Topology %s", status, topology);
    }

    public static LatestEvent forStatusChange(Event.StatusChange.Status status, LatestEvent prev) {
      return new LatestEvent(status, prev == null ? null : prev.topology);
    }

    public static LatestEvent forTopologyChange(
        Event.TopologyChange.Change change, LatestEvent prev) {
      return new LatestEvent(prev == null ? null : prev.status, change);
    }
  }

  private static class EventNotifier implements EventListener {
    private final Server server;

    // We keep track of the latest status change events we have sent to avoid sending duplicates
    // since StorageService may send duplicate notifications (CASSANDRA-7816, CASSANDRA-8236,
    // CASSANDRA-9156)
    private final Map<InetAddressAndPort, LatestEvent> latestEvents = new ConcurrentHashMap<>();
    // We also want to delay delivering a NEW_NODE notification until the new node has set its RPC
    // ready
    // state. This tracks the endpoints which have joined, but not yet signalled they're ready for
    // clients
    private final Set<InetAddressAndPort> endpointsPendingJoinedNotification =
        ConcurrentHashMap.newKeySet();

    private EventNotifier(Server server) {
      this.server = server;
    }

    private void send(InetAddressAndPort endpoint, Event.NodeEvent event) {
      if (logger.isTraceEnabled())
        logger.trace(
            "Sending event for endpoint {}, rpc address {}", endpoint, event.nodeAddress());

      // If the endpoint is not the local node, extract the node address
      // and if it is the same as our own RPC broadcast address (which defaults to the rcp address)
      // then don't send the notification. This covers the case of rpc_address set to "localhost",
      // which is not useful to any driver and in fact may cauase serious problems to some drivers,
      // see CASSANDRA-10052
      if (!endpoint.equals(FBUtilities.getBroadcastAddressAndPort())
          && event.nodeAddress().equals(FBUtilities.getJustBroadcastNativeAddress())) return;

      send(event);
    }

    private void send(Event event) {
      server.connectionTracker.send(event);
    }

    // TODO(mpenick): Filter out storage nodes for status/topology events, clients don't need to
    // "see" non-stargate node events

    @Override
    public void onJoinCluster(InetAddressAndPort endpoint) {
      if (server.persistence.isRpcReady(endpoint)) endpointsPendingJoinedNotification.add(endpoint);
      else
        onTopologyChange(
            endpoint, Event.TopologyChange.newNode(server.persistence.getNativeAddress(endpoint)));
    }

    @Override
    public void onLeaveCluster(InetAddressAndPort endpoint) {
      onTopologyChange(
          endpoint,
          Event.TopologyChange.removedNode(server.persistence.getNativeAddress(endpoint)));
    }

    @Override
    public void onMove(InetAddressAndPort endpoint) {
      onTopologyChange(
          endpoint, Event.TopologyChange.movedNode(server.persistence.getNativeAddress(endpoint)));
    }

    @Override
    public void onUp(InetAddressAndPort endpoint) {
      if (endpointsPendingJoinedNotification.remove(endpoint)) onJoinCluster(endpoint);

      onStatusChange(
          endpoint, Event.StatusChange.nodeUp(server.persistence.getNativeAddress(endpoint)));
    }

    public void onDown(InetAddressAndPort endpoint) {
      onStatusChange(
          endpoint, Event.StatusChange.nodeDown(server.persistence.getNativeAddress(endpoint)));
    }

    private void onTopologyChange(InetAddressAndPort endpoint, Event.TopologyChange event) {
      if (logger.isTraceEnabled())
        logger.trace("Topology changed event : {}, {}", endpoint, event.change);

      LatestEvent prev = latestEvents.get(endpoint);
      if (prev == null || prev.topology != event.change) {
        LatestEvent ret =
            latestEvents.put(endpoint, LatestEvent.forTopologyChange(event.change, prev));
        if (ret == prev) send(endpoint, event);
      }
    }

    private void onStatusChange(InetAddressAndPort endpoint, Event.StatusChange event) {
      if (logger.isTraceEnabled())
        logger.trace("Status changed event : {}, {}", endpoint, event.status);

      LatestEvent prev = latestEvents.get(endpoint);
      if (prev == null || prev.status != event.status) {
        LatestEvent ret =
            latestEvents.put(endpoint, LatestEvent.forStatusChange(event.status, null));
        if (ret == prev) send(endpoint, event);
      }
    }

    @Override
    public void onCreateKeyspace(String ksName) {
      send(new Event.SchemaChange(Event.SchemaChange.Change.CREATED, ksName));
    }

    @Override
    public void onCreateTable(String ksName, String cfName) {
      send(
          new Event.SchemaChange(
              Event.SchemaChange.Change.CREATED, Event.SchemaChange.Target.TABLE, ksName, cfName));
    }

    @Override
    public void onCreateType(String ksName, String typeName) {
      send(
          new Event.SchemaChange(
              Event.SchemaChange.Change.CREATED, Event.SchemaChange.Target.TYPE, ksName, typeName));
    }

    @Override
    public void onCreateFunction(String ksName, String functionName, List<String> argTypes) {
      send(
          new Event.SchemaChange(
              Event.SchemaChange.Change.CREATED,
              Event.SchemaChange.Target.FUNCTION,
              ksName,
              functionName,
              argTypes));
    }

    @Override
    public void onCreateAggregate(String ksName, String aggregateName, List<String> argTypes) {
      send(
          new Event.SchemaChange(
              Event.SchemaChange.Change.CREATED,
              Event.SchemaChange.Target.AGGREGATE,
              ksName,
              aggregateName,
              argTypes));
    }

    @Override
    public void onAlterKeyspace(String ksName) {
      send(new Event.SchemaChange(Event.SchemaChange.Change.UPDATED, ksName));
    }

    @Override
    public void onAlterTable(String ksName, String cfName) {
      send(
          new Event.SchemaChange(
              Event.SchemaChange.Change.UPDATED, Event.SchemaChange.Target.TABLE, ksName, cfName));
    }

    @Override
    public void onAlterType(String ksName, String typeName) {
      send(
          new Event.SchemaChange(
              Event.SchemaChange.Change.UPDATED, Event.SchemaChange.Target.TYPE, ksName, typeName));
    }

    @Override
    public void onAlterFunction(String ksName, String functionName, List<String> argTypes) {
      send(
          new Event.SchemaChange(
              Event.SchemaChange.Change.UPDATED,
              Event.SchemaChange.Target.FUNCTION,
              ksName,
              functionName,
              argTypes));
    }

    @Override
    public void onAlterAggregate(String ksName, String aggregateName, List<String> argTypes) {
      send(
          new Event.SchemaChange(
              Event.SchemaChange.Change.UPDATED,
              Event.SchemaChange.Target.AGGREGATE,
              ksName,
              aggregateName,
              argTypes));
    }

    @Override
    public void onDropKeyspace(String ksName) {
      send(new Event.SchemaChange(Event.SchemaChange.Change.DROPPED, ksName));
    }

    @Override
    public void onDropTable(String ksName, String cfName) {
      send(
          new Event.SchemaChange(
              Event.SchemaChange.Change.DROPPED, Event.SchemaChange.Target.TABLE, ksName, cfName));
    }

    @Override
    public void onDropType(String ksName, String typeName) {
      send(
          new Event.SchemaChange(
              Event.SchemaChange.Change.DROPPED, Event.SchemaChange.Target.TYPE, ksName, typeName));
    }

    @Override
    public void onDropFunction(String ksName, String functionName, List<String> argTypes) {
      send(
          new Event.SchemaChange(
              Event.SchemaChange.Change.DROPPED,
              Event.SchemaChange.Target.FUNCTION,
              ksName,
              functionName,
              argTypes));
    }

    @Override
    public void onDropAggregate(String ksName, String aggregateName, List<String> argTypes) {
      send(
          new Event.SchemaChange(
              Event.SchemaChange.Change.DROPPED,
              Event.SchemaChange.Target.AGGREGATE,
              ksName,
              aggregateName,
              argTypes));
    }
  }
}<|MERGE_RESOLUTION|>--- conflicted
+++ resolved
@@ -50,7 +50,6 @@
 import io.stargate.auth.AuthenticationService;
 import io.stargate.cql.impl.CqlImpl;
 import io.stargate.db.AuthenticatedUser;
-import io.stargate.db.Authenticator;
 import io.stargate.db.EventListener;
 import io.stargate.db.Persistence;
 import java.io.IOException;
@@ -78,33 +77,6 @@
 import org.slf4j.Logger;
 import org.slf4j.LoggerFactory;
 
-<<<<<<< HEAD
-public class Server implements CassandraDaemon.Server
-{
-    static
-    {
-        InternalLoggerFactory.setDefaultFactory(new Slf4JLoggerFactory());
-    }
-
-    private static final Logger logger = LoggerFactory.getLogger(Server.class);
-    private static final boolean useEpoll = CqlImpl.useEpoll();
-
-    private final ConnectionTracker connectionTracker = new ConnectionTracker();
-
-    private final Connection.Factory connectionFactory = new Connection.Factory()
-    {
-        public Connection newConnection(Channel channel, ProxyInfo proxyInfo, ProtocolVersion version)
-        {
-            return new ServerConnection(channel, proxyInfo, version, connectionTracker, persistence, authentication);
-        }
-    };
-
-    public final InetSocketAddress socket;
-    public final Persistence persistence;
-    public final AuthenticationService authentication;
-    public boolean useSSL = false;
-    private final AtomicBoolean isRunning = new AtomicBoolean(false);
-=======
 public class Server implements CassandraDaemon.Server {
   static {
     InternalLoggerFactory.setDefaultFactory(new Slf4JLoggerFactory());
@@ -112,89 +84,21 @@
 
   private static final Logger logger = LoggerFactory.getLogger(Server.class);
   private static final boolean useEpoll = CqlImpl.useEpoll();
->>>>>>> 0d56098a
 
   private final ConnectionTracker connectionTracker = new ConnectionTracker();
 
-<<<<<<< HEAD
-    private Server (Builder builder)
-    {
-        this.persistence = builder.persistence;
-        this.authentication = builder.authentication;
-        this.socket = builder.getSocket();
-        this.useSSL = builder.useSSL;
-        if (builder.workerGroup != null)
-        {
-            workerGroup = builder.workerGroup;
-        }
-        else
-        {
-            if (useEpoll)
-                workerGroup = new EpollEventLoopGroup();
-            else
-                workerGroup = new NioEventLoopGroup();
-        }
-        this.persistence.registerEventListener(new EventNotifier(this));
-    }
-
-    public void stop()
-    {
-        if (isRunning.compareAndSet(true, false))
-            close();
-    }
-
-    public boolean isRunning()
-    {
-        return isRunning.get();
-    }
-
-    public synchronized void start()
-    {
-        if(isRunning())
-            return;
-
-        // Configure the server.
-        ServerBootstrap bootstrap = new ServerBootstrap()
-                                    .channel(useEpoll ? EpollServerSocketChannel.class : NioServerSocketChannel.class)
-                                    .childOption(ChannelOption.TCP_NODELAY, true)
-                                    .childOption(ChannelOption.SO_LINGER, 0)
-                                    .childOption(ChannelOption.SO_KEEPALIVE, TransportDescriptor.getRpcKeepAlive())
-                                    .childOption(ChannelOption.ALLOCATOR, CBUtil.allocator)
-                                    .childOption(ChannelOption.WRITE_BUFFER_HIGH_WATER_MARK, 32 * 1024)
-                                    .childOption(ChannelOption.WRITE_BUFFER_LOW_WATER_MARK, 8 * 1024);
-        if (workerGroup != null)
-            bootstrap = bootstrap.group(workerGroup);
-
-        if (this.useSSL)
-        {
-            final EncryptionOptions clientEnc = TransportDescriptor.getNativeProtocolEncryptionOptions();
-
-            if (clientEnc.optional)
-            {
-                logger.info("Enabling optionally encrypted CQL connections between client and server");
-                bootstrap.childHandler(new OptionalSecureInitializer(this, clientEnc));
-            }
-            else
-            {
-                logger.info("Enabling encrypted CQL connections between client and server");
-                bootstrap.childHandler(new SecureInitializer(this, clientEnc));
-            }
-        }
-        else
-        {
-            bootstrap.childHandler(new Initializer(this));
-=======
   private final Connection.Factory connectionFactory =
       new Connection.Factory() {
         public Connection newConnection(
             Channel channel, ProxyInfo proxyInfo, ProtocolVersion version) {
-          return new ServerConnection(channel, proxyInfo, version, connectionTracker, persistence);
->>>>>>> 0d56098a
+          return new ServerConnection(
+              channel, proxyInfo, version, connectionTracker, persistence, authentication);
         }
       };
 
   public final InetSocketAddress socket;
   public final Persistence persistence;
+  public final AuthenticationService authentication;
   public boolean useSSL = false;
   private final AtomicBoolean isRunning = new AtomicBoolean(false);
 
@@ -202,6 +106,7 @@
 
   private Server(Builder builder) {
     this.persistence = builder.persistence;
+    this.authentication = builder.authentication;
     this.socket = builder.getSocket();
     this.useSSL = builder.useSSL;
     if (builder.workerGroup != null) {
@@ -305,6 +210,7 @@
 
   public static class Builder {
     private final Persistence persistence;
+    private final AuthenticationService authentication;
     private EventLoopGroup workerGroup;
     private EventExecutor eventExecutorGroup;
     private boolean useSSL = false;
@@ -312,80 +218,15 @@
     private int port = -1;
     private InetSocketAddress socket;
 
-    public Builder(Persistence persistence) {
+    public Builder(Persistence persistence, AuthenticationService authentication) {
       assert persistence != null;
       this.persistence = persistence;
-    }
-
-<<<<<<< HEAD
-    public static class Builder
-    {
-        private final Persistence persistence;
-        private final AuthenticationService authentication;
-        private EventLoopGroup workerGroup;
-        private EventExecutor eventExecutorGroup;
-        private boolean useSSL = false;
-        private InetAddress hostAddr;
-        private int port = -1;
-        private InetSocketAddress socket;
-
-        public Builder(Persistence persistence, AuthenticationService authentication) {
-            assert persistence != null;
-            this.persistence = persistence;
-            this.authentication = authentication;
-        }
-
-        public Builder withSSL(boolean useSSL)
-        {
-            this.useSSL = useSSL;
-            return this;
-        }
-
-        public Builder withEventLoopGroup(EventLoopGroup eventLoopGroup)
-        {
-            this.workerGroup = eventLoopGroup;
-            return this;
-        }
-
-        public Builder withHost(InetAddress host)
-        {
-            this.hostAddr = host;
-            this.socket = null;
-            return this;
-        }
-
-        public Builder withPort(int port)
-        {
-            this.port = port;
-            this.socket = null;
-            return this;
-        }
-
-        public Server build()
-        {
-            return new Server(this);
-        }
-
-        private InetSocketAddress getSocket()
-        {
-            if (this.socket != null)
-                return this.socket;
-            else
-            {
-                if (this.port == -1)
-                    throw new IllegalStateException("Missing port number");
-                if (this.hostAddr != null)
-                    this.socket = new InetSocketAddress(this.hostAddr, this.port);
-                else
-                    throw new IllegalStateException("Missing host");
-                return this.socket;
-            }
-        }
-=======
+      this.authentication = authentication;
+    }
+
     public Builder withSSL(boolean useSSL) {
       this.useSSL = useSSL;
       return this;
->>>>>>> 0d56098a
     }
 
     public Builder withEventLoopGroup(EventLoopGroup eventLoopGroup) {
