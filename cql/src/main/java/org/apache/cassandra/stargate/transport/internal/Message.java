/*
 * Licensed to the Apache Software Foundation (ASF) under one
 * or more contributor license agreements.  See the NOTICE file
 * distributed with this work for additional information
 * regarding copyright ownership.  The ASF licenses this file
 * to you under the Apache License, Version 2.0 (the
 * "License"); you may not use this file except in compliance
 * with the License.  You may obtain a copy of the License at
 *
 *     http://www.apache.org/licenses/LICENSE-2.0
 *
 * Unless required by applicable law or agreed to in writing, software
 * distributed under the License is distributed on an "AS IS" BASIS,
 * WITHOUT WARRANTIES OR CONDITIONS OF ANY KIND, either express or implied.
 * See the License for the specific language governing permissions and
 * limitations under the License.
 */
package org.apache.cassandra.stargate.transport.internal;

import com.google.common.base.Predicate;
import com.google.common.collect.ImmutableSet;
import io.netty.buffer.ByteBuf;
import io.netty.channel.Channel;
import io.netty.channel.ChannelConfig;
import io.netty.channel.ChannelFuture;
import io.netty.channel.ChannelFutureListener;
import io.netty.channel.ChannelHandler;
import io.netty.channel.ChannelHandlerContext;
import io.netty.channel.ChannelInboundHandlerAdapter;
import io.netty.channel.EventLoop;
import io.netty.channel.SimpleChannelInboundHandler;
import io.netty.handler.codec.MessageToMessageDecoder;
import io.netty.handler.codec.MessageToMessageEncoder;
import io.stargate.db.Persistence;
import io.stargate.db.QueryState;
import java.io.IOException;
import java.nio.ByteBuffer;
import java.util.ArrayList;
import java.util.EnumSet;
import java.util.HashSet;
import java.util.List;
import java.util.Map;
import java.util.Set;
import java.util.UUID;
import java.util.concurrent.CompletableFuture;
import java.util.concurrent.CompletionException;
import java.util.concurrent.ConcurrentHashMap;
import java.util.concurrent.ConcurrentLinkedQueue;
import java.util.concurrent.ConcurrentMap;
import java.util.concurrent.ExecutionException;
import java.util.concurrent.TimeUnit;
import java.util.concurrent.atomic.AtomicBoolean;
import org.apache.cassandra.net.ResourceLimits;
import org.apache.cassandra.service.ClientWarn;
import org.apache.cassandra.stargate.exceptions.OverloadedException;
import org.apache.cassandra.stargate.metrics.ClientMetrics;
import org.apache.cassandra.stargate.transport.ProtocolException;
import org.apache.cassandra.stargate.transport.ProtocolVersion;
import org.apache.cassandra.stargate.transport.internal.messages.AuthChallenge;
import org.apache.cassandra.stargate.transport.internal.messages.AuthResponse;
import org.apache.cassandra.stargate.transport.internal.messages.AuthSuccess;
import org.apache.cassandra.stargate.transport.internal.messages.AuthenticateMessage;
import org.apache.cassandra.stargate.transport.internal.messages.BatchMessage;
import org.apache.cassandra.stargate.transport.internal.messages.ErrorMessage;
import org.apache.cassandra.stargate.transport.internal.messages.EventMessage;
import org.apache.cassandra.stargate.transport.internal.messages.ExecuteMessage;
import org.apache.cassandra.stargate.transport.internal.messages.OptionsMessage;
import org.apache.cassandra.stargate.transport.internal.messages.PrepareMessage;
import org.apache.cassandra.stargate.transport.internal.messages.QueryMessage;
import org.apache.cassandra.stargate.transport.internal.messages.ReadyMessage;
import org.apache.cassandra.stargate.transport.internal.messages.RegisterMessage;
import org.apache.cassandra.stargate.transport.internal.messages.ResultMessage;
import org.apache.cassandra.stargate.transport.internal.messages.StartupMessage;
import org.apache.cassandra.stargate.transport.internal.messages.SupportedMessage;
import org.apache.cassandra.stargate.transport.internal.messages.UnsupportedMessageCodec;
import org.slf4j.Logger;
import org.slf4j.LoggerFactory;

/** A message from the CQL binary protocol. */
public abstract class Message {
  protected static final Logger logger = LoggerFactory.getLogger(Message.class);

  /**
   * When we encounter an unexpected IOException we look for these {@link Throwable#getMessage()
   * messages} (because we have no better way to distinguish) and log them at DEBUG rather than
   * INFO, since they are generally caused by unclean client disconnects rather than an actual
   * problem.
   */
  private static final Set<String> ioExceptionsAtDebugLevel =
      ImmutableSet.<String>builder()
          .add("Connection reset by peer")
          .add("Broken pipe")
          .add("Connection timed out")
          .build();

  public interface Codec<M extends Message> extends CBCodec<M> {}

  public enum Direction {
    REQUEST,
    RESPONSE;

    public static Direction extractFromVersion(int versionWithDirection) {
      return (versionWithDirection & 0x80) == 0 ? REQUEST : RESPONSE;
    }

    public int addToVersion(int rawVersion) {
      return this == REQUEST ? (rawVersion & 0x7F) : (rawVersion | 0x80);
    }
  }

  public enum Type {
    ERROR(0, Direction.RESPONSE, ErrorMessage.codec),
    STARTUP(1, Direction.REQUEST, StartupMessage.codec),
    READY(2, Direction.RESPONSE, ReadyMessage.codec),
    AUTHENTICATE(3, Direction.RESPONSE, AuthenticateMessage.codec),
    CREDENTIALS(4, Direction.REQUEST, UnsupportedMessageCodec.instance),
    OPTIONS(5, Direction.REQUEST, OptionsMessage.codec),
    SUPPORTED(6, Direction.RESPONSE, SupportedMessage.codec),
    QUERY(7, Direction.REQUEST, QueryMessage.codec),
    RESULT(8, Direction.RESPONSE, ResultMessage.codec),
    PREPARE(9, Direction.REQUEST, PrepareMessage.codec),
    EXECUTE(10, Direction.REQUEST, ExecuteMessage.codec),
    REGISTER(11, Direction.REQUEST, RegisterMessage.codec),
    EVENT(12, Direction.RESPONSE, EventMessage.codec),
    BATCH(13, Direction.REQUEST, BatchMessage.codec),
    AUTH_CHALLENGE(14, Direction.RESPONSE, AuthChallenge.codec),
    AUTH_RESPONSE(15, Direction.REQUEST, AuthResponse.codec),
    AUTH_SUCCESS(16, Direction.RESPONSE, AuthSuccess.codec);

    public final int opcode;
    public final Direction direction;
    public final Codec<?> codec;

    private static final Type[] opcodeIdx;

    static {
      int maxOpcode = -1;
      for (Type type : Type.values()) maxOpcode = Math.max(maxOpcode, type.opcode);
      opcodeIdx = new Type[maxOpcode + 1];
      for (Type type : Type.values()) {
        if (opcodeIdx[type.opcode] != null) throw new IllegalStateException("Duplicate opcode");
        opcodeIdx[type.opcode] = type;
      }
    }

    Type(int opcode, Direction direction, Codec<?> codec) {
      this.opcode = opcode;
      this.direction = direction;
      this.codec = codec;
    }

    public static Type fromOpcode(int opcode, Direction direction) {
      if (opcode >= opcodeIdx.length)
        throw new ProtocolException(String.format("Unknown opcode %d", opcode));
      Type t = opcodeIdx[opcode];
      if (t == null) throw new ProtocolException(String.format("Unknown opcode %d", opcode));
      if (t.direction != direction)
        throw new ProtocolException(
            String.format(
                "Wrong protocol direction (expected %s, got %s) for opcode %d (%s)",
                t.direction, direction, opcode, t));
      return t;
    }
  }

  public final Type type;
  protected Connection connection;
  private int streamId;
  private Frame sourceFrame;
  private Map<String, ByteBuffer> customPayload;
  protected ProtocolVersion forcedProtocolVersion = null;

  protected Message(Type type) {
    this.type = type;
  }

  public void attach(Connection connection) {
    this.connection = connection;
  }

  public Connection connection() {
    return connection;
  }

  public Message setStreamId(int streamId) {
    this.streamId = streamId;
    return this;
  }

  public int getStreamId() {
    return streamId;
  }

  public void setSourceFrame(Frame sourceFrame) {
    this.sourceFrame = sourceFrame;
  }

  public Frame getSourceFrame() {
    return sourceFrame;
  }

  public Map<String, ByteBuffer> getCustomPayload() {
    return customPayload;
  }

  public void setCustomPayload(Map<String, ByteBuffer> customPayload) {
    this.customPayload = customPayload;
  }

  public abstract static class Request extends Message {
    private boolean tracingRequested;

    protected Request(Type type) {
      super(type);

      if (type.direction != Direction.REQUEST) throw new IllegalArgumentException();
    }

    protected abstract CompletableFuture<? extends Response> execute(
        Persistence persistence, QueryState queryState, long queryStartNanoTime);

    void setTracingRequested() {
      tracingRequested = true;
    }

    protected boolean isTracingRequested() {
      return tracingRequested;
    }
  }

  public abstract static class Response extends Message {
    protected UUID tracingId;
    protected List<String> warnings;

    protected Response(Type type) {
      super(type);

      if (type.direction != Direction.RESPONSE) throw new IllegalArgumentException();
    }

    Message setTracingId(UUID tracingId) {
      this.tracingId = tracingId;
      return this;
    }

    UUID getTracingId() {
      return tracingId;
    }

    Message setWarnings(List<String> warnings) {
      this.warnings = warnings;
      return this;
    }

    public List<String> getWarnings() {
      return warnings;
    }
  }

  @ChannelHandler.Sharable
  public static class ProtocolDecoder extends MessageToMessageDecoder<Frame> {
    public void decode(ChannelHandlerContext ctx, Frame frame, List results) {
      boolean isRequest = frame.header.type.direction == Direction.REQUEST;
      boolean isTracing = frame.header.flags.contains(Frame.Header.Flag.TRACING);
      boolean isCustomPayload = frame.header.flags.contains(Frame.Header.Flag.CUSTOM_PAYLOAD);
      boolean hasWarning = frame.header.flags.contains(Frame.Header.Flag.WARNING);

      UUID tracingId = isRequest || !isTracing ? null : CBUtil.readUUID(frame.body);
      List<String> warnings = isRequest || !hasWarning ? null : CBUtil.readStringList(frame.body);
      Map<String, ByteBuffer> customPayload =
          !isCustomPayload ? null : CBUtil.readBytesMap(frame.body);

      try {
        if (isCustomPayload && frame.header.version.isSmallerThan(ProtocolVersion.V4))
          throw new ProtocolException(
              "Received frame with CUSTOM_PAYLOAD flag for native protocol version < 4");

        Message message = frame.header.type.codec.decode(frame.body, frame.header.version);
        message.setStreamId(frame.header.streamId);
        message.setSourceFrame(frame);
        message.setCustomPayload(customPayload);

        if (isRequest) {
          assert message instanceof Request;
          Request req = (Request) message;
          Connection connection = ctx.channel().attr(Connection.attributeKey).get();
          req.attach(connection);
          if (isTracing) req.setTracingRequested();
        } else {
          assert message instanceof Response;
          if (isTracing) ((Response) message).setTracingId(tracingId);
          if (hasWarning) ((Response) message).setWarnings(warnings);
        }

        results.add(message);
      } catch (Throwable ex) {
        frame.release();
        // Remember the streamId
        throw ErrorMessage.wrap(ex, frame.header.streamId);
      }
    }
  }

  @ChannelHandler.Sharable
  public static class ProtocolEncoder extends MessageToMessageEncoder<Message> {
    public void encode(ChannelHandlerContext ctx, Message message, List results) {
      Connection connection = ctx.channel().attr(Connection.attributeKey).get();
      // The only case the connection can be null is when we send the initial STARTUP message
      // (client side thus)
      ProtocolVersion version =
          connection == null ? ProtocolVersion.CURRENT : connection.getVersion();
      EnumSet<Frame.Header.Flag> flags = EnumSet.noneOf(Frame.Header.Flag.class);

      Codec<Message> codec = (Codec<Message>) message.type.codec;
      try {
        int messageSize = codec.encodedSize(message, version);
        ByteBuf body;
        if (message instanceof Response) {
          UUID tracingId = ((Response) message).getTracingId();
          Map<String, ByteBuffer> customPayload = message.getCustomPayload();
          if (tracingId != null) messageSize += CBUtil.sizeOfUUID(tracingId);
          List<String> warnings = ((Response) message).getWarnings();
          if (warnings != null) {
            if (version.isSmallerThan(ProtocolVersion.V4))
              throw new ProtocolException(
                  "Must not send frame with WARNING flag for native protocol version < 4");
            messageSize += CBUtil.sizeOfStringList(warnings);
          }
          if (customPayload != null) {
            if (version.isSmallerThan(ProtocolVersion.V4))
              throw new ProtocolException(
                  "Must not send frame with CUSTOM_PAYLOAD flag for native protocol version < 4");
            messageSize += CBUtil.sizeOfBytesMap(customPayload);
          }
          body = CBUtil.allocator.buffer(messageSize);
          if (tracingId != null) {
            CBUtil.writeUUID(tracingId, body);
            flags.add(Frame.Header.Flag.TRACING);
          }
          if (warnings != null) {
            CBUtil.writeStringList(warnings, body);
            flags.add(Frame.Header.Flag.WARNING);
          }
          if (customPayload != null) {
            CBUtil.writeBytesMap(customPayload, body);
            flags.add(Frame.Header.Flag.CUSTOM_PAYLOAD);
          }
        } else {
          assert message instanceof Request;
          if (((Request) message).isTracingRequested()) flags.add(Frame.Header.Flag.TRACING);
          Map<String, ByteBuffer> payload = message.getCustomPayload();
          if (payload != null) messageSize += CBUtil.sizeOfBytesMap(payload);
          body = CBUtil.allocator.buffer(messageSize);
          if (payload != null) {
            CBUtil.writeBytesMap(payload, body);
            flags.add(Frame.Header.Flag.CUSTOM_PAYLOAD);
          }
        }

        try {
          codec.encode(message, body, version);
        } catch (Throwable e) {
          body.release();
          throw e;
        }

        // if the driver attempted to connect with a protocol version lower than the minimum
        // supported
        // version, respond with a protocol error message with the correct frame header for that
        // version
        ProtocolVersion responseVersion =
            message.forcedProtocolVersion == null ? version : message.forcedProtocolVersion;

        if (responseVersion.isBeta()) flags.add(Frame.Header.Flag.USE_BETA);

        results.add(
            Frame.create(message.type, message.getStreamId(), responseVersion, flags, body));
      } catch (Throwable e) {
        throw ErrorMessage.wrap(e, message.getStreamId());
      }
    }
  }

  public static class Dispatcher extends SimpleChannelInboundHandler<Request> {
    /**
     * Current count of *request* bytes that are live on the channel.
     *
     * <p>Note: should only be accessed while on the netty event loop.
     */
    private long channelPayloadBytesInFlight;

    private final Server.EndpointPayloadTracker endpointPayloadTracker;

    private boolean paused;

    private static class FlushItem {
      final ChannelHandlerContext ctx;
      final Object response;
      final Frame sourceFrame;
      final Dispatcher dispatcher;

      private FlushItem(
          ChannelHandlerContext ctx, Object response, Frame sourceFrame, Dispatcher dispatcher) {
        this.ctx = ctx;
        this.sourceFrame = sourceFrame;
        this.response = response;
        this.dispatcher = dispatcher;
      }

      public void release() {
        dispatcher.releaseItem(this);
      }
    }

    private abstract static class Flusher implements Runnable {
      final EventLoop eventLoop;
      final ConcurrentLinkedQueue<FlushItem> queued = new ConcurrentLinkedQueue<>();
      final AtomicBoolean scheduled = new AtomicBoolean(false);
      final HashSet<ChannelHandlerContext> channels = new HashSet<>();
      final List<FlushItem> flushed = new ArrayList<>();

      void start() {
        if (!scheduled.get() && scheduled.compareAndSet(false, true)) {
          this.eventLoop.execute(this);
        }
      }

      public Flusher(EventLoop eventLoop) {
        this.eventLoop = eventLoop;
      }
    }

    private static final class LegacyFlusher extends Flusher {
      int runsSinceFlush = 0;
      int runsWithNoWork = 0;

      private LegacyFlusher(EventLoop eventLoop) {
        super(eventLoop);
      }

      public void run() {

        boolean doneWork = false;
        FlushItem flush;
        while (null != (flush = queued.poll())) {
          channels.add(flush.ctx);
          flush.ctx.write(flush.response, flush.ctx.voidPromise());
          flushed.add(flush);
          doneWork = true;
        }

        runsSinceFlush++;

        if (!doneWork || runsSinceFlush > 2 || flushed.size() > 50) {
          for (ChannelHandlerContext channel : channels) channel.flush();
          for (FlushItem item : flushed) item.release();

          channels.clear();
          flushed.clear();
          runsSinceFlush = 0;
        }

        if (doneWork) {
          runsWithNoWork = 0;
        } else {
          // either reschedule or cancel
          if (++runsWithNoWork > 5) {
            scheduled.set(false);
            if (queued.isEmpty() || !scheduled.compareAndSet(false, true)) return;
          }
        }

        eventLoop.schedule(this, 10000, TimeUnit.NANOSECONDS);
      }
    }

    private static final class ImmediateFlusher extends Flusher {
      private ImmediateFlusher(EventLoop eventLoop) {
        super(eventLoop);
      }

      public void run() {
        boolean doneWork = false;
        FlushItem flush;
        scheduled.set(false);

        while (null != (flush = queued.poll())) {
          channels.add(flush.ctx);
          flush.ctx.write(flush.response, flush.ctx.voidPromise());
          flushed.add(flush);
          doneWork = true;
        }

        if (doneWork) {
          for (ChannelHandlerContext channel : channels) channel.flush();
          for (FlushItem item : flushed) item.release();

          channels.clear();
          flushed.clear();
        }
      }
    }

    private static final ConcurrentMap<EventLoop, Flusher> flusherLookup =
        new ConcurrentHashMap<>();

    private final boolean useLegacyFlusher;

    public Dispatcher(
        boolean useLegacyFlusher, Server.EndpointPayloadTracker endpointPayloadTracker) {
      super(false);
      this.useLegacyFlusher = useLegacyFlusher;
      this.endpointPayloadTracker = endpointPayloadTracker;
    }

    @Override
    public void channelRead0(ChannelHandlerContext ctx, Request request) {
      // if we decide to handle this message, process it outside of the netty event loop
      if (shouldHandleRequest(ctx, request)) {
        processRequest(ctx, request);
      }
    }

    /**
     * This check for inflight payload to potentially discard the request should have been ideally
     * in one of the first handlers in the pipeline (Frame::decode()). However, incase of any
     * exception thrown between that handler (where inflight payload is incremented) and this
     * handler (Dispatcher::channelRead0) (where inflight payload in decremented), inflight payload
     * becomes erroneous. ExceptionHandler is not sufficient for this purpose since it does not have
     * the frame associated with the exception.
     *
     * <p>Note: this method should execute on the netty event loop.
     */
    private boolean shouldHandleRequest(ChannelHandlerContext ctx, Request request) {
      long frameSize = request.getSourceFrame().header.bodySizeInBytes;

      ResourceLimits.EndpointAndGlobal endpointAndGlobalPayloadsInFlight =
          endpointPayloadTracker.endpointAndGlobalPayloadsInFlight;

      // check for overloaded state by trying to allocate framesize to inflight payload trackers
      if (endpointAndGlobalPayloadsInFlight.tryAllocate(frameSize)
          != ResourceLimits.Outcome.SUCCESS) {
        if (request.connection.isThrowOnOverload()) {
          // discard the request and throw an exception
          ClientMetrics.instance.markRequestDiscarded();
          logger.trace(
              "Discarded request of size: {}. InflightChannelRequestPayload: {}, InflightEndpointRequestPayload: {}, InflightOverallRequestPayload: {}, Request: {}",
              frameSize,
              channelPayloadBytesInFlight,
              endpointAndGlobalPayloadsInFlight.endpoint().using(),
              endpointAndGlobalPayloadsInFlight.global().using(),
              request);
          throw ErrorMessage.wrap(
              new OverloadedException(
                  "Server is in overloaded state. Cannot accept more requests at this point"),
              request.getSourceFrame().header.streamId);
        } else {
          // set backpressure on the channel, and handle the request
          endpointAndGlobalPayloadsInFlight.allocate(frameSize);
          ctx.channel().config().setAutoRead(false);
          ClientMetrics.instance.pauseConnection();
          paused = true;
        }
      }

      channelPayloadBytesInFlight += frameSize;
      return true;
    }

    /**
     * Note: this method will be used in the {@link Flusher#run()}, which executes on the netty
     * event loop ({@link Dispatcher#flusherLookup}). Thus, we assume the semantics and visibility
     * of variables of being on the event loop.
     */
    private void releaseItem(FlushItem item) {
      long itemSize = item.sourceFrame.header.bodySizeInBytes;
      item.sourceFrame.release();

      // since the request has been processed, decrement inflight payload at channel, endpoint and
      // global levels
      channelPayloadBytesInFlight -= itemSize;
      ResourceLimits.Outcome endpointGlobalReleaseOutcome =
          endpointPayloadTracker.endpointAndGlobalPayloadsInFlight.release(itemSize);

      // now check to see if we need to reenable the channel's autoRead.
      // If the current payload side is zero, we must reenable autoread as
      // 1) we allow no other thread/channel to do it, and
      // 2) there's no other events following this one (becuase we're at zero bytes in flight),
      // so no successive to trigger the other clause in this if-block
      ChannelConfig config = item.ctx.channel().config();
      if (paused
          && (channelPayloadBytesInFlight == 0
              || endpointGlobalReleaseOutcome == ResourceLimits.Outcome.BELOW_LIMIT)) {
        paused = false;
        ClientMetrics.instance.unpauseConnection();
        config.setAutoRead(true);
      }
    }

    /** Note: nothing in this method should block the netty event loop */
    void processRequest(ChannelHandlerContext ctx, Request request) {
      final ServerConnection connection;
      long queryStartNanoTime = System.nanoTime();

      try {
        assert request.connection() instanceof ServerConnection;
        connection = (ServerConnection) request.connection();

        final Persistence persistence = connection.getPersistence();

        if (connection.getVersion().isGreaterOrEqualTo(ProtocolVersion.V4))
          persistence.captureClientWarnings();

        QueryState qstate = connection.validateNewMessage(request.type, connection.getVersion());

        logger.trace("Received: {}, v={}", request, connection.getVersion());
        connection.requests.inc();

        CompletableFuture<? extends Response> req =
            request.execute(persistence, qstate, queryStartNanoTime);

        req.whenComplete(
            (response, err) -> {
              if (err != null) {
                handleError(ctx, request, err);
              } else {
                try {
                  response.setStreamId(request.getStreamId());
                  response.setWarnings(persistence.getClientWarnings());
                  response.attach(connection);
                  connection.applyStateTransition(request.type, response.type);

                  logger.trace("Responding: {}, v={}", response, connection.getVersion());
                  flush(new FlushItem(ctx, response, request.getSourceFrame(), this));
                } catch (Throwable t) {
                  request
                      .getSourceFrame()
                      .release(); // ok to release since flush was the last call and does not throw
<<<<<<< HEAD
                                  // after adding the item to the queue
=======
                  // after adding the item to the queue
>>>>>>> cd6d63d8
                  // JVMStabilityInspector.inspectThrowable(t); // TODO
                  logger.error(
                      "Failed to reply, got another error whilst writing reply: {}",
                      t.getMessage(),
                      t);
                } finally {
                  persistence.resetClientWarnings();
                }
              }
            });
      } catch (Throwable t) {
        handleError(ctx, request, t);
      }
    }

    private void handleError(ChannelHandlerContext ctx, Message.Request request, Throwable error) {
      try {
        if (logger.isTraceEnabled())
          logger.trace(
              "Responding with error: {}, v={} ON {}",
              error.getMessage(),
              request.connection().getVersion(),
              Thread.currentThread().getName());

        // JVMStabilityInspector.inspectThrowable(error); // TODO
        UnexpectedChannelExceptionHandler handler =
            new UnexpectedChannelExceptionHandler(ctx.channel(), true);
        if (error instanceof ExecutionException) error = error.getCause();
        if (error instanceof CompletionException) error = error.getCause();
        flush(
            new Message.Dispatcher.FlushItem(
                ctx,
                ErrorMessage.fromException(error, handler).setStreamId(request.getStreamId()),
                request.getSourceFrame(),
                this));
      } catch (Throwable t) {
        request
            .getSourceFrame()
            .release(); // ok to release since flush was the last call and does not throw after
<<<<<<< HEAD
                        // adding the item to the queue
=======
        // adding the item to the queue
>>>>>>> cd6d63d8
        // JVMStabilityInspector.inspectThrowable(t); // TODO
        logger.error(
            "Failed to reply with error {}, got error whilst writing error reply: {}",
            error.getMessage(),
            t.getMessage(),
            t);
      } finally {
        ClientWarn.instance.resetWarnings();
      }
    }

    @Override
    public void channelInactive(ChannelHandlerContext ctx) {
      endpointPayloadTracker.release();
      if (paused) {
        paused = false;
        ClientMetrics.instance.unpauseConnection();
      }
      ctx.fireChannelInactive();
    }

    private void flush(FlushItem item) {
      EventLoop loop = item.ctx.channel().eventLoop();
      Flusher flusher = flusherLookup.get(loop);
      if (flusher == null) {
        Flusher created = useLegacyFlusher ? new LegacyFlusher(loop) : new ImmediateFlusher(loop);
        Flusher alt = flusherLookup.putIfAbsent(loop, flusher = created);
        if (alt != null) flusher = alt;
      }

      flusher.queued.add(item);
      flusher.start();
    }

    public static void shutdown() {}
  }

  @ChannelHandler.Sharable
  public static final class ExceptionHandler extends ChannelInboundHandlerAdapter {

    @Override
    public void exceptionCaught(final ChannelHandlerContext ctx, Throwable cause) {
      // Provide error message to client in case channel is still open
      UnexpectedChannelExceptionHandler handler =
          new UnexpectedChannelExceptionHandler(ctx.channel(), false);
      ErrorMessage errorMessage = ErrorMessage.fromException(cause, handler);
      if (ctx.channel().isOpen()) {
        ChannelFuture future = ctx.writeAndFlush(errorMessage);
        // On protocol exception, close the channel as soon as the message have been sent
        if (cause instanceof ProtocolException) {
          future.addListener(
              new ChannelFutureListener() {
                public void operationComplete(ChannelFuture future) {
                  ctx.close();
                }
              });
        }
      }
    }
  }

  /**
   * Include the channel info in the logged information for unexpected errors, and (if {@link
   * #alwaysLogAtError} is false then choose the log level based on the type of exception (some are
   * clearly client issues and shouldn't be logged at server ERROR level)
   */
  static final class UnexpectedChannelExceptionHandler implements Predicate<Throwable> {
    private final Channel channel;
    private final boolean alwaysLogAtError;

    UnexpectedChannelExceptionHandler(Channel channel, boolean alwaysLogAtError) {
      this.channel = channel;
      this.alwaysLogAtError = alwaysLogAtError;
    }

    @Override
    public boolean apply(Throwable exception) {
      String message;
      try {
        message = "Unexpected exception during request; channel = " + channel;
      } catch (Exception ignore) {
        // We don't want to make things worse if String.valueOf() throws an exception
        message = "Unexpected exception during request; channel = <unprintable>";
      }

      // netty wraps SSL errors in a CodecExcpetion
      boolean isIOException =
          exception instanceof IOException || (exception.getCause() instanceof IOException);
      if (!alwaysLogAtError && isIOException) {
        String errorMessage = exception.getMessage();
        boolean logAtTrace = false;

        for (String ioException : ioExceptionsAtDebugLevel) {
          // exceptions thrown from the netty epoll transport add the name of the function that
          // failed
          // to the exception string (which is simply wrapping a JDK exception), so we can't do a
          // simple/naive comparison
          if (errorMessage.contains(ioException)) {
            logAtTrace = true;
            break;
          }
        }

        if (logAtTrace) {
          // Likely unclean client disconnects
          logger.trace(message, exception);
        } else {
          // Generally unhandled IO exceptions are network issues, not actual ERRORS
          logger.info(message, exception);
        }
      } else {
        // Anything else is probably a bug in server of client binary protocol handling
        logger.error(message, exception);
      }

      // We handled the exception.
      return true;
    }
  }
}<|MERGE_RESOLUTION|>--- conflicted
+++ resolved
@@ -636,11 +636,7 @@
                   request
                       .getSourceFrame()
                       .release(); // ok to release since flush was the last call and does not throw
-<<<<<<< HEAD
-                                  // after adding the item to the queue
-=======
                   // after adding the item to the queue
->>>>>>> cd6d63d8
                   // JVMStabilityInspector.inspectThrowable(t); // TODO
                   logger.error(
                       "Failed to reply, got another error whilst writing reply: {}",
@@ -680,11 +676,7 @@
         request
             .getSourceFrame()
             .release(); // ok to release since flush was the last call and does not throw after
-<<<<<<< HEAD
-                        // adding the item to the queue
-=======
         // adding the item to the queue
->>>>>>> cd6d63d8
         // JVMStabilityInspector.inspectThrowable(t); // TODO
         logger.error(
             "Failed to reply with error {}, got error whilst writing error reply: {}",
