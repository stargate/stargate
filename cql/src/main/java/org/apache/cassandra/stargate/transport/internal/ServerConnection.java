/*
 * Licensed to the Apache Software Foundation (ASF) under one
 * or more contributor license agreements.  See the NOTICE file
 * distributed with this work for additional information
 * regarding copyright ownership.  The ASF licenses this file
 * to you under the Apache License, Version 2.0 (the
 * "License"); you may not use this file except in compliance
 * with the License.  You may obtain a copy of the License at
 *
 *     http://www.apache.org/licenses/LICENSE-2.0
 *
 * Unless required by applicable law or agreed to in writing, software
 * distributed under the License is distributed on an "AS IS" BASIS,
 * WITHOUT WARRANTIES OR CONDITIONS OF ANY KIND, either express or implied.
 * See the License for the specific language governing permissions and
 * limitations under the License.
 */
package org.apache.cassandra.stargate.transport.internal;

<<<<<<< HEAD
import javax.net.ssl.SSLPeerUnverifiedException;
import javax.security.cert.X509Certificate;

import java.nio.charset.StandardCharsets;
import java.util.Arrays;
import java.util.UUID;

import org.apache.cassandra.stargate.exceptions.AuthenticationException;
import org.apache.cassandra.stargate.transport.ProtocolException;
import org.apache.cassandra.stargate.transport.ProtocolVersion;
import org.slf4j.Logger;
import org.slf4j.LoggerFactory;

=======
>>>>>>> 0d56098a
import com.codahale.metrics.Counter;
import com.google.common.base.Strings;
import io.netty.channel.Channel;
import io.netty.handler.ssl.SslHandler;
import io.stargate.auth.AuthenticationService;
import io.stargate.auth.StoredCredentials;
import io.stargate.auth.UnauthorizedException;
import io.stargate.db.AuthenticatedUser;
import io.stargate.db.Authenticator;
import io.stargate.db.ClientState;
import io.stargate.db.Persistence;
import io.stargate.db.QueryState;
import javax.net.ssl.SSLPeerUnverifiedException;
import javax.security.cert.X509Certificate;
import org.apache.cassandra.stargate.transport.ProtocolException;
import org.apache.cassandra.stargate.transport.ProtocolVersion;
import org.slf4j.Logger;
import org.slf4j.LoggerFactory;

<<<<<<< HEAD
public class ServerConnection extends Connection
{
    private static final Logger logger = LoggerFactory.getLogger(ServerConnection.class);

    private volatile Authenticator.SaslNegotiator saslNegotiator;
    private final ClientState clientState;
    private final Persistence persistence;
    private final AuthenticationService authentication;
    private volatile ConnectionStage stage;
    public final Counter requests = new Counter();

    ServerConnection(Channel channel, ProxyInfo proxyInfo, ProtocolVersion version, Connection.Tracker tracker, Persistence persistence, AuthenticationService authentication)
    {
        super(channel, version, tracker);
        this.persistence = persistence;
        this.authentication = authentication;
        clientState = persistence.newClientState(channel.remoteAddress(), proxyInfo != null ? proxyInfo.publicAddress : null);
        stage = ConnectionStage.ESTABLISHED;
    }

    public ClientState getClientState()
    {
        return clientState;
    }

    public Persistence getPersistence()
    {
        return persistence;
=======
public class ServerConnection extends Connection {
  private static final Logger logger = LoggerFactory.getLogger(ServerConnection.class);

  private volatile Authenticator.SaslNegotiator saslNegotiator;
  private final ClientState clientState;
  private final Persistence persistence;
  private volatile ConnectionStage stage;
  public final Counter requests = new Counter();

  ServerConnection(
      Channel channel,
      ProxyInfo proxyInfo,
      ProtocolVersion version,
      Connection.Tracker tracker,
      Persistence persistence) {
    super(channel, version, tracker);
    this.persistence = persistence;
    clientState =
        persistence.newClientState(
            channel.remoteAddress(), proxyInfo != null ? proxyInfo.publicAddress : null);
    stage = ConnectionStage.ESTABLISHED;
  }

  public ClientState getClientState() {
    return clientState;
  }

  public Persistence getPersistence() {
    return persistence;
  }

  ConnectionStage stage() {
    return stage;
  }

  QueryState validateNewMessage(Message.Type type, ProtocolVersion version) {
    switch (stage) {
      case ESTABLISHED:
        if (type != Message.Type.STARTUP && type != Message.Type.OPTIONS)
          throw new ProtocolException(
              String.format("Unexpected message %s, expecting STARTUP or OPTIONS", type));
        break;
      case AUTHENTICATING:
        // Support both SASL auth from protocol v2 and the older style Credentials auth from v1
        if (type != Message.Type.AUTH_RESPONSE && type != Message.Type.CREDENTIALS)
          throw new ProtocolException(
              String.format(
                  "Unexpected message %s, expecting %s",
                  type, version == ProtocolVersion.V1 ? "CREDENTIALS" : "SASL_RESPONSE"));
        break;
      case READY:
        if (type == Message.Type.STARTUP)
          throw new ProtocolException(
              "Unexpected message STARTUP, the connection is already initialized");
        break;
      default:
        throw new AssertionError();
>>>>>>> 0d56098a
    }

    return persistence.newQueryState(clientState);
  }

  void applyStateTransition(Message.Type requestType, Message.Type responseType) {
    switch (stage) {
      case ESTABLISHED:
        if (requestType == Message.Type.STARTUP) {
          if (responseType == Message.Type.AUTHENTICATE) stage = ConnectionStage.AUTHENTICATING;
          else if (responseType == Message.Type.READY) stage = ConnectionStage.READY;
        }
        break;
      case AUTHENTICATING:
        // Support both SASL auth from protocol v2 and the older style Credentials auth from v1
        assert requestType == Message.Type.AUTH_RESPONSE || requestType == Message.Type.CREDENTIALS;

        if (responseType == Message.Type.READY || responseType == Message.Type.AUTH_SUCCESS) {
          stage = ConnectionStage.READY;
          // we won't use the authenticator again, null it so that it can be GC'd
          saslNegotiator = null;
        }
        break;
      case READY:
        break;
      default:
        throw new AssertionError();
    }
<<<<<<< HEAD

    public Authenticator.SaslNegotiator getSaslNegotiator(QueryState queryState)
    {
        if (saslNegotiator == null)
        {
            saslNegotiator = persistence
                    .getAuthenticator().newSaslNegotiator(queryState.getClientAddress(), certificates());

            if (authentication != null)
                saslNegotiator = new PlainTextTokenSaslNegotiator(saslNegotiator, persistence, authentication);
        }
        return saslNegotiator;
    }

    private X509Certificate[] certificates()
    {
        SslHandler sslHandler = (SslHandler) channel().pipeline()
                                                      .get("ssl");
        X509Certificate[] certificates = null;

        if (sslHandler != null)
        {
            try
            {
                certificates = sslHandler.engine()
                                         .getSession()
                                         .getPeerCertificateChain();
            }
            catch (SSLPeerUnverifiedException e)
            {
                logger.error("Failed to get peer certificates for peer {}", channel().remoteAddress(), e);
            }
        }
        return certificates;
    }

=======
  }

  public Authenticator.SaslNegotiator getSaslNegotiator(QueryState queryState) {
    if (saslNegotiator == null)
      saslNegotiator =
          persistence
              .getAuthenticator()
              .newSaslNegotiator(queryState.getClientAddress(), certificates());
    return saslNegotiator;
  }

  private X509Certificate[] certificates() {
    SslHandler sslHandler = (SslHandler) channel().pipeline().get("ssl");
    X509Certificate[] certificates = null;

    if (sslHandler != null) {
      try {
        certificates = sslHandler.engine().getSession().getPeerCertificateChain();
      } catch (SSLPeerUnverifiedException e) {
        logger.error("Failed to get peer certificates for peer {}", channel().remoteAddress(), e);
      }
    }
    return certificates;
  }
>>>>>>> 0d56098a
}<|MERGE_RESOLUTION|>--- conflicted
+++ resolved
@@ -17,30 +17,10 @@
  */
 package org.apache.cassandra.stargate.transport.internal;
 
-<<<<<<< HEAD
-import javax.net.ssl.SSLPeerUnverifiedException;
-import javax.security.cert.X509Certificate;
-
-import java.nio.charset.StandardCharsets;
-import java.util.Arrays;
-import java.util.UUID;
-
-import org.apache.cassandra.stargate.exceptions.AuthenticationException;
-import org.apache.cassandra.stargate.transport.ProtocolException;
-import org.apache.cassandra.stargate.transport.ProtocolVersion;
-import org.slf4j.Logger;
-import org.slf4j.LoggerFactory;
-
-=======
->>>>>>> 0d56098a
 import com.codahale.metrics.Counter;
-import com.google.common.base.Strings;
 import io.netty.channel.Channel;
 import io.netty.handler.ssl.SslHandler;
 import io.stargate.auth.AuthenticationService;
-import io.stargate.auth.StoredCredentials;
-import io.stargate.auth.UnauthorizedException;
-import io.stargate.db.AuthenticatedUser;
 import io.stargate.db.Authenticator;
 import io.stargate.db.ClientState;
 import io.stargate.db.Persistence;
@@ -52,42 +32,13 @@
 import org.slf4j.Logger;
 import org.slf4j.LoggerFactory;
 
-<<<<<<< HEAD
-public class ServerConnection extends Connection
-{
-    private static final Logger logger = LoggerFactory.getLogger(ServerConnection.class);
-
-    private volatile Authenticator.SaslNegotiator saslNegotiator;
-    private final ClientState clientState;
-    private final Persistence persistence;
-    private final AuthenticationService authentication;
-    private volatile ConnectionStage stage;
-    public final Counter requests = new Counter();
-
-    ServerConnection(Channel channel, ProxyInfo proxyInfo, ProtocolVersion version, Connection.Tracker tracker, Persistence persistence, AuthenticationService authentication)
-    {
-        super(channel, version, tracker);
-        this.persistence = persistence;
-        this.authentication = authentication;
-        clientState = persistence.newClientState(channel.remoteAddress(), proxyInfo != null ? proxyInfo.publicAddress : null);
-        stage = ConnectionStage.ESTABLISHED;
-    }
-
-    public ClientState getClientState()
-    {
-        return clientState;
-    }
-
-    public Persistence getPersistence()
-    {
-        return persistence;
-=======
 public class ServerConnection extends Connection {
   private static final Logger logger = LoggerFactory.getLogger(ServerConnection.class);
 
   private volatile Authenticator.SaslNegotiator saslNegotiator;
   private final ClientState clientState;
   private final Persistence persistence;
+  private final AuthenticationService authentication;
   private volatile ConnectionStage stage;
   public final Counter requests = new Counter();
 
@@ -96,9 +47,11 @@
       ProxyInfo proxyInfo,
       ProtocolVersion version,
       Connection.Tracker tracker,
-      Persistence persistence) {
+      Persistence persistence,
+      AuthenticationService authentication) {
     super(channel, version, tracker);
     this.persistence = persistence;
+    this.authentication = authentication;
     clientState =
         persistence.newClientState(
             channel.remoteAddress(), proxyInfo != null ? proxyInfo.publicAddress : null);
@@ -139,7 +92,6 @@
         break;
       default:
         throw new AssertionError();
->>>>>>> 0d56098a
     }
 
     return persistence.newQueryState(clientState);
@@ -168,52 +120,19 @@
       default:
         throw new AssertionError();
     }
-<<<<<<< HEAD
-
-    public Authenticator.SaslNegotiator getSaslNegotiator(QueryState queryState)
-    {
-        if (saslNegotiator == null)
-        {
-            saslNegotiator = persistence
-                    .getAuthenticator().newSaslNegotiator(queryState.getClientAddress(), certificates());
-
-            if (authentication != null)
-                saslNegotiator = new PlainTextTokenSaslNegotiator(saslNegotiator, persistence, authentication);
-        }
-        return saslNegotiator;
-    }
-
-    private X509Certificate[] certificates()
-    {
-        SslHandler sslHandler = (SslHandler) channel().pipeline()
-                                                      .get("ssl");
-        X509Certificate[] certificates = null;
-
-        if (sslHandler != null)
-        {
-            try
-            {
-                certificates = sslHandler.engine()
-                                         .getSession()
-                                         .getPeerCertificateChain();
-            }
-            catch (SSLPeerUnverifiedException e)
-            {
-                logger.error("Failed to get peer certificates for peer {}", channel().remoteAddress(), e);
-            }
-        }
-        return certificates;
-    }
-
-=======
   }
 
   public Authenticator.SaslNegotiator getSaslNegotiator(QueryState queryState) {
-    if (saslNegotiator == null)
+    if (saslNegotiator == null) {
       saslNegotiator =
           persistence
               .getAuthenticator()
               .newSaslNegotiator(queryState.getClientAddress(), certificates());
+
+      if (authentication != null)
+        saslNegotiator =
+            new PlainTextTokenSaslNegotiator(saslNegotiator, persistence, authentication);
+    }
     return saslNegotiator;
   }
 
@@ -230,5 +149,4 @@
     }
     return certificates;
   }
->>>>>>> 0d56098a
 }