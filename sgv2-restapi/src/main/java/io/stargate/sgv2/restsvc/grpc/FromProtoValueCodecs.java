--- conflicted
+++ resolved
@@ -114,14 +114,6 @@
 
       case BLOB:
         break;
-<<<<<<< HEAD
-      case COUNTER:
-=======
-      case DECIMAL:
-        break;
-      case DOUBLE:
->>>>>>> c893e1b9
-        break;
       case FLOAT:
         break;
       case VARINT:
