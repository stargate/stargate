/*
 * Copyright The Stargate Authors
 *
 * Licensed under the Apache License, Version 2.0 (the "License");
 * you may not use this file except in compliance with the License.
 * You may obtain a copy of the License at
 *
 * http://www.apache.org/licenses/LICENSE-2.0
 *
 * Unless required by applicable law or agreed to in writing, software
 * distributed under the License is distributed on an "AS IS" BASIS,
 * WITHOUT WARRANTIES OR CONDITIONS OF ANY KIND, either express or implied.
 * See the License for the specific language governing permissions and
 * limitations under the License.
 */
package io.stargate.sgv2.restsvc.impl;

import com.fasterxml.jackson.databind.ObjectMapper;
import com.fasterxml.jackson.databind.SerializationFeature;
import com.fasterxml.jackson.datatype.jsr310.JavaTimeModule;
import io.dropwizard.Application;
import io.dropwizard.cli.Cli;
import io.dropwizard.configuration.ResourceConfigurationSourceProvider;
import io.dropwizard.setup.Bootstrap;
import io.dropwizard.setup.Environment;
import io.dropwizard.util.JarLocation;
import io.stargate.bridge.proto.Schema.SchemaRead;
import io.stargate.core.metrics.api.HttpMetricsTagProvider;
import io.stargate.core.metrics.api.Metrics;
import io.stargate.core.metrics.api.MetricsScraper;
import io.stargate.metrics.jersey.MetricsBinder;
import io.stargate.sgv2.common.grpc.StargateBridgeClient;
import io.stargate.sgv2.common.grpc.StargateBridgeClientFactory;
import io.stargate.sgv2.common.http.CreateStargateBridgeClientFilter;
import io.stargate.sgv2.common.http.StargateBridgeClientJerseyFactory;
import io.stargate.sgv2.common.metrics.ApiTimingDiagnostics;
import io.stargate.sgv2.common.metrics.ApiTimingDiagnosticsFactory;
import io.stargate.sgv2.common.metrics.ApiTimingDiagnosticsSampler;
import io.stargate.sgv2.restsvc.models.RestServiceError;
import io.stargate.sgv2.restsvc.resources.HealthResource;
import io.stargate.sgv2.restsvc.resources.MetricsResource;
import io.stargate.sgv2.restsvc.resources.Sgv2RowsResourceImpl;
import io.stargate.sgv2.restsvc.resources.SwaggerUIResource;
import io.stargate.sgv2.restsvc.resources.schemas.Sgv2ColumnsResourceImpl;
import io.stargate.sgv2.restsvc.resources.schemas.Sgv2IndexesResourceImpl;
import io.stargate.sgv2.restsvc.resources.schemas.Sgv2KeyspacesResourceImpl;
import io.stargate.sgv2.restsvc.resources.schemas.Sgv2TablesResourceImpl;
import io.stargate.sgv2.restsvc.resources.schemas.Sgv2UDTsResourceImpl;
import io.swagger.config.ScannerFactory;
import io.swagger.jaxrs.config.BeanConfig;
import io.swagger.jaxrs.config.DefaultJaxrsScanner;
import io.swagger.jaxrs.listing.ApiListingResource;
import io.swagger.jaxrs.listing.SwaggerSerializers;
import java.io.IOException;
import java.util.Arrays;
import java.util.EnumSet;
import javax.servlet.DispatcherType;
import javax.servlet.FilterRegistration;
import javax.ws.rs.core.MediaType;
import javax.ws.rs.core.Response;
import org.eclipse.jetty.servlets.CrossOriginFilter;
import org.glassfish.hk2.utilities.binding.AbstractBinder;
import org.glassfish.jersey.process.internal.RequestScoped;
import org.glassfish.jersey.server.ServerProperties;
import org.slf4j.Logger;
import org.slf4j.LoggerFactory;

/** DropWizard {@code Application} that will serve Stargate v2 REST service endpoints. */
public class RestServiceServer extends Application<RestServiceServerConfiguration> {
<<<<<<< HEAD
  public static final String REST_SVC_MODULE_NAME = "sgv2-restapi";

  /**
   * System property used to configure sampler logic for diagnostics; see {@link
   * ApiTimingDiagnosticsSampler} for details
   */
  public static final String SYSPROP_DIAGNOSTICS_SAMPLER = "stargate.rest.diagnostics.sample";
=======
  /**
   * Module name is used for example as the prefix for metrics export.
   *
   * <p>Note that Stargate V1 had module name of {@code "restapi"}: for V2 we use different name to
   * allow separating metrics during upgrade process.
   */
  public static final String REST_SVC_MODULE_NAME = "sgv2-restapi";
>>>>>>> 12948003

  public static final String[] NON_API_URI_REGEX = new String[] {"^/$", "^/health$", "^/swagger.*"};

  private static final Logger LOGGER = LoggerFactory.getLogger(RestServiceServer.class);

  private final Metrics metrics;
  private final MetricsScraper metricsScraper;
  private final HttpMetricsTagProvider httpMetricsTagProvider;
  private final int timeoutSeconds;

  public RestServiceServer(
      Metrics metrics,
      MetricsScraper metricsScraper,
      HttpMetricsTagProvider httpMetricsTagProvider,
      int timeoutSeconds) {
    this.metrics = metrics;
    this.metricsScraper = metricsScraper;
    this.httpMetricsTagProvider = httpMetricsTagProvider;
    this.timeoutSeconds = timeoutSeconds;

    BeanConfig beanConfig = new BeanConfig();
    beanConfig.setSchemes(new String[] {"http"});
    beanConfig.setBasePath("/");
    // Needed for Swagger UI to find endpoints dynamically
    ScannerFactory.setScanner(new DefaultJaxrsScanner());
  }

  /**
   * The only reason we override this is to remove the call to {@code bootstrap.registerMetrics()}.
   *
   * <p>JVM metrics are registered once at the top level in the health-checker module.
   */
  @Override
  public void run(String... arguments) {
    final Bootstrap<RestServiceServerConfiguration> bootstrap = new Bootstrap<>(this);
    addDefaultCommands(bootstrap);
    initialize(bootstrap);

    final Cli cli = new Cli(new JarLocation(getClass()), bootstrap, System.out, System.err);
    // only exit if there's an error running the command
    cli.run(arguments).ifPresent(this::onFatalError);
  }

  @Override
  public void run(final RestServiceServerConfiguration appConfig, final Environment environment)
      throws IOException {

    StargateBridgeClientFactory clientFactory =
        StargateBridgeClientFactory.newInstance(
            appConfig.stargate.bridge.buildChannel(), timeoutSeconds, SchemaRead.SourceApi.REST);
    environment.jersey().register(buildClientFilter(clientFactory));

    environment
        .jersey()
        .register(
            new AbstractBinder() {
              @Override
              protected void configure() {
                bind(configureObjectMapper(environment.getObjectMapper())).to(ObjectMapper.class);
                bind(metricsScraper).to(MetricsScraper.class);
                bindFactory(StargateBridgeClientJerseyFactory.class)
                    .to(StargateBridgeClient.class)
                    .in(RequestScoped.class);
                bind(buildDiagnosticsFactory()).to(ApiTimingDiagnosticsFactory.class);
              }
            });

    // Endpoint, handler registrations:

    environment.jersey().register(new JerseyViolationExceptionMapper());
    environment.jersey().register(new GrpcExceptionMapper());
    environment.jersey().register(new BridgeAuthorizationExceptionMapper());
    environment.jersey().register(new DefaultExceptionMapper());

    // General healthcheck etc endpoints
    environment.jersey().register(HealthResource.class);
    environment.jersey().register(MetricsResource.class);

    // Main data endpoints
    environment.jersey().register(Sgv2RowsResourceImpl.class);

    // Schema endpoints
    environment.jersey().register(Sgv2ColumnsResourceImpl.class);
    environment.jersey().register(Sgv2KeyspacesResourceImpl.class);
    environment.jersey().register(Sgv2TablesResourceImpl.class);
    environment.jersey().register(Sgv2IndexesResourceImpl.class);
    environment.jersey().register(Sgv2UDTsResourceImpl.class);

    // Swagger endpoints
    environment.jersey().register(SwaggerSerializers.class);
    environment.jersey().register(ApiListingResource.class);
    environment.jersey().register(new SwaggerUIResource());

    enableCors(environment);

    final MetricsBinder metricsBinder =
        new MetricsBinder(
            metrics,
            httpMetricsTagProvider,
            REST_SVC_MODULE_NAME,
            Arrays.asList(NON_API_URI_REGEX));
    metricsBinder.register(environment.jersey());

    // no html content
    environment.jersey().property(ServerProperties.RESPONSE_SET_STATUS_OVER_SEND_ERROR, true);
  }

  private CreateStargateBridgeClientFilter buildClientFilter(
      StargateBridgeClientFactory stargateBridgeClientFactory) {
    return new CreateStargateBridgeClientFilter(stargateBridgeClientFactory) {
      @Override
      protected Response buildError(Response.Status status, String message, MediaType mediaType) {
        return Response.status(status)
            .entity(new RestServiceError(message, status.getStatusCode()))
            .build();
      }
    };
  }

  private ApiTimingDiagnosticsFactory buildDiagnosticsFactory() {
    final String samplerDef = System.getProperty(SYSPROP_DIAGNOSTICS_SAMPLER, "");
    ApiTimingDiagnosticsSampler sampler;

    try {
      sampler = ApiTimingDiagnosticsSampler.fromString(samplerDef);
    } catch (IllegalArgumentException e) {
      LOGGER.error(
          "Unrecognized definition for ApiTimingDiagnosticsSampler; will default to 'none' sampler: {}",
          e.getMessage());
      sampler = ApiTimingDiagnosticsSampler.noneSampler();
    }
    LOGGER.info(
        "Constructing `ApiTimingDiagnosticsFactory` for REST API using sampler '{}' which will output timings: {}",
        sampler.getClass().getSimpleName(),
        sampler);
    return ApiTimingDiagnosticsFactory.createFactory(
        metrics.getMeterRegistry(),
        REST_SVC_MODULE_NAME + ".timing.",
        // 23-May-2022, tatu: not 100% sure which logger would make most sense; for now create
        //    one from value class
        LoggerFactory.getLogger(ApiTimingDiagnostics.class),
        sampler);
  }

  public static ObjectMapper configureObjectMapper(ObjectMapper objectMapper) {
    objectMapper.configure(SerializationFeature.WRITE_DATES_AS_TIMESTAMPS, false);
    objectMapper.registerModule(new JavaTimeModule());
    return objectMapper;
  }

  @Override
  public void initialize(final Bootstrap<RestServiceServerConfiguration> bootstrap) {
    super.initialize(bootstrap);
    bootstrap.setConfigurationSourceProvider(new ResourceConfigurationSourceProvider());
    bootstrap.setMetricRegistry(metrics.getRegistry(REST_SVC_MODULE_NAME));
  }

  private void enableCors(Environment environment) {
    FilterRegistration.Dynamic filter =
        environment.servlets().addFilter("cors", CrossOriginFilter.class);

    filter.setInitParameter(
        CrossOriginFilter.ALLOWED_METHODS_PARAM, "POST,GET,OPTIONS,PUT,DELETE,PATCH");
    filter.setInitParameter(CrossOriginFilter.ALLOWED_ORIGINS_PARAM, "*");
    filter.setInitParameter(CrossOriginFilter.ACCESS_CONTROL_ALLOW_ORIGIN_HEADER, "*");
    filter.setInitParameter(CrossOriginFilter.ALLOWED_HEADERS_PARAM, "*");
    filter.setInitParameter(CrossOriginFilter.ALLOW_CREDENTIALS_PARAM, "true");
    filter.setInitParameter(CrossOriginFilter.EXPOSED_HEADERS_PARAM, "Date");

    filter.addMappingForUrlPatterns(EnumSet.allOf(DispatcherType.class), true, "/*");
  }

  @Override
  protected void bootstrapLogging() {
    // disable dropwizard logging, it will use external logback
  }
}<|MERGE_RESOLUTION|>--- conflicted
+++ resolved
@@ -67,15 +67,6 @@
 
 /** DropWizard {@code Application} that will serve Stargate v2 REST service endpoints. */
 public class RestServiceServer extends Application<RestServiceServerConfiguration> {
-<<<<<<< HEAD
-  public static final String REST_SVC_MODULE_NAME = "sgv2-restapi";
-
-  /**
-   * System property used to configure sampler logic for diagnostics; see {@link
-   * ApiTimingDiagnosticsSampler} for details
-   */
-  public static final String SYSPROP_DIAGNOSTICS_SAMPLER = "stargate.rest.diagnostics.sample";
-=======
   /**
    * Module name is used for example as the prefix for metrics export.
    *
@@ -83,7 +74,12 @@
    * allow separating metrics during upgrade process.
    */
   public static final String REST_SVC_MODULE_NAME = "sgv2-restapi";
->>>>>>> 12948003
+
+  /**
+   * System property used to configure sampler logic for diagnostics; see {@link
+   * ApiTimingDiagnosticsSampler} for details
+   */
+  public static final String SYSPROP_DIAGNOSTICS_SAMPLER = "stargate.rest.diagnostics.sample";
 
   public static final String[] NON_API_URI_REGEX = new String[] {"^/$", "^/health$", "^/swagger.*"};
 
