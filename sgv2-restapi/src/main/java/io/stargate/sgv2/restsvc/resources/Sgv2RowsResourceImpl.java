package io.stargate.sgv2.restsvc.resources;

import com.fasterxml.jackson.databind.JsonNode;
import io.stargate.proto.QueryOuterClass;
import io.stargate.proto.Schema;
import io.stargate.proto.StargateBridgeGrpc;
import io.stargate.sgv2.common.cql.builder.BuiltCondition;
import io.stargate.sgv2.common.cql.builder.Column;
import io.stargate.sgv2.common.cql.builder.Predicate;
import io.stargate.sgv2.common.cql.builder.QueryBuilder;
import io.stargate.sgv2.common.cql.builder.Value;
import io.stargate.sgv2.common.cql.builder.ValueModifier;
import io.stargate.sgv2.restsvc.grpc.ToProtoConverter;
import io.stargate.sgv2.restsvc.impl.CachedSchemaAccessor;
import io.stargate.sgv2.restsvc.models.Sgv2RESTResponse;
import java.util.ArrayList;
import java.util.Arrays;
import java.util.Collections;
import java.util.HashSet;
import java.util.Iterator;
import java.util.LinkedHashMap;
import java.util.List;
import java.util.Map;
import java.util.Set;
import java.util.stream.Collectors;
import javax.inject.Inject;
import javax.inject.Singleton;
import javax.servlet.http.HttpServletRequest;
import javax.ws.rs.Path;
import javax.ws.rs.Produces;
import javax.ws.rs.WebApplicationException;
import javax.ws.rs.core.MediaType;
import javax.ws.rs.core.PathSegment;
import javax.ws.rs.core.Response;
import javax.ws.rs.core.Response.Status;

// note: JAX-RS Class Annotations MUST be in the impl class; only method annotations inherited
// (but Swagger allows inheritance)
@Path("/v2/keyspaces/{keyspaceName}/{tableName}")
@Produces(MediaType.APPLICATION_JSON)
@Singleton
@CreateGrpcStub
public class Sgv2RowsResourceImpl extends ResourceBase implements Sgv2RowsResourceApi {
  @Inject protected CachedSchemaAccessor schemaAccess;

  /*
  /////////////////////////////////////////////////////////////////////////
  // REST API endpoint implementation methods
  /////////////////////////////////////////////////////////////////////////
   */

  @Override
  public Response getRowWithWhere(
      final StargateBridgeGrpc.StargateBridgeBlockingStub blockingStub,
      final String keyspaceName,
      final String tableName,
      final String where,
      final String fields,
      final int pageSizeParam,
      final String pageStateParam,
      final boolean raw,
      final String sortJson,
      final HttpServletRequest request) {
    requireNonEmptyKeyspaceAndTable(keyspaceName, tableName);
    if (isStringEmpty(where)) {
      throw new WebApplicationException("where parameter is required", Status.BAD_REQUEST);
    }

    final List<Column> columns =
        isStringEmpty(fields) ? Collections.emptyList() : splitColumns(fields);
    final Map<String, Column.Order> sortOrder;
    try {
      sortOrder = decodeSortOrder(sortJson);
    } catch (IllegalArgumentException e) {
      throw new WebApplicationException(e.getMessage(), Status.BAD_REQUEST);
    }

    return callWithTable(
        blockingStub,
        keyspaceName,
        tableName,
        (tableDef) -> {
          final ToProtoConverter toProtoConverter = findProtoConverter(tableDef);

          final QueryOuterClass.Values.Builder valuesBuilder = QueryOuterClass.Values.newBuilder();
          final List<BuiltCondition> whereConditions;
          try {
            whereConditions =
                new WhereParser(tableDef, toProtoConverter).parseWhere(where, valuesBuilder);
          } catch (IllegalArgumentException e) {
            throw new WebApplicationException(e.getMessage(), Status.BAD_REQUEST);
          }

          final String cql;
          if (columns.isEmpty()) {
            cql =
                new QueryBuilder()
                    .select()
                    .star()
                    .from(keyspaceName, tableName)
                    .where(whereConditions)
                    .orderBy(sortOrder)
                    .build();
          } else {
            cql =
                new QueryBuilder()
                    .select()
                    .column(columns)
                    .from(keyspaceName, tableName)
                    .where(whereConditions)
                    .orderBy(sortOrder)
                    .build();
          }
          return fetchRows(blockingStub, pageSizeParam, pageStateParam, raw, cql, valuesBuilder);
        });
  }

  @Override
  public Response getRows(
      final StargateBridgeGrpc.StargateBridgeBlockingStub blockingStub,
      final String keyspaceName,
      final String tableName,
      final List<PathSegment> path,
      final String fields,
      final int pageSizeParam,
      final String pageStateParam,
      final boolean raw,
      final String sortJson,
      final HttpServletRequest request) {
    requireNonEmptyKeyspaceAndTable(keyspaceName, tableName);
    final List<Column> columns =
        isStringEmpty(fields) ? Collections.emptyList() : splitColumns(fields);
    final Map<String, Column.Order> sortOrder;
    try {
      sortOrder = decodeSortOrder(sortJson);
    } catch (IllegalArgumentException e) {
      throw new WebApplicationException(e.getMessage(), Status.BAD_REQUEST);
    }

<<<<<<< HEAD
    // To bind path/key parameters, need converter; and for that we need table metadata:
=======
>>>>>>> d8e899b5
    return callWithTable(
        blockingStub,
        keyspaceName,
        tableName,
        (tableDef) -> {
          final ToProtoConverter toProtoConverter = findProtoConverter(tableDef);
          QueryOuterClass.Values.Builder valuesBuilder = QueryOuterClass.Values.newBuilder();

          final String cql =
              buildGetRowsByPKCQL(
                  keyspaceName,
                  tableName,
                  path,
                  columns,
                  sortOrder,
                  tableDef,
                  valuesBuilder,
                  toProtoConverter);
          return fetchRows(blockingStub, pageSizeParam, pageStateParam, raw, cql, valuesBuilder);
        });
  }

  @Override
  public javax.ws.rs.core.Response getAllRows(
      final StargateBridgeGrpc.StargateBridgeBlockingStub blockingStub,
      final String keyspaceName,
      final String tableName,
      final String fields,
      final int pageSizeParam,
      final String pageStateParam,
      final boolean raw,
      final String sortJson,
      final HttpServletRequest request) {
    requireNonEmptyKeyspaceAndTable(keyspaceName, tableName);

    List<Column> columns = isStringEmpty(fields) ? Collections.emptyList() : splitColumns(fields);
    Map<String, Column.Order> sortOrder;
    try {
      sortOrder = decodeSortOrder(sortJson);
    } catch (IllegalArgumentException e) {
      throw new WebApplicationException(e.getMessage(), Status.BAD_REQUEST);
    }
    final String cql;
    if (columns.isEmpty()) {
      cql =
          new QueryBuilder()
              .select()
              .star()
              .from(keyspaceName, tableName)
              .orderBy(sortOrder)
              .build();
    } else {
      cql =
          new QueryBuilder()
              .select()
              .column(columns)
              .from(keyspaceName, tableName)
              .orderBy(sortOrder)
              .build();
    }
    return fetchRows(blockingStub, pageSizeParam, pageStateParam, raw, cql, null);
  }

  @Override
  public Response createRow(
      final StargateBridgeGrpc.StargateBridgeBlockingStub blockingStub,
      final String keyspaceName,
      final String tableName,
      final String payloadAsString,
      final HttpServletRequest request) {
    requireNonEmptyKeyspaceAndTable(keyspaceName, tableName);
    Map<String, Object> payloadMap;
    try {
      payloadMap = parseJsonAsMap(payloadAsString);
    } catch (Exception e) {
      throw new WebApplicationException(
          "Invalid JSON payload: " + e.getMessage(), Status.BAD_REQUEST);
    }

    return callWithTable(
        blockingStub,
        keyspaceName,
        tableName,
        (tableDef) -> {
<<<<<<< HEAD
          final String cql;

          final ToProtoConverter toProtoConverter = findProtoConverter(tableDef);
          QueryOuterClass.Values.Builder valuesBuilder = QueryOuterClass.Values.newBuilder();

=======
          final ToProtoConverter toProtoConverter = findProtoConverter(tableDef);
          QueryOuterClass.Values.Builder valuesBuilder = QueryOuterClass.Values.newBuilder();

          final String cql;
>>>>>>> d8e899b5
          try {
            cql =
                buildAddRowCQL(
                    keyspaceName, tableName, payloadMap, valuesBuilder, toProtoConverter);
          } catch (IllegalArgumentException e) {
            throw new WebApplicationException(e.getMessage(), Status.BAD_REQUEST);
          }
          final QueryOuterClass.Query query =
              QueryOuterClass.Query.newBuilder()
                  .setParameters(parametersForLocalQuorum())
                  .setCql(cql)
                  .setValues(valuesBuilder.build())
                  .build();

          QueryOuterClass.Response grpcResponse = blockingStub.executeQuery(query);
          // apparently no useful data in ResultSet, we should simply return payload we got:
          return Response.status(Status.CREATED).entity(payloadAsString).build();
        });
  }

  @Override
  public Response updateRows(
      final StargateBridgeGrpc.StargateBridgeBlockingStub blockingStub,
      final String keyspaceName,
      final String tableName,
      final List<PathSegment> path,
      final boolean raw,
      final String payload,
      final HttpServletRequest request) {
    return modifyRow(blockingStub, keyspaceName, tableName, path, raw, payload, request);
  }

  @Override
  public Response deleteRows(
      final StargateBridgeGrpc.StargateBridgeBlockingStub blockingStub,
      final String keyspaceName,
      final String tableName,
      final List<PathSegment> path,
      HttpServletRequest request) {
    requireNonEmptyKeyspaceAndTable(keyspaceName, tableName);
<<<<<<< HEAD
    // To bind path/key parameters, need converter; and for that we need table metadata:
=======
>>>>>>> d8e899b5
    return callWithTable(
        blockingStub,
        keyspaceName,
        tableName,
        (tableDef) -> {
          final ToProtoConverter toProtoConverter = findProtoConverter(tableDef);
          QueryOuterClass.Values.Builder valuesBuilder = QueryOuterClass.Values.newBuilder();

          final String cql =
              buildDeleteRowsByPKCQL(
                  keyspaceName, tableName, path, tableDef, valuesBuilder, toProtoConverter);

          final QueryOuterClass.Query query =
              QueryOuterClass.Query.newBuilder()
                  .setParameters(parametersForLocalQuorum())
                  .setCql(cql)
                  .setValues(valuesBuilder.build())
                  .build();

          /*QueryOuterClass.Response grpcResponse =*/
          blockingStub.executeQuery(query);
          return Response.status(Status.NO_CONTENT).build();
        });
  }

  @Override
  public Response patchRows(
      final StargateBridgeGrpc.StargateBridgeBlockingStub blockingStub,
      final String keyspaceName,
      final String tableName,
      final List<PathSegment> path,
      final boolean raw,
      final String payload,
      final HttpServletRequest request) {
    return modifyRow(blockingStub, keyspaceName, tableName, path, raw, payload, request);
  }

  /** Implementation of POST/PATCH (update/patch rows) endpoints */
  private Response modifyRow(
      final StargateBridgeGrpc.StargateBridgeBlockingStub blockingStub,
      final String keyspaceName,
      final String tableName,
      final List<PathSegment> path,
      final boolean raw,
      final String payloadAsString,
      final HttpServletRequest request) {
    requireNonEmptyKeyspaceAndTable(keyspaceName, tableName);
    Map<String, Object> payloadMap;
    try {
      payloadMap = parseJsonAsMap(payloadAsString);
    } catch (Exception e) {
      throw new WebApplicationException(
          "Invalid JSON payload: " + e.getMessage(), Status.BAD_REQUEST);
    }
    return callWithTable(
        blockingStub,
        keyspaceName,
        tableName,
        (tableDef) -> {
<<<<<<< HEAD
          final String cql;
          final ToProtoConverter toProtoConverter = findProtoConverter(tableDef);
          QueryOuterClass.Values.Builder valuesBuilder = QueryOuterClass.Values.newBuilder();

=======
          final ToProtoConverter toProtoConverter = findProtoConverter(tableDef);
          QueryOuterClass.Values.Builder valuesBuilder = QueryOuterClass.Values.newBuilder();

          final String cql;
>>>>>>> d8e899b5
          try {
            cql =
                buildUpdateRowCQL(
                    keyspaceName,
                    tableName,
                    path,
                    tableDef,
                    payloadMap,
                    valuesBuilder,
                    toProtoConverter);
          } catch (IllegalArgumentException e) {
            throw new WebApplicationException(e.getMessage(), Status.BAD_REQUEST);
          }
          final QueryOuterClass.Query query =
              QueryOuterClass.Query.newBuilder()
                  .setParameters(parametersForLocalQuorum())
                  .setCql(cql)
                  .setValues(valuesBuilder.build())
                  .build();

          QueryOuterClass.Response grpcResponse = blockingStub.executeQuery(query);
          // apparently no useful data in ResultSet, we should simply return payload we got:
          final Object responsePayload = raw ? payloadMap : new Sgv2RESTResponse(payloadMap);
          return Response.status(Status.OK).entity(responsePayload).build();
        });
  }

  /*
  /////////////////////////////////////////////////////////////////////////
  // Helper methods for Query construction
  /////////////////////////////////////////////////////////////////////////
   */

  protected String buildGetRowsByPKCQL(
      String keyspaceName,
      String tableName,
      List<PathSegment> pkValues,
      List<Column> columns,
      Map<String, Column.Order> sortOrder,
      Schema.CqlTable tableDef,
      QueryOuterClass.Values.Builder valuesBuilder,
      ToProtoConverter toProtoConverter) {
    final int keysIncluded = pkValues.size();
    final List<QueryOuterClass.ColumnSpec> primaryKeys =
        getAndValidatePrimaryKeys(tableDef, keysIncluded);
    List<BuiltCondition> whereConditions = new ArrayList<>(keysIncluded);
    for (int i = 0; i < keysIncluded; ++i) {
      final String keyValue = pkValues.get(i).getPath();
      QueryOuterClass.ColumnSpec column = primaryKeys.get(i);
      final String fieldName = column.getName();
      whereConditions.add(BuiltCondition.ofMarker(fieldName, Predicate.EQ));
      valuesBuilder.addValues(toProtoConverter.protoValueFromStringified(fieldName, keyValue));
    }

    if (columns.isEmpty()) {
      return new QueryBuilder()
          .select()
          .star()
          .from(keyspaceName, tableName)
          .where(whereConditions)
          .orderBy(sortOrder)
          .build();
    }
    return new QueryBuilder()
        .select()
        .column(columns)
        .from(keyspaceName, tableName)
        .where(whereConditions)
        .orderBy(sortOrder)
        .build();
  }

  private String buildDeleteRowsByPKCQL(
      String keyspaceName,
      String tableName,
      List<PathSegment> pkValues,
      Schema.CqlTable tableDef,
      QueryOuterClass.Values.Builder valuesBuilder,
      ToProtoConverter toProtoConverter) {
    final int keysIncluded = pkValues.size();
    final List<QueryOuterClass.ColumnSpec> primaryKeys =
        getAndValidatePrimaryKeys(tableDef, keysIncluded);

    List<BuiltCondition> whereConditions = new ArrayList<>(keysIncluded);
    for (int i = 0; i < keysIncluded; ++i) {
      final String keyValue = pkValues.get(i).getPath();
      QueryOuterClass.ColumnSpec column = primaryKeys.get(i);
      final String fieldName = column.getName();
      whereConditions.add(BuiltCondition.ofMarker(fieldName, Predicate.EQ));
      valuesBuilder.addValues(toProtoConverter.protoValueFromStringified(fieldName, keyValue));
    }

    return new QueryBuilder().delete().from(keyspaceName, tableName).where(whereConditions).build();
  }

  private List<QueryOuterClass.ColumnSpec> getAndValidatePrimaryKeys(
      Schema.CqlTable tableDef, int keysIncluded) {
    List<QueryOuterClass.ColumnSpec> partitionKeys = tableDef.getPartitionKeyColumnsList();

    // Check we have "just right" number of keys
    if (keysIncluded < partitionKeys.size()) {
      throw new IllegalArgumentException(
          String.format(
              "Number of key values provided (%d) less than number of partition keys (%d)",
              keysIncluded, partitionKeys.size()));
    }
    List<QueryOuterClass.ColumnSpec> clusteringKeys = tableDef.getClusteringKeyColumnsList();
    List<QueryOuterClass.ColumnSpec> primaryKeys = concat(partitionKeys, clusteringKeys);
    if (keysIncluded > primaryKeys.size()) {
      throw new IllegalArgumentException(
          String.format(
              "Number of key values provided (%d) exceeds number of partition keys (%d) and clustering keys (%d)",
              keysIncluded, partitionKeys.size(), clusteringKeys.size()));
    }
    return primaryKeys;
  }

  protected String buildAddRowCQL(
      String keyspaceName,
      String tableName,
      Map<String, Object> payloadMap,
      QueryOuterClass.Values.Builder valuesBuilder,
      ToProtoConverter toProtoConverter) {
    List<ValueModifier> valueModifiers = new ArrayList<>(payloadMap.size());
    for (Map.Entry<String, Object> entry : payloadMap.entrySet()) {
      final String columnName = entry.getKey();
      valueModifiers.add(ValueModifier.marker(columnName));
      valuesBuilder.addValues(
          toProtoConverter.protoValueFromLooselyTyped(columnName, entry.getValue()));
    }
    return new QueryBuilder().insertInto(keyspaceName, tableName).value(valueModifiers).build();
  }

  protected String buildUpdateRowCQL(
      String keyspaceName,
      String tableName,
      List<PathSegment> pkValues,
      Schema.CqlTable tableDef,
      Map<String, Object> payloadMap,
      QueryOuterClass.Values.Builder valuesBuilder,
      ToProtoConverter toProtoConverter) {

    // Need to process values in order they are included in query...

    Set<String> counters = findCounterNames(tableDef);

    // First, values to update
    List<ValueModifier> valueModifiers = new ArrayList<>(payloadMap.size());
    for (Map.Entry<String, Object> entry : payloadMap.entrySet()) {
      final String columnName = entry.getKey();
      // Special handling for counter updates, cannot Set
      ValueModifier mod =
          counters.contains(columnName)
              ? ValueModifier.of(
                  ValueModifier.Target.column(columnName),
                  ValueModifier.Operation.INCREMENT,
                  Value.marker())
              : ValueModifier.marker(columnName);
      valueModifiers.add(mod);
      valuesBuilder.addValues(
          toProtoConverter.protoValueFromLooselyTyped(columnName, entry.getValue()));
    }

    // Second, where clause from primary key
    final int keysIncluded = pkValues.size();
    final List<QueryOuterClass.ColumnSpec> primaryKeys =
        getAndValidatePrimaryKeys(tableDef, keysIncluded);
    List<BuiltCondition> whereConditions = new ArrayList<>(keysIncluded);
    for (int i = 0; i < keysIncluded; ++i) {
      final String keyValue = pkValues.get(i).getPath();
      QueryOuterClass.ColumnSpec column = primaryKeys.get(i);
      final String columnName = column.getName();
      whereConditions.add(BuiltCondition.ofMarker(columnName, Predicate.EQ));
      valuesBuilder.addValues(toProtoConverter.protoValueFromStringified(columnName, keyValue));
    }

    return new QueryBuilder()
        .update(keyspaceName, tableName)
        .value(valueModifiers)
        .where(whereConditions)
        .build();
  }

  /*
  /////////////////////////////////////////////////////////////////////////
  // Helper methods for Structural/nested/scalar conversions
  /////////////////////////////////////////////////////////////////////////
   */

  private Map<String, Column.Order> decodeSortOrder(String sortOrderJson) {
    if (isStringEmpty(sortOrderJson)) {
      return Collections.emptyMap();
    }
    JsonNode root;
    try {
      root = parseJsonAsNode(sortOrderJson);
    } catch (Exception e) {
      throw new IllegalArgumentException(
          String.format(
              "Invalid 'sort' argument, not valid JSON (%s): %s", sortOrderJson, e.getMessage()));
    }
    if (!root.isObject()) {
      throw new IllegalArgumentException(
          String.format("Invalid 'sort' argument, not JSON Object (%s)", sortOrderJson));
    }
    if (root.isEmpty()) {
      return Collections.emptyMap();
    }

    Map<String, Column.Order> order = new LinkedHashMap<>();
    Iterator<Map.Entry<String, JsonNode>> it = root.fields();
    while (it.hasNext()) {
      Map.Entry<String, JsonNode> entry = it.next();
      String value = entry.getValue().asText();
      order.put(entry.getKey(), "desc".equals(value) ? Column.Order.DESC : Column.Order.ASC);
    }
    return order;
  }

  private Set<String> findCounterNames(Schema.CqlTable tableDef) {
    // Only need to check static and regular columns; primary keys cannot be Counters.
    // NOTE: could probably optimize knowing that Counters are "all-or-nothing", cannot
    // mix-and-match. But for now will just check them all.

    // also don't think Counter is valid for static columns?
    Set<String> counterNames = findCounterNames(null, tableDef.getColumnsList());
    counterNames = findCounterNames(counterNames, tableDef.getColumnsList());
    return (counterNames == null) ? Collections.emptySet() : counterNames;
  }

  private Set<String> findCounterNames(
      Set<String> counterNames, List<QueryOuterClass.ColumnSpec> columns) {
    for (QueryOuterClass.ColumnSpec column : columns) {
      if (column.getType().getBasic() == QueryOuterClass.TypeSpec.Basic.COUNTER) {
        if (counterNames == null) {
          counterNames = new HashSet<>();
        }
        counterNames.add(column.getName());
      }
    }
    return counterNames;
  }

  private List<Column> splitColumns(String columnStr) {
    return Arrays.stream(columnStr.split(","))
        .map(String::trim)
        .filter(c -> c.length() != 0)
        .map(c -> Column.reference(c))
        .collect(Collectors.toList());
  }

  private static <T> List<T> concat(List<T> a, List<T> b) {
    if (a.isEmpty()) {
      return b;
    }
    if (b.isEmpty()) {
      return a;
    }
    ArrayList<T> result = new ArrayList<>(a);
    result.addAll(b);
    return result;
  }
}<|MERGE_RESOLUTION|>--- conflicted
+++ resolved
@@ -137,10 +137,6 @@
       throw new WebApplicationException(e.getMessage(), Status.BAD_REQUEST);
     }
 
-<<<<<<< HEAD
-    // To bind path/key parameters, need converter; and for that we need table metadata:
-=======
->>>>>>> d8e899b5
     return callWithTable(
         blockingStub,
         keyspaceName,
@@ -225,18 +221,10 @@
         keyspaceName,
         tableName,
         (tableDef) -> {
-<<<<<<< HEAD
-          final String cql;
-
           final ToProtoConverter toProtoConverter = findProtoConverter(tableDef);
           QueryOuterClass.Values.Builder valuesBuilder = QueryOuterClass.Values.newBuilder();
 
-=======
-          final ToProtoConverter toProtoConverter = findProtoConverter(tableDef);
-          QueryOuterClass.Values.Builder valuesBuilder = QueryOuterClass.Values.newBuilder();
-
           final String cql;
->>>>>>> d8e899b5
           try {
             cql =
                 buildAddRowCQL(
@@ -250,7 +238,6 @@
                   .setCql(cql)
                   .setValues(valuesBuilder.build())
                   .build();
-
           QueryOuterClass.Response grpcResponse = blockingStub.executeQuery(query);
           // apparently no useful data in ResultSet, we should simply return payload we got:
           return Response.status(Status.CREATED).entity(payloadAsString).build();
@@ -277,10 +264,6 @@
       final List<PathSegment> path,
       HttpServletRequest request) {
     requireNonEmptyKeyspaceAndTable(keyspaceName, tableName);
-<<<<<<< HEAD
-    // To bind path/key parameters, need converter; and for that we need table metadata:
-=======
->>>>>>> d8e899b5
     return callWithTable(
         blockingStub,
         keyspaceName,
@@ -340,17 +323,10 @@
         keyspaceName,
         tableName,
         (tableDef) -> {
-<<<<<<< HEAD
-          final String cql;
           final ToProtoConverter toProtoConverter = findProtoConverter(tableDef);
           QueryOuterClass.Values.Builder valuesBuilder = QueryOuterClass.Values.newBuilder();
 
-=======
-          final ToProtoConverter toProtoConverter = findProtoConverter(tableDef);
-          QueryOuterClass.Values.Builder valuesBuilder = QueryOuterClass.Values.newBuilder();
-
           final String cql;
->>>>>>> d8e899b5
           try {
             cql =
                 buildUpdateRowCQL(
